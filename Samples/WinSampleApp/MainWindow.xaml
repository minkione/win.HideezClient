--- conflicted
+++ resolved
@@ -160,49 +160,26 @@
                     <TextBlock Grid.Row="13" Grid.Column="0" Text="MaxMessageSize: " />
                     <TextBox Grid.Row="13" Grid.Column="1" Text="{Binding CurrentDevice.MaxMessageSize, Mode=OneWay}" IsReadOnly="True" />
 
-<<<<<<< HEAD
                     <TextBlock Grid.Row="14" Grid.Column="0" Text="PinAttemptsRemain: " />
                     <TextBox Grid.Row="14" Grid.Column="1" Text="{Binding CurrentDevice.PinAttemptsRemain, Mode=OneWay}" IsReadOnly="True" />
 
                     <TextBlock Grid.Row="15" Grid.Column="0" Text="IsLocked: " />
-                    <TextBox Grid.Row="15" Grid.Column="1" Text="{Binding CurrentDevice.AccessLevel.IsLocked, Mode=OneWay}" IsReadOnly="True" Background="{Binding CurrentDevice.AccessLevel.IsLocked, Mode=OneWay, Converter={StaticResource TrueToRedConverter}}" />
+                    <TextBox Grid.Row="15" Grid.Column="1" Text="{Binding CurrentDevice.AccessLevel.IsLocked, Mode=OneWay}" IsReadOnly="True" Background="{Binding CurrentDevice.AccessLevel.IsLocked, Mode=OneWay, Converter={StaticResource TrueToRedConverter}}" Style="{StaticResource DependsOnIsInitialised}" />
 
                     <TextBlock Grid.Row="16" Grid.Column="0" Text="IsLinkRequired: " />
-                    <TextBox Grid.Row="16" Grid.Column="1" Text="{Binding CurrentDevice.AccessLevel.IsLinkRequired, Mode=OneWay}" IsReadOnly="True" Background="{Binding CurrentDevice.AccessLevel.IsLinkRequired, Mode=OneWay, Converter={StaticResource TrueToRedConverter}}" />
+                    <TextBox Grid.Row="16" Grid.Column="1" Text="{Binding CurrentDevice.AccessLevel.IsLinkRequired, Mode=OneWay}" IsReadOnly="True" Background="{Binding CurrentDevice.AccessLevel.IsLinkRequired, Mode=OneWay, Converter={StaticResource TrueToRedConverter}}" Style="{StaticResource DependsOnIsInitialised}" />
 
                     <TextBlock Grid.Row="17" Grid.Column="0" Text="IsNewPinRequired: " />
-                    <TextBox Grid.Row="17" Grid.Column="1" Text="{Binding CurrentDevice.AccessLevel.IsNewPinRequired, Mode=OneWay}" IsReadOnly="True" Background="{Binding CurrentDevice.AccessLevel.IsNewPinRequired, Mode=OneWay, Converter={StaticResource TrueToRedConverter}}"/>
+                    <TextBox Grid.Row="17" Grid.Column="1" Text="{Binding CurrentDevice.AccessLevel.IsNewPinRequired, Mode=OneWay}" IsReadOnly="True" Background="{Binding CurrentDevice.AccessLevel.IsNewPinRequired, Mode=OneWay, Converter={StaticResource TrueToRedConverter}}" Style="{StaticResource DependsOnIsInitialised}"/>
 
                     <TextBlock Grid.Row="18" Grid.Column="0" Text="IsMasterKeyRequired: " />
-                    <TextBox Grid.Row="18" Grid.Column="1" Text="{Binding CurrentDevice.AccessLevel.IsMasterKeyRequired, Mode=OneWay}" IsReadOnly="True" Background="{Binding CurrentDevice.AccessLevel.IsMasterKeyRequired, Mode=OneWay, Converter={StaticResource TrueToRedConverter}}" />
+                    <TextBox Grid.Row="18" Grid.Column="1" Text="{Binding CurrentDevice.AccessLevel.IsMasterKeyRequired, Mode=OneWay}" IsReadOnly="True" Background="{Binding CurrentDevice.AccessLevel.IsMasterKeyRequired, Mode=OneWay, Converter={StaticResource TrueToRedConverter}}" Style="{StaticResource DependsOnIsInitialised}"/>
 
                     <TextBlock Grid.Row="19" Grid.Column="0" Text="IsPinRequired: " />
-                    <TextBox Grid.Row="19" Grid.Column="1" Text="{Binding CurrentDevice.AccessLevel.IsPinRequired, Mode=OneWay}" IsReadOnly="True" Background="{Binding CurrentDevice.AccessLevel.IsPinRequired, Mode=OneWay, Converter={StaticResource TrueToRedConverter}}" />
+                    <TextBox Grid.Row="19" Grid.Column="1" Text="{Binding CurrentDevice.AccessLevel.IsPinRequired, Mode=OneWay}" IsReadOnly="True" Background="{Binding CurrentDevice.AccessLevel.IsPinRequired, Mode=OneWay, Converter={StaticResource TrueToRedConverter}}" Style="{StaticResource DependsOnIsInitialised}"/>
 
                     <TextBlock Grid.Row="20" Grid.Column="0" Text="IsButtonRequired: " />
-                    <TextBox Grid.Row="20" Grid.Column="1" Text="{Binding CurrentDevice.AccessLevel.IsButtonRequired, Mode=OneWay}" IsReadOnly="True" Background="{Binding CurrentDevice.AccessLevel.IsButtonRequired, Mode=OneWay, Converter={StaticResource TrueToRedConverter}}" />
-=======
-                    <TextBlock Grid.Row="14" Grid.Column="0" Text="WrongPinAttempts: " />
-                    <TextBox Grid.Row="14" Grid.Column="1" Text="{Binding CurrentDevice.WrongPinAttempts, Mode=OneWay}" IsReadOnly="True" Style="{StaticResource DependsOnIsInitialised}" />
-
-                    <TextBlock Grid.Row="15" Grid.Column="0" Text="IsLocked: " />
-                    <TextBox Grid.Row="15" Grid.Column="1" Text="{Binding CurrentDevice.IsLocked, Mode=OneWay}" IsReadOnly="True" Background="{Binding CurrentDevice.IsLocked, Mode=OneWay, Converter={StaticResource TrueToRedConverter}}" Style="{StaticResource DependsOnIsInitialised}" />
-
-                    <TextBlock Grid.Row="16" Grid.Column="0" Text="IsLinkRequired: " />
-                    <TextBox Grid.Row="16" Grid.Column="1" Text="{Binding CurrentDevice.IsLinkRequired, Mode=OneWay}" IsReadOnly="True" Background="{Binding CurrentDevice.IsLinkRequired, Mode=OneWay, Converter={StaticResource TrueToRedConverter}}" Style="{StaticResource DependsOnIsInitialised}" />
-
-                    <TextBlock Grid.Row="17" Grid.Column="0" Text="IsNewPinRequired: " />
-                    <TextBox Grid.Row="17" Grid.Column="1" Text="{Binding CurrentDevice.IsNewPinRequired, Mode=OneWay}" IsReadOnly="True" Background="{Binding CurrentDevice.IsNewPinRequired, Mode=OneWay, Converter={StaticResource TrueToRedConverter}}" Style="{StaticResource DependsOnIsInitialised}" />
-
-                    <TextBlock Grid.Row="18" Grid.Column="0" Text="IsMasterKeyRequired: " />
-                    <TextBox Grid.Row="18" Grid.Column="1" Text="{Binding CurrentDevice.IsMasterKeyRequired, Mode=OneWay}" IsReadOnly="True" Background="{Binding CurrentDevice.IsMasterKeyRequired, Mode=OneWay, Converter={StaticResource TrueToRedConverter}}" Style="{StaticResource DependsOnIsInitialised}" />
-
-                    <TextBlock Grid.Row="19" Grid.Column="0" Text="IsPinRequired: " />
-                    <TextBox Grid.Row="19" Grid.Column="1" Text="{Binding CurrentDevice.IsPinRequired, Mode=OneWay}" IsReadOnly="True" Background="{Binding CurrentDevice.IsPinRequired, Mode=OneWay, Converter={StaticResource TrueToRedConverter}}" Style="{StaticResource DependsOnIsInitialised}" />
-
-                    <TextBlock Grid.Row="20" Grid.Column="0" Text="IsButtonRequired: " />
-                    <TextBox Grid.Row="20" Grid.Column="1" Text="{Binding CurrentDevice.IsButtonRequired, Mode=OneWay}" IsReadOnly="True" Background="{Binding CurrentDevice.IsButtonRequired, Mode=OneWay, Converter={StaticResource TrueToRedConverter}}" Style="{StaticResource DependsOnIsInitialised}" />
->>>>>>> f759e7ae
+                    <TextBox Grid.Row="20" Grid.Column="1" Text="{Binding CurrentDevice.AccessLevel.IsButtonRequired, Mode=OneWay}" IsReadOnly="True" Background="{Binding CurrentDevice.AccessLevel.IsButtonRequired, Mode=OneWay, Converter={StaticResource TrueToRedConverter}}" Style="{StaticResource DependsOnIsInitialised}"/>
                 </Grid>
                 <StackPanel Margin="10">
                     <Label>Tests:</Label>
