﻿using HideezSafe.Models.Settings;
using HideezSafe.Modules.SettingsManager;
using HideezSafe.Utilities;
using Unity;
using Unity.Lifetime;
using System;
using System.Data;
using System.Linq;
using System.Windows;
using System.Diagnostics;
using System.Configuration;
using System.Collections.Generic;
using System.Threading.Tasks;
using HideezSafe.Properties;
using SingleInstanceApp;
using System.Runtime.InteropServices;
using HideezSafe.Modules;
using GalaSoft.MvvmLight.Messaging;
using NLog;
using HideezSafe.ViewModels;
using Hardcodet.Wpf.TaskbarNotification;
using System.Globalization;
using System.Threading;
using System.IO;
using HideezSafe.Modules.FileSerializer;
using HideezSafe.Mvvm;
using HideezSafe.Modules.ServiceProxy;
using HideezSafe.Modules.Localize;
using HideezSafe.HideezServiceReference;
using HideezSafe.Modules.ServiceCallbackMessanger;
using HideezSafe.Modules.ServiceWatchdog;
using HideezSafe.Modules.DeviceManager;
using HideezSafe.Modules.SessionStateMonitor;
<<<<<<< HEAD
using HideezSafe.Modules.ActionHandler;
using Hideez.ISM;
using WindowsInput;
using HideezSafe.PageViewModels;
=======
using HideezSafe.Modules.HotkeyManager;
>>>>>>> 9f2ebf5a

namespace HideezSafe
{
    /// <summary>
    /// Interaction logic for App.xaml
    /// </summary>
    public partial class App : Application, ISingleInstance
    {
        public static Logger logger;
        private IStartupHelper startupHelper;
        private IMessenger messenger;
        private IWindowsManager windowsManager;
        private IServiceWatchdog serviceWatchdog;
        private IDeviceManager deviceManager;
        private IHotkeyManager hotkeyManager;

        public static IUnityContainer Container { get; private set; }

        public App()
        {
            AppDomain.CurrentDomain.UnhandledException += CurrentDomain_UnhandledException;

            LogManager.EnableLogging();
            logger = LogManager.GetCurrentClassLogger();

            logger.Info("Version: {0}", Environment.Version);
            logger.Info("OS: {0}", Environment.OSVersion);
            logger.Info("Command: {0}", Environment.CommandLine);
        }

        protected override void OnStartup(StartupEventArgs e)
        {
            base.OnStartup(e);

            InitializeDIContainer();

            // Init settings
            ApplicationSettings settings = null;
            ISettingsManager<ApplicationSettings> settingsManager = Container.Resolve<ISettingsManager<ApplicationSettings>>();

            try
            {
                var task = Task.Run(async () => // Off Loading Load Programm Settings to non-UI thread
                {
                    var appSettingsDirectory = Path.GetDirectoryName(settingsManager.SettingsFilePath);
                    if (!Directory.Exists(appSettingsDirectory))
                        Directory.CreateDirectory(appSettingsDirectory);

                    settings = await settingsManager.LoadSettingsAsync();
                });
                task.Wait(); // Block this to ensure that results are usable in next steps of sequence

                // Init localization
                var culture = new CultureInfo(settings.SelectedUiLanguage);
                TranslationSource.Instance.CurrentCulture = culture;
                Thread.CurrentThread.CurrentCulture = culture;
                Thread.CurrentThread.CurrentUICulture = culture;
            }
            catch (Exception exp)
            {
                // Todo: log error with logger
                Console.WriteLine("");
                Console.WriteLine("Unexpected Error 1 in App.Application_Startup()");
                Console.WriteLine("   Message:{0}", exp.Message);
                Console.WriteLine("StackTrace:{0}", exp.StackTrace);
                Console.WriteLine("");
            }

            messenger = Container.Resolve<IMessenger>();
            Container.Resolve<ITaskbarIconManager>();

            logger.Info("Resolve DI container");
            startupHelper = Container.Resolve<IStartupHelper>();
            Container.Resolve<IWorkstationManager>();
            windowsManager = Container.Resolve<IWindowsManager>();
            Container.Resolve<IHideezServiceCallback>();
            serviceWatchdog = Container.Resolve<IServiceWatchdog>();
            serviceWatchdog.Start();
            deviceManager = Container.Resolve<IDeviceManager>();
<<<<<<< HEAD
            Container.Resolve<UserActionHandler>();
=======
            hotkeyManager = Container.Resolve<IHotkeyManager>();
            hotkeyManager.Enabled = true;
>>>>>>> 9f2ebf5a

            if (settings.IsFirstLaunch)
            {
                OnFirstLaunch();

                settings.IsFirstLaunch = false;
                settingsManager.SaveSettings(settings);
            }
        }

        /// <summary>
        /// Application Entry Point.
        /// </summary>
        [System.STAThreadAttribute()]
        private static void Main()
        {
            if (SingleInstance<App>.InitializeAsFirstInstance("{EB9E0C35-8DC5-459D-80C2-93DCE0036C91}"))
            {
                var application = new App();
                application.InitializeComponent();
                application.Run();

                // Allow single instance code to perform cleanup operations
                SingleInstance<App>.Cleanup();
            }
        }

        public bool SignalExternalCommandLineArgs(IList<string> args)
        {
            // handle command line arguments of second instance
            // ...

            logger.Info("Handle start of second instance");
            windowsManager.ActivateMainWindow();

            
            return true;
        }

        private void OnFirstLaunch()
        {
            logger.Info("First launch");
            // add to startup with windows if first start app
            bool resalt = startupHelper.AddToStartup();
            logger.Info("Add app to startup: {0}", resalt);
        }

        private void InitializeDIContainer()
        {
            Container = new UnityContainer();
#if DEBUG
            Container.AddExtension(new Diagnostic());
#endif
            logger.Info("Start initialize DI container");

            #region ViewModels

            Container.RegisterType<MainViewModel>(new ContainerControlledLifetimeManager());
            Container.RegisterType<LoginSystemPageViewModel>();
            Container.RegisterType<LockSettingsPageViewModel>();
            Container.RegisterType<IndicatorsViewModel>();
            Container.RegisterType<DevicesExpanderViewModel>();
            Container.RegisterType<AddCredentialViewModel>();
            Container.RegisterType<NotificationsContainerViewModel>(new ContainerControlledLifetimeManager());

            #endregion ViewModels

            Container.RegisterType<IStartupHelper, StartupHelper>(new ContainerControlledLifetimeManager());
            Container.RegisterType<IWorkstationManager, WorkstationManager>(new ContainerControlledLifetimeManager());
            Container.RegisterInstance<IMessenger>(Messenger.Default, new ContainerControlledLifetimeManager());
<<<<<<< HEAD
            
=======

            logger.Info("Finish initialize DI container");

>>>>>>> 9f2ebf5a
            Container.RegisterType<IWindowsManager, WindowsManager>(new ContainerControlledLifetimeManager());
            Container.RegisterType<IAppHelper, AppHelper>(new ContainerControlledLifetimeManager());
            Container.RegisterType<IDialogManager, DialogManager>(new ContainerControlledLifetimeManager());
            Container.RegisterType<IFileSerializer, XmlFileSerializer>();
            Container.RegisterType<IDeviceManager, DeviceManager>(new ContainerControlledLifetimeManager());
            Container.RegisterType<ISessionStateMonitor, SessionStateMonitor>(new ContainerControlledLifetimeManager());
            Container.RegisterType<ISupportMailContentGenerator, SupportMailContentGenerator>(new ContainerControlledLifetimeManager());
            Container.RegisterType<IHotkeyManager, HotkeyManager>(new ContainerControlledLifetimeManager());

            // Settings
            Container.RegisterType<ISettingsManager<ApplicationSettings>, SettingsManager<ApplicationSettings>>(new ContainerControlledLifetimeManager());
            Container.RegisterType<ISettingsManager<HotkeySettings>, SettingsManager<HotkeySettings>>(new ContainerControlledLifetimeManager());

            // Service
            Container.RegisterType<IServiceProxy, ServiceProxy>(new ContainerControlledLifetimeManager());
            Container.RegisterType<IHideezServiceCallback, ServiceCallbackMessanger>(new ContainerControlledLifetimeManager());
            Container.RegisterType<IServiceWatchdog, ServiceWatchdog>(new ContainerControlledLifetimeManager());
            Container.RegisterType<IRemoteDeviceFactory, RemoteDeviceFactory>(new ContainerControlledLifetimeManager());

            // Taskbar icon
            Container.RegisterInstance(FindResource("TaskbarIcon") as TaskbarIcon, new ContainerControlledLifetimeManager());
            Container.RegisterType<IBalloonTipNotifyManager, BalloonTipNotifyManager>(new ContainerControlledLifetimeManager());
            Container.RegisterType<IMenuFactory, MenuFactory>(new ContainerControlledLifetimeManager());
            Container.RegisterType<TaskbarIconViewModel>(new ContainerControlledLifetimeManager());
            Container.RegisterType<ITaskbarIconManager, TaskbarIconManager>(new ContainerControlledLifetimeManager());


            // Messenger
            Container.RegisterType<IMessenger, Messenger>(new ContainerControlledLifetimeManager());

            // Input
            Container.RegisterType<UserActionHandler>(new ContainerControlledLifetimeManager());
            Container.RegisterType<IInputCache, InputCache>(new ContainerControlledLifetimeManager());
            Container.RegisterType<IInputHandler, InputHandler>(new ContainerControlledLifetimeManager());
            Container.RegisterType<IInputSimulator, InputSimulator>(new ContainerControlledLifetimeManager());
            Container.RegisterInstance(typeof(ITemporaryCacheAccount), new TemporaryCacheAccount(TimeSpan.FromMinutes(1)), new ContainerControlledLifetimeManager());
            Container.RegisterType<InputOtp>();
            Container.RegisterType<InputPassword>();
            Container.RegisterType<InputLogin>();

            Container.RegisterType<INotifier, Notifier>(new ContainerControlledLifetimeManager());

            logger.Info("Finish initialize DI container");

        }

        /// <summary>
        /// Check if configuration file can be opened. File is deleted on error.
        /// </summary>
        private void HandleBrokenConfig()
        {
            try
            {
                ConfigurationManager.OpenExeConfiguration(ConfigurationUserLevel.PerUserRoamingAndLocal);
            }
            catch (ConfigurationErrorsException ex)
            {
                string filename = ex.Filename;

                if (File.Exists(filename))
                    File.Delete(filename);
            }
        }

        void CurrentDomain_UnhandledException(object sender, UnhandledExceptionEventArgs e)
        {
            try
            {
                LogManager.EnableLogging();

                var fatalLogger = logger ?? LogManager.GetCurrentClassLogger();

                fatalLogger.Fatal(e.ExceptionObject as Exception);
                LogManager.Flush();
            }
            catch (Exception)
            {
                try
                {
                    Environment.FailFast("An error occured while handling fatal error", e.ExceptionObject as Exception);
                }
                catch (Exception exc)
                {
                    Environment.FailFast("An error occured while handling an error during fatal error handling", exc);
                }
            }
        }
    }
}<|MERGE_RESOLUTION|>--- conflicted
+++ resolved
@@ -31,14 +31,11 @@
 using HideezSafe.Modules.ServiceWatchdog;
 using HideezSafe.Modules.DeviceManager;
 using HideezSafe.Modules.SessionStateMonitor;
-<<<<<<< HEAD
 using HideezSafe.Modules.ActionHandler;
 using Hideez.ISM;
 using WindowsInput;
 using HideezSafe.PageViewModels;
-=======
 using HideezSafe.Modules.HotkeyManager;
->>>>>>> 9f2ebf5a
 
 namespace HideezSafe
 {
@@ -118,12 +115,9 @@
             serviceWatchdog = Container.Resolve<IServiceWatchdog>();
             serviceWatchdog.Start();
             deviceManager = Container.Resolve<IDeviceManager>();
-<<<<<<< HEAD
             Container.Resolve<UserActionHandler>();
-=======
             hotkeyManager = Container.Resolve<IHotkeyManager>();
             hotkeyManager.Enabled = true;
->>>>>>> 9f2ebf5a
 
             if (settings.IsFirstLaunch)
             {
@@ -194,13 +188,9 @@
             Container.RegisterType<IStartupHelper, StartupHelper>(new ContainerControlledLifetimeManager());
             Container.RegisterType<IWorkstationManager, WorkstationManager>(new ContainerControlledLifetimeManager());
             Container.RegisterInstance<IMessenger>(Messenger.Default, new ContainerControlledLifetimeManager());
-<<<<<<< HEAD
-            
-=======
 
             logger.Info("Finish initialize DI container");
 
->>>>>>> 9f2ebf5a
             Container.RegisterType<IWindowsManager, WindowsManager>(new ContainerControlledLifetimeManager());
             Container.RegisterType<IAppHelper, AppHelper>(new ContainerControlledLifetimeManager());
             Container.RegisterType<IDialogManager, DialogManager>(new ContainerControlledLifetimeManager());
