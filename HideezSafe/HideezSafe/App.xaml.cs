--- conflicted
+++ resolved
@@ -10,16 +10,11 @@
 using System.Threading.Tasks;
 using HideezSafe.Properties;
 using SingleInstanceApp;
-<<<<<<< HEAD
-using HideezSafe.ViewModels;
-using HideezSafe.Modules;
-=======
 using System.Runtime.InteropServices;
 using HideezSafe.Modules;
 using GalaSoft.MvvmLight.Messaging;
 using NLog;
 using HideezSafe.ViewModels;
->>>>>>> 85baa4be
 using Hardcodet.Wpf.TaskbarNotification;
 using System.Globalization;
 using System.Threading;
@@ -93,11 +88,8 @@
 
             messenger = Container.Resolve<IMessenger>();
             Container.Resolve<ITaskbarIconManager>();
-<<<<<<< HEAD
-=======
 
             logger.Info("Resolve DI container");
->>>>>>> 85baa4be
             startupHelper = Container.Resolve<IStartupHelper>();
             Container.Resolve<IWorkstationManager>();
             windowsManager = Container.Resolve<IWindowsManager>();
