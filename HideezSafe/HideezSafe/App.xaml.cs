--- conflicted
+++ resolved
@@ -12,20 +12,15 @@
 using HideezSafe.Utilities;
 using SingleInstanceApp;
 using System.Runtime.InteropServices;
-<<<<<<< HEAD
 using HideezSafe.Modules;
 using GalaSoft.MvvmLight.Messaging;
 using NLog;
-=======
 using HideezSafe.ViewModels;
-using HideezSafe.Modules;
 using MvvmExtentions.EventAggregator;
 using Hardcodet.Wpf.TaskbarNotification;
 using System.Globalization;
-using GalaSoft.MvvmLight.Messaging;
 using System.Threading;
 using HideezSafe.Mvvm;
->>>>>>> 7fecf419
 
 namespace HideezSafe
 {
@@ -44,7 +39,6 @@
         public App()
         {
             AppDomain.CurrentDomain.UnhandledException += FatalExceptionHandler;
-<<<<<<< HEAD
 
             // LogManager.DisableLogging();
             // LogManager.EnableLogging();
@@ -53,15 +47,12 @@
             logger.Info("Version: {0}", Environment.Version);
             logger.Info("OS: {0}", Environment.OSVersion);
             logger.Info("Command: {0}", Environment.CommandLine);
-
-            InitializeDIContainer();
-=======
->>>>>>> 7fecf419
         }
 
         protected override void OnStartup(StartupEventArgs e)
         {
             base.OnStartup(e);
+
             InitializeDIContainer();
 
             // Init localization
@@ -75,11 +66,8 @@
 
             logger.Info("Resolve DI container");
             startupHelper = Container.Resolve<IStartupHelper>();
-<<<<<<< HEAD
             Container.Resolve<IWorkstationManager>();
-=======
             windowsManager = Container.Resolve<IWindowsManager>();
->>>>>>> 7fecf419
 
             if (Settings.Default.FirstLaunch)
             {
@@ -112,21 +100,10 @@
             // handle command line arguments of second instance
             // ...
 
-<<<<<<< HEAD
             logger.Info("Handle start of second instance");
-
-            if (this.MainWindow.WindowState == WindowState.Minimized)
-            {
-                this.MainWindow.WindowState = WindowState.Normal;
-            }
-
-            this.MainWindow.Show();
-            this.MainWindow.Activate();
-
-=======
             windowsManager.ActivateMainWindow();
 
->>>>>>> 7fecf419
+            
             return true;
         }
 
@@ -145,12 +122,10 @@
             logger.Info("Start initialize DI container");
 
             Container.RegisterType<IStartupHelper, StartupHelper>(new ContainerControlledLifetimeManager());
-<<<<<<< HEAD
             Container.RegisterType<IWorkstationManager, WorkstationManager>(new ContainerControlledLifetimeManager());
             Container.RegisterInstance<IMessenger>(Messenger.Default, new ContainerControlledLifetimeManager());
 
             logger.Info("Finish initialize DI container");
-=======
             Container.RegisterType<IWindowsManager, WindowsManager>(new ContainerControlledLifetimeManager());
             Container.RegisterType<IAppHelper, AppHelper>(new ContainerControlledLifetimeManager());
 
@@ -163,7 +138,6 @@
 
             // Messenger
             Container.RegisterType<IMessenger, Messenger>(new ContainerControlledLifetimeManager());
->>>>>>> 7fecf419
         }
 
         private void FatalExceptionHandler(object sender, UnhandledExceptionEventArgs e)
