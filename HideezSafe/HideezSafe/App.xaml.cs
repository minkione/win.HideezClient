--- conflicted
+++ resolved
@@ -4,11 +4,15 @@
 using Unity;
 using Unity.Lifetime;
 using System;
+using System.Data;
+using System.Linq;
 using System.Windows;
+using System.Diagnostics;
 using System.Configuration;
 using System.Collections.Generic;
 using System.Threading.Tasks;
 using HideezSafe.Properties;
+using HideezSafe.Utilities;
 using SingleInstanceApp;
 using System.Runtime.InteropServices;
 using HideezSafe.Modules;
@@ -21,14 +25,11 @@
 using System.IO;
 using HideezSafe.Modules.FileSerializer;
 using HideezSafe.Mvvm;
-<<<<<<< HEAD
 using HideezSafe.Modules.ServiceProxy;
+using HideezSafe.Modules.Localize;
 using HideezSafe.HideezServiceReference;
 using HideezSafe.Modules.ServiceCallbackMessanger;
 using HideezSafe.Modules.ServiceWatchdog;
-=======
-using HideezSafe.Modules.Localize;
->>>>>>> e9361e52
 
 namespace HideezSafe
 {
@@ -49,7 +50,8 @@
         {
             AppDomain.CurrentDomain.UnhandledException += FatalExceptionHandler;
 
-            LogManager.EnableLogging();
+            // LogManager.DisableLogging();
+            // LogManager.EnableLogging();
             logger = LogManager.GetCurrentClassLogger();
 
             logger.Info("Version: {0}", Environment.Version);
@@ -161,6 +163,7 @@
             Container.RegisterType<IWorkstationManager, WorkstationManager>(new ContainerControlledLifetimeManager());
             Container.RegisterInstance<IMessenger>(Messenger.Default, new ContainerControlledLifetimeManager());
 
+            logger.Info("Finish initialize DI container");
             Container.RegisterType<IWindowsManager, WindowsManager>(new ContainerControlledLifetimeManager());
             Container.RegisterType<IAppHelper, AppHelper>(new ContainerControlledLifetimeManager());
             Container.RegisterType<IDialogManager, DialogManager>(new ContainerControlledLifetimeManager());
