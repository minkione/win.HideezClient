﻿using HideezSafe.Models.Settings;
using HideezSafe.Modules.SettingsManager;
using HideezSafe.Utilities;
using Unity;
using Unity.Lifetime;
using System;
using System.Windows;
using System.Configuration;
using System.Collections.Generic;
using System.Threading.Tasks;
using HideezSafe.Properties;
using SingleInstanceApp;
using System.Runtime.InteropServices;
using HideezSafe.Modules;
using GalaSoft.MvvmLight.Messaging;
using NLog;
using HideezSafe.ViewModels;
using Hardcodet.Wpf.TaskbarNotification;
using System.Globalization;
using System.Threading;
<<<<<<< HEAD
using HideezSafe.Mvvm;
using HideezSafe.Modules.Localize;
=======
using System.IO;
using HideezSafe.Modules.FileSerializer;
>>>>>>> c32c50ba

namespace HideezSafe
{
    /// <summary>
    /// Interaction logic for App.xaml
    /// </summary>
    public partial class App : Application, ISingleInstance
    {
        public static Logger logger;
        private IStartupHelper startupHelper;
        private IMessenger messenger;
        private IWindowsManager windowsManager;

        public static IUnityContainer Container { get; private set; }

        public App()
        {
            AppDomain.CurrentDomain.UnhandledException += FatalExceptionHandler;

            // LogManager.DisableLogging();
            // LogManager.EnableLogging();
            logger = LogManager.GetCurrentClassLogger();

            logger.Info("Version: {0}", Environment.Version);
            logger.Info("OS: {0}", Environment.OSVersion);
            logger.Info("Command: {0}", Environment.CommandLine);
        }

        protected override void OnStartup(StartupEventArgs e)
        {
            base.OnStartup(e);

            InitializeDIContainer();

            // Init settings
            ApplicationSettings settings = null;
            ISettingsManager<ApplicationSettings> settingsManager = Container.Resolve<ISettingsManager<ApplicationSettings>>();

            try
            {
                var task = Task.Run(async () => // Off Loading Load Programm Settings to non-UI thread
                {
                    var appSettingsDirectory = Path.GetDirectoryName(settingsManager.SettingsFilePath);
                    if (!Directory.Exists(appSettingsDirectory))
                        Directory.CreateDirectory(appSettingsDirectory);

                    settings = await settingsManager.LoadSettingsAsync();
                });
                task.Wait(); // Block this to ensure that results are usable in next steps of sequence

                // Init localization
                var culture = new CultureInfo(settings.SelectedUiLanguage);
                TranslationSource.Instance.CurrentCulture = culture;
                Thread.CurrentThread.CurrentCulture = culture;
                Thread.CurrentThread.CurrentUICulture = culture;
            }
            catch (Exception exp)
            {
                // Todo: log error with logger
                Console.WriteLine("");
                Console.WriteLine("Unexpected Error 1 in App.Application_Startup()");
                Console.WriteLine("   Message:{0}", exp.Message);
                Console.WriteLine("StackTrace:{0}", exp.StackTrace);
                Console.WriteLine("");
            }

            messenger = Container.Resolve<IMessenger>();
            Container.Resolve<ITaskbarIconManager>();

            logger.Info("Resolve DI container");
            startupHelper = Container.Resolve<IStartupHelper>();
            Container.Resolve<IWorkstationManager>();
            windowsManager = Container.Resolve<IWindowsManager>();

            if (settings.IsFirstLaunch)
            {
                OnFirstLaunch();

                settings.IsFirstLaunch = false;
                settingsManager.SaveSettings(settings);
            }
        }

        /// <summary>
        /// Application Entry Point.
        /// </summary>
        [System.STAThreadAttribute()]
        private static void Main()
        {
            if (SingleInstance<App>.InitializeAsFirstInstance("{EB9E0C35-8DC5-459D-80C2-93DCE0036C91}"))
            {
                var application = new App();
                application.InitializeComponent();
                application.Run();

                // Allow single instance code to perform cleanup operations
                SingleInstance<App>.Cleanup();
            }
        }

        public bool SignalExternalCommandLineArgs(IList<string> args)
        {
            // handle command line arguments of second instance
            // ...

            logger.Info("Handle start of second instance");
            windowsManager.ActivateMainWindow();

            
            return true;
        }

        private void OnFirstLaunch()
        {
            logger.Info("First launch");
            // add to startup with windows if first start app
            bool resalt = startupHelper.AddToStartup();
            logger.Info("Add app to startup: {0}", resalt);
        }

        private void InitializeDIContainer()
        {
            Container = new UnityContainer();

            logger.Info("Start initialize DI container");

            Container.RegisterType<IStartupHelper, StartupHelper>(new ContainerControlledLifetimeManager());
            Container.RegisterType<IWorkstationManager, WorkstationManager>(new ContainerControlledLifetimeManager());
            Container.RegisterInstance<IMessenger>(Messenger.Default, new ContainerControlledLifetimeManager());

            logger.Info("Finish initialize DI container");
            Container.RegisterType<IWindowsManager, WindowsManager>(new ContainerControlledLifetimeManager());
            Container.RegisterType<IAppHelper, AppHelper>(new ContainerControlledLifetimeManager());
<<<<<<< HEAD
            Container.RegisterType<IDialogManager, DialogManager>(new ContainerControlledLifetimeManager());
=======
            Container.RegisterType<IFileSerializer, XmlFileSerializer>();
            Container.RegisterType<ISettingsManager<ApplicationSettings>, SettingsManager<ApplicationSettings>>(new ContainerControlledLifetimeManager());
>>>>>>> c32c50ba

            // Taskbar icon
            Container.RegisterInstance(FindResource("TaskbarIcon") as TaskbarIcon, new ContainerControlledLifetimeManager());
            Container.RegisterType<IBalloonTipNotifyManager, BalloonTipNotifyManager>(new ContainerControlledLifetimeManager());
            Container.RegisterType<IMenuFactory, MenuFactory>(new ContainerControlledLifetimeManager());
            Container.RegisterType<TaskbarIconViewModel>(new ContainerControlledLifetimeManager());
            Container.RegisterType<ITaskbarIconManager, TaskbarIconManager>(new ContainerControlledLifetimeManager());

            // Messenger
            Container.RegisterType<IMessenger, Messenger>(new ContainerControlledLifetimeManager());
        }

        /// <summary>
        /// Check if configuration file can be opened. File is deleted on error.
        /// </summary>
        private void HandleBrokenConfig()
        {
            try
            {
                ConfigurationManager.OpenExeConfiguration(ConfigurationUserLevel.PerUserRoamingAndLocal);
            }
            catch (ConfigurationErrorsException ex)
            {
                string filename = ex.Filename;

                if (File.Exists(filename))
                    File.Delete(filename);
            }
        }

        private void FatalExceptionHandler(object sender, UnhandledExceptionEventArgs e)
        {
            string message = "Fatal error occured";
            Exception ex = e.ExceptionObject as Exception;

            try
            {
                logger.Fatal(ex, message);
            }
            catch
            {
                Environment.FailFast(message, ex);
            }
        }
    }
}<|MERGE_RESOLUTION|>--- conflicted
+++ resolved
@@ -18,13 +18,10 @@
 using Hardcodet.Wpf.TaskbarNotification;
 using System.Globalization;
 using System.Threading;
-<<<<<<< HEAD
+using System.IO;
+using HideezSafe.Modules.FileSerializer;
 using HideezSafe.Mvvm;
 using HideezSafe.Modules.Localize;
-=======
-using System.IO;
-using HideezSafe.Modules.FileSerializer;
->>>>>>> c32c50ba
 
 namespace HideezSafe
 {
@@ -158,12 +155,9 @@
             logger.Info("Finish initialize DI container");
             Container.RegisterType<IWindowsManager, WindowsManager>(new ContainerControlledLifetimeManager());
             Container.RegisterType<IAppHelper, AppHelper>(new ContainerControlledLifetimeManager());
-<<<<<<< HEAD
             Container.RegisterType<IDialogManager, DialogManager>(new ContainerControlledLifetimeManager());
-=======
             Container.RegisterType<IFileSerializer, XmlFileSerializer>();
             Container.RegisterType<ISettingsManager<ApplicationSettings>, SettingsManager<ApplicationSettings>>(new ContainerControlledLifetimeManager());
->>>>>>> c32c50ba
 
             // Taskbar icon
             Container.RegisterInstance(FindResource("TaskbarIcon") as TaskbarIcon, new ContainerControlledLifetimeManager());
