--- conflicted
+++ resolved
@@ -319,7 +319,6 @@
   <data name="Menu.Logs.OpenServiceFolder" xml:space="preserve">
     <value>Service Logs</value>
   </data>
-<<<<<<< HEAD
   <data name="Exception.LoginNotFound" xml:space="preserve">
     <value>Lodin not found for {0}.</value>
   </data>
@@ -328,12 +327,11 @@
   </data>
   <data name="Exception.PasswordNotFound" xml:space="preserve">
     <value>Password not found for {0}.</value>
-=======
+  </data>
   <data name="SupportMail" xml:space="preserve">
     <value>support@hideez.com</value>
   </data>
   <data name="SupportMailUri" xml:space="preserve">
     <value>mailto:support@hideez.com</value>
->>>>>>> 73907282
   </data>
 </root>