﻿<?xml version="1.0" encoding="utf-8"?>
<xs:schema xmlns:tns="http://schemas.datacontract.org/2004/07/ServiceLibrary" elementFormDefault="qualified" targetNamespace="http://schemas.datacontract.org/2004/07/ServiceLibrary" xmlns:xs="http://www.w3.org/2001/XMLSchema">
  <xs:import namespace="http://schemas.datacontract.org/2004/07/System" />
  <xs:complexType name="ServiceClientParameters">
    <xs:sequence>
      <xs:element minOccurs="0" name="ClientType" type="tns:ClientType" />
    </xs:sequence>
  </xs:complexType>
  <xs:element name="ServiceClientParameters" nillable="true" type="tns:ServiceClientParameters" />
  <xs:simpleType name="ClientType">
    <xs:restriction base="xs:string">
      <xs:enumeration value="ServiceHost" />
      <xs:enumeration value="DesktopClient" />
      <xs:enumeration value="TestConsole" />
    </xs:restriction>
  </xs:simpleType>
  <xs:element name="ClientType" nillable="true" type="tns:ClientType" />
  <xs:complexType name="HideezServiceFault">
    <xs:sequence>
      <xs:element minOccurs="0" name="ErrorCode" type="xs:int" />
      <xs:element minOccurs="0" name="FaultMessage" nillable="true" type="xs:string" />
    </xs:sequence>
  </xs:complexType>
  <xs:element name="HideezServiceFault" nillable="true" type="tns:HideezServiceFault" />
  <xs:simpleType name="Adapter">
    <xs:restriction base="xs:string">
      <xs:enumeration value="HES" />
      <xs:enumeration value="RFID" />
      <xs:enumeration value="Dongle" />
    </xs:restriction>
  </xs:simpleType>
  <xs:element name="Adapter" nillable="true" type="tns:Adapter" />
  <xs:complexType name="ArrayOfDeviceDTO">
    <xs:sequence>
      <xs:element minOccurs="0" maxOccurs="unbounded" name="DeviceDTO" nillable="true" type="tns:DeviceDTO" />
    </xs:sequence>
  </xs:complexType>
  <xs:element name="ArrayOfDeviceDTO" nillable="true" type="tns:ArrayOfDeviceDTO" />
  <xs:complexType name="DeviceDTO">
    <xs:sequence>
      <xs:element minOccurs="0" name="Battery" type="xs:int" />
      <xs:element xmlns:q1="http://schemas.datacontract.org/2004/07/System" minOccurs="0" name="BootloaderVersion" nillable="true" type="q1:Version" />
      <xs:element xmlns:q2="http://schemas.datacontract.org/2004/07/System" minOccurs="0" name="FirmwareVersion" nillable="true" type="q2:Version" />
      <xs:element minOccurs="0" name="Id" nillable="true" type="xs:string" />
      <xs:element minOccurs="0" name="IsBoot" type="xs:boolean" />
      <xs:element minOccurs="0" name="IsConnected" type="xs:boolean" />
      <xs:element minOccurs="0" name="IsInitialized" type="xs:boolean" />
<<<<<<< HEAD
      <xs:element minOccurs="0" name="Mac" nillable="true" type="xs:string" />
=======
      <xs:element minOccurs="0" name="IsRemote" type="xs:boolean" />
>>>>>>> b347493b
      <xs:element minOccurs="0" name="Name" nillable="true" type="xs:string" />
      <xs:element minOccurs="0" name="Owner" nillable="true" type="xs:string" />
      <xs:element minOccurs="0" name="Proximity" type="xs:double" />
      <xs:element minOccurs="0" name="SerialNo" nillable="true" type="xs:string" />
      <xs:element minOccurs="0" name="StorageFreeSize" type="xs:unsignedInt" />
      <xs:element minOccurs="0" name="StorageTotalSize" type="xs:unsignedInt" />
    </xs:sequence>
  </xs:complexType>
  <xs:element name="DeviceDTO" nillable="true" type="tns:DeviceDTO" />
</xs:schema><|MERGE_RESOLUTION|>--- conflicted
+++ resolved
@@ -45,11 +45,8 @@
       <xs:element minOccurs="0" name="IsBoot" type="xs:boolean" />
       <xs:element minOccurs="0" name="IsConnected" type="xs:boolean" />
       <xs:element minOccurs="0" name="IsInitialized" type="xs:boolean" />
-<<<<<<< HEAD
+      <xs:element minOccurs="0" name="IsRemote" type="xs:boolean" />
       <xs:element minOccurs="0" name="Mac" nillable="true" type="xs:string" />
-=======
-      <xs:element minOccurs="0" name="IsRemote" type="xs:boolean" />
->>>>>>> b347493b
       <xs:element minOccurs="0" name="Name" nillable="true" type="xs:string" />
       <xs:element minOccurs="0" name="Owner" nillable="true" type="xs:string" />
       <xs:element minOccurs="0" name="Proximity" type="xs:double" />
