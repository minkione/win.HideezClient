﻿<?xml version="1.0" encoding="utf-8"?>
<Project ToolsVersion="15.0" xmlns="http://schemas.microsoft.com/developer/msbuild/2003">
  <Import Project="$(MSBuildExtensionsPath)\$(MSBuildToolsVersion)\Microsoft.Common.props" Condition="Exists('$(MSBuildExtensionsPath)\$(MSBuildToolsVersion)\Microsoft.Common.props')" />
  <PropertyGroup>
    <Configuration Condition=" '$(Configuration)' == '' ">Debug</Configuration>
    <Platform Condition=" '$(Platform)' == '' ">AnyCPU</Platform>
    <ProjectGuid>{EA300B43-B917-49D1-9D84-A13F43398246}</ProjectGuid>
    <OutputType>WinExe</OutputType>
    <RootNamespace>HideezSafe</RootNamespace>
    <AssemblyName>HideezSafe</AssemblyName>
    <TargetFrameworkVersion>v4.6</TargetFrameworkVersion>
    <FileAlignment>512</FileAlignment>
    <ProjectTypeGuids>{60dc8134-eba5-43b8-bcc9-bb4bc16c2548};{FAE04EC0-301F-11D3-BF4B-00C04F79EFBC}</ProjectTypeGuids>
    <WarningLevel>4</WarningLevel>
    <AutoGenerateBindingRedirects>true</AutoGenerateBindingRedirects>
    <Deterministic>true</Deterministic>
    <IsWebBootstrapper>false</IsWebBootstrapper>
    <PublishUrl>publish\</PublishUrl>
    <Install>true</Install>
    <InstallFrom>Disk</InstallFrom>
    <UpdateEnabled>false</UpdateEnabled>
    <UpdateMode>Foreground</UpdateMode>
    <UpdateInterval>7</UpdateInterval>
    <UpdateIntervalUnits>Days</UpdateIntervalUnits>
    <UpdatePeriodically>false</UpdatePeriodically>
    <UpdateRequired>false</UpdateRequired>
    <MapFileExtensions>true</MapFileExtensions>
    <ApplicationRevision>0</ApplicationRevision>
    <ApplicationVersion>1.0.0.%2a</ApplicationVersion>
    <UseApplicationTrust>false</UseApplicationTrust>
    <BootstrapperEnabled>true</BootstrapperEnabled>
  </PropertyGroup>
  <PropertyGroup Condition=" '$(Configuration)|$(Platform)' == 'Debug|AnyCPU' ">
    <PlatformTarget>AnyCPU</PlatformTarget>
    <DebugSymbols>true</DebugSymbols>
    <DebugType>full</DebugType>
    <Optimize>false</Optimize>
    <OutputPath>bin\Debug\</OutputPath>
    <DefineConstants>DEBUG;TRACE</DefineConstants>
    <ErrorReport>prompt</ErrorReport>
    <WarningLevel>4</WarningLevel>
  </PropertyGroup>
  <PropertyGroup Condition=" '$(Configuration)|$(Platform)' == 'Release|AnyCPU' ">
    <PlatformTarget>AnyCPU</PlatformTarget>
    <DebugType>pdbonly</DebugType>
    <Optimize>true</Optimize>
    <OutputPath>bin\Release\</OutputPath>
    <DefineConstants>TRACE</DefineConstants>
    <ErrorReport>prompt</ErrorReport>
    <WarningLevel>4</WarningLevel>
  </PropertyGroup>
  <PropertyGroup />
  <PropertyGroup>
    <StartupObject>HideezSafe.App</StartupObject>
  </PropertyGroup>
  <PropertyGroup>
    <ApplicationIcon>Resources\Icon\Idle\64x64.ico</ApplicationIcon>
  </PropertyGroup>
  <PropertyGroup>
    <ApplicationManifest>app.manifest</ApplicationManifest>
  </PropertyGroup>
  <PropertyGroup>
    <SignAssembly>false</SignAssembly>
  </PropertyGroup>
  <ItemGroup>
    <Reference Include="CommonServiceLocator, Version=2.0.2.0, Culture=neutral, PublicKeyToken=489b6accfaf20ef0, processorArchitecture=MSIL">
      <HintPath>..\packages\CommonServiceLocator.2.0.2\lib\net45\CommonServiceLocator.dll</HintPath>
    </Reference>
    <Reference Include="ControlzEx, Version=3.0.2.4, Culture=neutral, processorArchitecture=MSIL">
      <HintPath>..\packages\ControlzEx.3.0.2.4\lib\net45\ControlzEx.dll</HintPath>
    </Reference>
    <Reference Include="GalaSoft.MvvmLight, Version=5.4.1.0, Culture=neutral, PublicKeyToken=e7570ab207bcb616, processorArchitecture=MSIL">
      <HintPath>..\packages\MvvmLightLibs.5.4.1.1\lib\net45\GalaSoft.MvvmLight.dll</HintPath>
    </Reference>
    <Reference Include="GalaSoft.MvvmLight.Extras, Version=5.4.1.0, Culture=neutral, PublicKeyToken=669f0b5e8f868abf, processorArchitecture=MSIL">
      <HintPath>..\packages\MvvmLightLibs.5.4.1.1\lib\net45\GalaSoft.MvvmLight.Extras.dll</HintPath>
    </Reference>
    <Reference Include="GalaSoft.MvvmLight.Platform, Version=5.4.1.0, Culture=neutral, PublicKeyToken=5f873c45e98af8a1, processorArchitecture=MSIL">
      <HintPath>..\packages\MvvmLightLibs.5.4.1.1\lib\net45\GalaSoft.MvvmLight.Platform.dll</HintPath>
    </Reference>
    <Reference Include="Gu.Wpf.Adorners, Version=1.5.1.0, Culture=neutral, PublicKeyToken=6dfb64f9972bd31d, processorArchitecture=MSIL">
      <HintPath>..\packages\Gu.Wpf.Adorners.1.5.1.0\lib\net45\Gu.Wpf.Adorners.dll</HintPath>
    </Reference>
    <Reference Include="MvvmExtensions, Version=1.2.1.0, Culture=neutral, processorArchitecture=MSIL">
      <HintPath>..\packages\SimpleMvvmExtensions.1.2.1\lib\net45\MvvmExtensions.dll</HintPath>
    </Reference>
    <Reference Include="NLog, Version=4.0.0.0, Culture=neutral, PublicKeyToken=5120e14c03d0593c, processorArchitecture=MSIL">
      <HintPath>..\packages\NLog.4.5.11\lib\net45\NLog.dll</HintPath>
    </Reference>
    <Reference Include="Hardcodet.Wpf.TaskbarNotification, Version=1.0.5.0, Culture=neutral, processorArchitecture=MSIL">
      <HintPath>..\packages\Hardcodet.NotifyIcon.Wpf.1.0.5\lib\net451\Hardcodet.Wpf.TaskbarNotification.dll</HintPath>
    </Reference>
    <Reference Include="MahApps.Metro, Version=1.6.5.1, Culture=neutral, processorArchitecture=MSIL">
      <HintPath>..\packages\MahApps.Metro.1.6.5\lib\net46\MahApps.Metro.dll</HintPath>
    </Reference>
    <Reference Include="MahApps.Metro.IconPacks, Version=2.3.0.4, Culture=neutral, processorArchitecture=MSIL">
      <HintPath>..\packages\MahApps.Metro.IconPacks.2.3.0\lib\net46\MahApps.Metro.IconPacks.dll</HintPath>
    </Reference>
    <Reference Include="SingleInstanceApp, Version=1.0.0.0, Culture=neutral, processorArchitecture=MSIL">
      <HintPath>..\packages\SingleInstanceApp.0.1.0\lib\net45\SingleInstanceApp.dll</HintPath>
    </Reference>
    <Reference Include="System" />
    <Reference Include="System.Configuration" />
    <Reference Include="System.Data" />
    <Reference Include="System.IO.Compression" />
    <Reference Include="System.Drawing" />
    <Reference Include="System.Management" />
    <Reference Include="System.Runtime.CompilerServices.Unsafe, Version=4.0.4.1, Culture=neutral, PublicKeyToken=b03f5f7f11d50a3a, processorArchitecture=MSIL">
      <HintPath>..\packages\System.Runtime.CompilerServices.Unsafe.4.5.2\lib\netstandard1.0\System.Runtime.CompilerServices.Unsafe.dll</HintPath>
    </Reference>
    <Reference Include="System.Runtime.Remoting" />
    <Reference Include="System.Runtime.Serialization" />
    <Reference Include="System.ServiceModel" />
    <Reference Include="System.Transactions" />
    <Reference Include="System.Windows.Forms" />
    <Reference Include="System.Windows.Interactivity, Version=4.5.0.0, Culture=neutral, PublicKeyToken=31bf3856ad364e35, processorArchitecture=MSIL">
      <HintPath>..\packages\ControlzEx.3.0.2.4\lib\net45\System.Windows.Interactivity.dll</HintPath>
    </Reference>
    <Reference Include="System.Xml" />
    <Reference Include="Microsoft.CSharp" />
    <Reference Include="System.Core" />
    <Reference Include="System.Xml.Linq" />
    <Reference Include="System.Data.DataSetExtensions" />
    <Reference Include="System.Net.Http" />
    <Reference Include="System.Xaml">
      <RequiredTargetFramework>4.0</RequiredTargetFramework>
    </Reference>
    <Reference Include="Unity.Abstractions, Version=4.1.0.0, Culture=neutral, PublicKeyToken=489b6accfaf20ef0, processorArchitecture=MSIL">
      <HintPath>..\packages\Unity.5.9.7\lib\net46\Unity.Abstractions.dll</HintPath>
    </Reference>
    <Reference Include="Unity.Container, Version=5.9.7.0, Culture=neutral, PublicKeyToken=489b6accfaf20ef0, processorArchitecture=MSIL">
      <HintPath>..\packages\Unity.5.9.7\lib\net46\Unity.Container.dll</HintPath>
    </Reference>
    <Reference Include="WindowsBase" />
    <Reference Include="PresentationCore" />
    <Reference Include="PresentationFramework" />
    <Reference Include="XAMLMarkupExtensions, Version=1.5.1.0, Culture=neutral, processorArchitecture=MSIL">
      <HintPath>..\packages\XAMLMarkupExtensions.1.5.1\lib\net452\XAMLMarkupExtensions.dll</HintPath>
    </Reference>
  </ItemGroup>
  <ItemGroup>
    <Compile Include="Controls\ConnectivityIndicators.xaml.cs">
      <DependentUpon>ConnectivityIndicators.xaml</DependentUpon>
    </Compile>
    <Compile Include="Converters\BooleanToVisibilityCollapsedConverter.cs" />
    <Compile Include="Converters\NullToVisibilityCollapsedConverter.cs" />
    <Compile Include="Converters\NullToVisibilityConverter.cs" />
    <Compile Include="Converters\ProximityToOpacityConverter.cs" />
    <Compile Include="Converters\StringToResource.cs" />
    <Compile Include="ViewModels\Controls\ConnectionIndicatorViewModel.cs" />
    <Compile Include="ViewModels\Controls\DevicesExpanderViewModel.cs" />
    <Compile Include="ViewModels\Controls\IndicatorsViewModel.cs" />
    <Compile Include="Views\SimpleMainView.xaml.cs">
      <DependentUpon>SimpleMainView.xaml</DependentUpon>
    </Compile>
    <Page Include="App.xaml">
      <Generator>MSBuild:Compile</Generator>
      <SubType>Designer</SubType>
    </Page>
    <Page Include="Controls\ConnectivityIndicators.xaml">
      <SubType>Designer</SubType>
      <Generator>MSBuild:Compile</Generator>
    </Page>
    <Page Include="Controls\DevicesExpander.xaml">
      <SubType>Designer</SubType>
      <Generator>MSBuild:Compile</Generator>
    </Page>
    <Page Include="Controls\StateControl.xaml">
      <SubType>Designer</SubType>
      <Generator>MSBuild:Compile</Generator>
    </Page>
    <Page Include="Dialogs\ChangePasswordDialog.xaml">
      <SubType>Designer</SubType>
      <Generator>MSBuild:Compile</Generator>
    </Page>
    <Page Include="PagesView\LockSettingsPage.xaml">
      <SubType>Designer</SubType>
      <Generator>MSBuild:Compile</Generator>
    </Page>
    <Page Include="PagesView\LoginSystemPage.xaml">
      <SubType>Designer</SubType>
      <Generator>MSBuild:Compile</Generator>
    </Page>
    <Page Include="Resources\Dictionaries\Constants.xaml">
      <SubType>Designer</SubType>
      <Generator>MSBuild:Compile</Generator>
    </Page>
    <Page Include="Resources\Dictionaries\ResourceDictionary.xaml">
      <SubType>Designer</SubType>
      <Generator>MSBuild:Compile</Generator>
    </Page>
    <Page Include="Resources\Dictionaries\SVG.xaml">
      <SubType>Designer</SubType>
      <Generator>MSBuild:Compile</Generator>
    </Page>
    <Page Include="Views\MainWindowView.xaml">
      <Generator>MSBuild:Compile</Generator>
      <SubType>Designer</SubType>
    </Page>
    <Compile Include="App.xaml.cs">
      <DependentUpon>App.xaml</DependentUpon>
      <SubType>Code</SubType>
    </Compile>
<<<<<<< HEAD
    <Compile Include="Connected Services\HideezServiceReference\Reference.cs">
      <AutoGen>True</AutoGen>
      <DesignTime>True</DesignTime>
      <DependentUpon>Reference.svcmap</DependentUpon>
    </Compile>
=======
    <Compile Include="Controls\DevicesExpander.xaml.cs">
      <DependentUpon>DevicesExpander.xaml</DependentUpon>
    </Compile>
    <Compile Include="Controls\StateControl.xaml.cs">
      <DependentUpon>StateControl.xaml</DependentUpon>
    </Compile>
    <Compile Include="Converters\BooleanToVisibilityConverter.cs" />
    <Compile Include="Dialogs\ChangePasswordDialog.xaml.cs">
      <DependentUpon>ChangePasswordDialog.xaml</DependentUpon>
    </Compile>
    <Compile Include="Models\Settings\BaseSettings.cs" />
    <Compile Include="Models\Settings\SettingAttribute.cs" />
    <Compile Include="Modules\FileSerializer\IFileSerializer.cs" />
    <Compile Include="Modules\FileSerializer\XmlFileSerializer.cs" />
    <Compile Include="Modules\SettingsManager\ISettingsManager.cs" />
>>>>>>> e9361e52
    <Compile Include="Messages\Commands\ForceShutdownCommand.cs" />
    <Compile Include="Messages\Commands\LockPCCommand.cs" />
    <Compile Include="Modules\ServiceCallbackMessanger\ServiceCallbackMessanger.cs" />
    <Compile Include="Modules\ServiceProxy\IServiceProxy.cs" />
    <Compile Include="Modules\ServiceProxy\ServiceNotConnectedException.cs" />
    <Compile Include="Modules\ServiceProxy\ServiceProxy.cs" />
    <Compile Include="Modules\ServiceWatchdog\IServiceWatchdog.cs" />
    <Compile Include="Modules\ServiceWatchdog\ServiceWatchdog.cs" />
    <Compile Include="Modules\WorkstationManager\IWorkstationManager.cs" />
    <Compile Include="Modules\WorkstationManager\WorkstationManager.cs" />
    <Compile Include="Modules\BalloonNotify\BalloonTipNotifyManager.cs" />
    <Compile Include="Modules\BalloonNotify\IBalloonTipNotifyManager.cs" />
    <Compile Include="Modules\DialogManager\DialogManager.cs" />
    <Compile Include="Modules\DialogManager\IDialogManager.cs" />
    <Compile Include="Modules\HelpMenuFactory\IMenuFactory.cs" />
    <Compile Include="Modules\HelpMenuFactory\MenuFactory.cs" />
    <Compile Include="Modules\Localize\LocalizationAttribute.cs" />
    <Compile Include="Modules\Localize\LocalizationExtension.cs" />
    <Compile Include="Modules\TaskbarIconManager\IconState.cs" />
    <Compile Include="Modules\TaskbarIconManager\ITaskbarIconManager.cs" />
    <Compile Include="Modules\TaskbarIconManager\TaskbarIconDataSource.cs" />
    <Compile Include="Modules\TaskbarIconManager\TaskbarIconManager.cs" />
    <Compile Include="Mvvm\LocalizedObject.cs" />
    <Compile Include="Modules\Localize\TranslationSource.cs" />
    <Compile Include="Modules\WindowsManager\IWindowsManager.cs" />
    <Compile Include="Modules\WindowsManager\WindowsManager.cs" />
    <Compile Include="Mvvm\ObservableObject.cs" />
    <Compile Include="PagesView\LockSettingsPage.xaml.cs">
      <DependentUpon>LockSettingsPage.xaml</DependentUpon>
    </Compile>
    <Compile Include="PagesView\LoginSystemPage.xaml.cs">
      <DependentUpon>LoginSystemPage.xaml</DependentUpon>
    </Compile>
    <Compile Include="PageViewModels\LockSettingsPageViewModel.cs" />
    <Compile Include="PageViewModels\LoginSystemPageViewModel.cs" />
    <Compile Include="Utilities\App\AppHelper.cs" />
    <Compile Include="Utilities\App\IAppHelper.cs" />
    <Compile Include="Utilities\AutoRunApp\IStartupHelper.cs" />
    <Compile Include="Utilities\AutoRunApp\StartupHelper.cs" />
    <Compile Include="Models\Settings\ApplicationSettings.cs" />
    <Compile Include="Modules\SettingsManager\SettingsManager.cs" />
    <Compile Include="Utilities\Constants.cs" />
    <Compile Include="Utilities\Win32Helper.cs" />
    <Compile Include="Version.cs" />
    <Compile Include="ViewModels\Controls\DeviceViewModel.cs" />
    <Compile Include="ViewModels\Taskbar\LanguageMenuItemViewModel.cs" />
    <Compile Include="ViewModels\MainViewModel.cs" />
    <Compile Include="ViewModels\Taskbar\MenuItemViewModel.cs" />
    <Compile Include="ViewModels\Taskbar\TaskbarIconViewModel.cs" />
    <Compile Include="ViewModels\ViewModelLocator.cs" />
    <Compile Include="Views\MainWindowView.xaml.cs">
      <DependentUpon>MainWindowView.xaml</DependentUpon>
      <SubType>Code</SubType>
    </Compile>
    <Page Include="Views\SimpleMainView.xaml">
      <SubType>Designer</SubType>
      <Generator>MSBuild:Compile</Generator>
    </Page>
  </ItemGroup>
  <ItemGroup>
    <Compile Include="Properties\AssemblyInfo.cs">
      <SubType>Code</SubType>
    </Compile>
    <Compile Include="Properties\Resources.Designer.cs">
      <AutoGen>True</AutoGen>
      <DesignTime>True</DesignTime>
      <DependentUpon>Resources.resx</DependentUpon>
    </Compile>
    <Compile Include="Properties\Settings.Designer.cs">
      <AutoGen>True</AutoGen>
      <DependentUpon>Settings.settings</DependentUpon>
      <DesignTimeSharedInput>True</DesignTimeSharedInput>
    </Compile>
    <EmbeddedResource Include="Properties\Resources.resx">
      <Generator>ResXFileCodeGenerator</Generator>
      <LastGenOutput>Resources.Designer.cs</LastGenOutput>
    </EmbeddedResource>
    <EmbeddedResource Include="Resources\Strings.resx">
      <SubType>Designer</SubType>
    </EmbeddedResource>
    <EmbeddedResource Include="Resources\Strings.ru.resx" />
    <EmbeddedResource Include="Resources\Strings.uk.resx" />
    <None Include="app.manifest" />
    <None Include="Connected Services\HideezServiceReference\configuration91.svcinfo" />
    <None Include="Connected Services\HideezServiceReference\configuration.svcinfo" />
    <None Include="Connected Services\HideezServiceReference\Reference.svcmap">
      <Generator>WCF Proxy Generator</Generator>
      <LastGenOutput>Reference.cs</LastGenOutput>
    </None>
    <Content Include="NLog.config">
      <CopyToOutputDirectory>PreserveNewest</CopyToOutputDirectory>
      <SubType>Designer</SubType>
    </Content>
    <None Include="Connected Services\HideezServiceReference\service.wsdl" />
    <None Include="Connected Services\HideezServiceReference\service.xsd">
      <SubType>Designer</SubType>
    </None>
    <None Include="Connected Services\HideezServiceReference\service1.xsd">
      <SubType>Designer</SubType>
    </None>
    <None Include="Connected Services\HideezServiceReference\ServiceLibrary.xsd">
      <SubType>Designer</SubType>
    </None>
    <None Include="NLog.xsd">
      <SubType>Designer</SubType>
    </None>
    <None Include="packages.config">
      <SubType>Designer</SubType>
    </None>
    <None Include="Properties\Settings.settings">
      <Generator>SettingsSingleFileGenerator</Generator>
      <LastGenOutput>Settings.Designer.cs</LastGenOutput>
    </None>
    <Compile Include="Resources\Strings.Designer.cs" />
  </ItemGroup>
  <ItemGroup>
    <None Include="App.config">
      <SubType>Designer</SubType>
    </None>
  </ItemGroup>
  <ItemGroup>
    <Folder Include="DataTypes\" />
  </ItemGroup>
  <ItemGroup>
    <BootstrapperPackage Include=".NETFramework,Version=v4.6">
      <Visible>False</Visible>
      <ProductName>Microsoft .NET Framework 4.6 %28x86 and x64%29</ProductName>
      <Install>true</Install>
    </BootstrapperPackage>
    <BootstrapperPackage Include="Microsoft.Net.Framework.3.5.SP1">
      <Visible>False</Visible>
      <ProductName>.NET Framework 3.5 SP1</ProductName>
      <Install>false</Install>
    </BootstrapperPackage>
  </ItemGroup>
  <ItemGroup>
    <Resource Include="Resources\Icon\Idle\Idle.ico" />
  </ItemGroup>
  <ItemGroup>
    <Resource Include="Resources\Icon\Idle\128x128.ico" />
    <Resource Include="Resources\Icon\Idle\16x16.ico" />
    <Resource Include="Resources\Icon\Idle\32x32.ico" />
    <Resource Include="Resources\Icon\Idle\48x48.ico" />
    <Resource Include="Resources\Icon\Idle\64x64.ico" />
  </ItemGroup>
  <ItemGroup>
    <Resource Include="Resources\Icon\Alert\Alert1.ico" />
    <Resource Include="Resources\Icon\Idle\Idle1.ico" />
    <Resource Include="Resources\Icon\NoCon\NoCon1.ico" />
    <Resource Include="Resources\Icon\NoKeyAlert\NoKeyAlert1.ico" />
    <Resource Include="Resources\Icon\NoKey\NoKey1.ico" />
    <Resource Include="Resources\Icon\Sync\Sync1.ico" />
    <Resource Include="Resources\Icon\Sync\Sync2.ico" />
    <Resource Include="Resources\Icon\Sync\Sync3.ico" />
    <Resource Include="Resources\Icon\Sync\Sync4.ico" />
    <Resource Include="Resources\Icon\Sync\Sync5.ico" />
    <Resource Include="Resources\Icon\Sync\Sync6.ico" />
    <Resource Include="Resources\Icon\Sync\Sync7.ico" />
    <Resource Include="Resources\Icon\Sync\Sync8.ico" />
  </ItemGroup>
  <ItemGroup>
<<<<<<< HEAD
    <WCFMetadata Include="Connected Services\" />
  </ItemGroup>
  <ItemGroup>
    <WCFMetadataStorage Include="Connected Services\HideezServiceReference\" />
=======
    <Resource Include="Images\Computer.png" />
  </ItemGroup>
  <ItemGroup>
    <Resource Include="Images\BackgroundForPage.png" />
>>>>>>> e9361e52
  </ItemGroup>
  <Import Project="$(MSBuildToolsPath)\Microsoft.CSharp.targets" />
</Project><|MERGE_RESOLUTION|>--- conflicted
+++ resolved
@@ -201,14 +201,12 @@
       <DependentUpon>App.xaml</DependentUpon>
       <SubType>Code</SubType>
     </Compile>
-<<<<<<< HEAD
     <Compile Include="Connected Services\HideezServiceReference\Reference.cs">
       <AutoGen>True</AutoGen>
       <DesignTime>True</DesignTime>
       <DependentUpon>Reference.svcmap</DependentUpon>
     </Compile>
-=======
-    <Compile Include="Controls\DevicesExpander.xaml.cs">
+	<Compile Include="Controls\DevicesExpander.xaml.cs">
       <DependentUpon>DevicesExpander.xaml</DependentUpon>
     </Compile>
     <Compile Include="Controls\StateControl.xaml.cs">
@@ -223,7 +221,6 @@
     <Compile Include="Modules\FileSerializer\IFileSerializer.cs" />
     <Compile Include="Modules\FileSerializer\XmlFileSerializer.cs" />
     <Compile Include="Modules\SettingsManager\ISettingsManager.cs" />
->>>>>>> e9361e52
     <Compile Include="Messages\Commands\ForceShutdownCommand.cs" />
     <Compile Include="Messages\Commands\LockPCCommand.cs" />
     <Compile Include="Modules\ServiceCallbackMessanger\ServiceCallbackMessanger.cs" />
@@ -385,17 +382,16 @@
     <Resource Include="Resources\Icon\Sync\Sync8.ico" />
   </ItemGroup>
   <ItemGroup>
-<<<<<<< HEAD
     <WCFMetadata Include="Connected Services\" />
   </ItemGroup>
   <ItemGroup>
     <WCFMetadataStorage Include="Connected Services\HideezServiceReference\" />
-=======
+  </ItemGroup>
+  <ItemGroup>
     <Resource Include="Images\Computer.png" />
   </ItemGroup>
   <ItemGroup>
     <Resource Include="Images\BackgroundForPage.png" />
->>>>>>> e9361e52
   </ItemGroup>
   <Import Project="$(MSBuildToolsPath)\Microsoft.CSharp.targets" />
 </Project>