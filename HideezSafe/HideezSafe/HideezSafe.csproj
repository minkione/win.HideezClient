﻿<?xml version="1.0" encoding="utf-8"?>
<Project ToolsVersion="15.0" xmlns="http://schemas.microsoft.com/developer/msbuild/2003">
  <Import Project="$(MSBuildExtensionsPath)\$(MSBuildToolsVersion)\Microsoft.Common.props" Condition="Exists('$(MSBuildExtensionsPath)\$(MSBuildToolsVersion)\Microsoft.Common.props')" />
  <PropertyGroup>
    <Configuration Condition=" '$(Configuration)' == '' ">Debug</Configuration>
    <Platform Condition=" '$(Platform)' == '' ">AnyCPU</Platform>
    <ProjectGuid>{EA300B43-B917-49D1-9D84-A13F43398246}</ProjectGuid>
    <OutputType>WinExe</OutputType>
    <RootNamespace>HideezSafe</RootNamespace>
    <AssemblyName>HideezSafe</AssemblyName>
    <TargetFrameworkVersion>v4.6</TargetFrameworkVersion>
    <FileAlignment>512</FileAlignment>
    <ProjectTypeGuids>{60dc8134-eba5-43b8-bcc9-bb4bc16c2548};{FAE04EC0-301F-11D3-BF4B-00C04F79EFBC}</ProjectTypeGuids>
    <WarningLevel>4</WarningLevel>
    <AutoGenerateBindingRedirects>true</AutoGenerateBindingRedirects>
    <Deterministic>true</Deterministic>
    <IsWebBootstrapper>false</IsWebBootstrapper>
    <PublishUrl>publish\</PublishUrl>
    <Install>true</Install>
    <InstallFrom>Disk</InstallFrom>
    <UpdateEnabled>false</UpdateEnabled>
    <UpdateMode>Foreground</UpdateMode>
    <UpdateInterval>7</UpdateInterval>
    <UpdateIntervalUnits>Days</UpdateIntervalUnits>
    <UpdatePeriodically>false</UpdatePeriodically>
    <UpdateRequired>false</UpdateRequired>
    <MapFileExtensions>true</MapFileExtensions>
    <ApplicationRevision>0</ApplicationRevision>
    <ApplicationVersion>1.0.0.%2a</ApplicationVersion>
    <UseApplicationTrust>false</UseApplicationTrust>
    <BootstrapperEnabled>true</BootstrapperEnabled>
  </PropertyGroup>
  <PropertyGroup Condition=" '$(Configuration)|$(Platform)' == 'Debug|AnyCPU' ">
    <PlatformTarget>AnyCPU</PlatformTarget>
    <DebugSymbols>true</DebugSymbols>
    <DebugType>full</DebugType>
    <Optimize>false</Optimize>
    <OutputPath>bin\Debug\</OutputPath>
    <DefineConstants>DEBUG;TRACE</DefineConstants>
    <ErrorReport>prompt</ErrorReport>
    <WarningLevel>4</WarningLevel>
  </PropertyGroup>
  <PropertyGroup Condition=" '$(Configuration)|$(Platform)' == 'Release|AnyCPU' ">
    <PlatformTarget>AnyCPU</PlatformTarget>
    <DebugType>pdbonly</DebugType>
    <Optimize>true</Optimize>
    <OutputPath>bin\Release\</OutputPath>
    <DefineConstants>TRACE</DefineConstants>
    <ErrorReport>prompt</ErrorReport>
    <WarningLevel>4</WarningLevel>
  </PropertyGroup>
  <PropertyGroup />
  <PropertyGroup>
    <StartupObject>HideezSafe.App</StartupObject>
  </PropertyGroup>
  <PropertyGroup>
    <ApplicationIcon>Resources\Icon\Idle\64x64.ico</ApplicationIcon>
  </PropertyGroup>
  <PropertyGroup>
    <ApplicationManifest>app.manifest</ApplicationManifest>
  </PropertyGroup>
  <ItemGroup>
    <Reference Include="CommonServiceLocator, Version=2.0.2.0, Culture=neutral, PublicKeyToken=489b6accfaf20ef0, processorArchitecture=MSIL">
      <HintPath>..\packages\CommonServiceLocator.2.0.2\lib\net45\CommonServiceLocator.dll</HintPath>
    </Reference>
    <Reference Include="GalaSoft.MvvmLight, Version=5.4.1.0, Culture=neutral, PublicKeyToken=e7570ab207bcb616, processorArchitecture=MSIL">
      <HintPath>..\packages\MvvmLightLibs.5.4.1.1\lib\net45\GalaSoft.MvvmLight.dll</HintPath>
    </Reference>
    <Reference Include="GalaSoft.MvvmLight.Extras, Version=5.4.1.0, Culture=neutral, PublicKeyToken=669f0b5e8f868abf, processorArchitecture=MSIL">
      <HintPath>..\packages\MvvmLightLibs.5.4.1.1\lib\net45\GalaSoft.MvvmLight.Extras.dll</HintPath>
    </Reference>
    <Reference Include="GalaSoft.MvvmLight.Platform, Version=5.4.1.0, Culture=neutral, PublicKeyToken=5f873c45e98af8a1, processorArchitecture=MSIL">
      <HintPath>..\packages\MvvmLightLibs.5.4.1.1\lib\net45\GalaSoft.MvvmLight.Platform.dll</HintPath>
    </Reference>
<<<<<<< HEAD
    <Reference Include="NLog, Version=4.0.0.0, Culture=neutral, PublicKeyToken=5120e14c03d0593c, processorArchitecture=MSIL">
      <HintPath>..\packages\NLog.4.5.11\lib\net45\NLog.dll</HintPath>
=======
    <Reference Include="Hardcodet.Wpf.TaskbarNotification, Version=1.0.5.0, Culture=neutral, processorArchitecture=MSIL">
      <HintPath>..\packages\Hardcodet.NotifyIcon.Wpf.1.0.5\lib\net451\Hardcodet.Wpf.TaskbarNotification.dll</HintPath>
    </Reference>
    <Reference Include="MvvmExtentions, Version=1.2.0.0, Culture=neutral, processorArchitecture=MSIL">
      <HintPath>..\packages\MvvmExtentions.1.2.0\lib\net452\MvvmExtentions.dll</HintPath>
>>>>>>> 7fecf419
    </Reference>
    <Reference Include="SingleInstanceApp, Version=1.0.0.0, Culture=neutral, processorArchitecture=MSIL">
      <HintPath>..\packages\SingleInstanceApp.0.1.0\lib\net45\SingleInstanceApp.dll</HintPath>
    </Reference>
    <Reference Include="System" />
    <Reference Include="System.Configuration" />
    <Reference Include="System.Data" />
<<<<<<< HEAD
    <Reference Include="System.IO.Compression" />
=======
    <Reference Include="System.Drawing" />
    <Reference Include="System.Management" />
>>>>>>> 7fecf419
    <Reference Include="System.Runtime.CompilerServices.Unsafe, Version=4.0.4.1, Culture=neutral, PublicKeyToken=b03f5f7f11d50a3a, processorArchitecture=MSIL">
      <HintPath>..\packages\System.Runtime.CompilerServices.Unsafe.4.5.2\lib\netstandard1.0\System.Runtime.CompilerServices.Unsafe.dll</HintPath>
    </Reference>
    <Reference Include="System.Runtime.Remoting" />
    <Reference Include="System.Runtime.Serialization" />
    <Reference Include="System.ServiceModel" />
    <Reference Include="System.Transactions" />
    <Reference Include="System.Windows.Forms" />
    <Reference Include="System.Windows.Interactivity, Version=4.5.0.0, Culture=neutral, PublicKeyToken=31bf3856ad364e35, processorArchitecture=MSIL">
      <HintPath>..\packages\MvvmLightLibs.5.4.1.1\lib\net45\System.Windows.Interactivity.dll</HintPath>
    </Reference>
    <Reference Include="System.Xml" />
    <Reference Include="Microsoft.CSharp" />
    <Reference Include="System.Core" />
    <Reference Include="System.Xml.Linq" />
    <Reference Include="System.Data.DataSetExtensions" />
    <Reference Include="System.Net.Http" />
    <Reference Include="System.Xaml">
      <RequiredTargetFramework>4.0</RequiredTargetFramework>
    </Reference>
    <Reference Include="Unity.Abstractions, Version=4.1.0.0, Culture=neutral, PublicKeyToken=489b6accfaf20ef0, processorArchitecture=MSIL">
      <HintPath>..\packages\Unity.5.9.7\lib\net46\Unity.Abstractions.dll</HintPath>
    </Reference>
    <Reference Include="Unity.Container, Version=5.9.7.0, Culture=neutral, PublicKeyToken=489b6accfaf20ef0, processorArchitecture=MSIL">
      <HintPath>..\packages\Unity.5.9.7\lib\net46\Unity.Container.dll</HintPath>
    </Reference>
    <Reference Include="WindowsBase" />
    <Reference Include="PresentationCore" />
    <Reference Include="PresentationFramework" />
    <Reference Include="XAMLMarkupExtensions, Version=1.5.1.0, Culture=neutral, processorArchitecture=MSIL">
      <HintPath>..\packages\XAMLMarkupExtensions.1.5.1\lib\net452\XAMLMarkupExtensions.dll</HintPath>
    </Reference>
  </ItemGroup>
  <ItemGroup>
    <Page Include="App.xaml">
      <Generator>MSBuild:Compile</Generator>
      <SubType>Designer</SubType>
    </Page>
    <Page Include="Resources\ResourceDictionary.xaml">
      <SubType>Designer</SubType>
      <Generator>MSBuild:Compile</Generator>
    </Page>
    <Page Include="Views\MainWindowView.xaml">
      <Generator>MSBuild:Compile</Generator>
      <SubType>Designer</SubType>
    </Page>
    <Compile Include="App.xaml.cs">
      <DependentUpon>App.xaml</DependentUpon>
      <SubType>Code</SubType>
    </Compile>
<<<<<<< HEAD
    <Compile Include="Messages\Commands\ForceShutdownCommand.cs" />
    <Compile Include="Messages\Commands\LockPCCommand.cs" />
    <Compile Include="Modules\WorkstationManager\IWorkstationManager.cs" />
    <Compile Include="Modules\WorkstationManager\WorkstationManager.cs" />
=======
    <Compile Include="Modules\BalloonNotify\BalloonTipNotifyManager.cs" />
    <Compile Include="Modules\BalloonNotify\IBalloonTipNotifyManager.cs" />
    <Compile Include="Modules\HelpMenuFactory\IMenuFactory.cs" />
    <Compile Include="Modules\HelpMenuFactory\MenuFactory.cs" />
    <Compile Include="Modules\Localize\LocalizationAttribute.cs" />
    <Compile Include="Modules\Localize\LocalizationExtension.cs" />
    <Compile Include="Modules\TaskbarIconManager\IconState.cs" />
    <Compile Include="Modules\TaskbarIconManager\ITaskbarIconManager.cs" />
    <Compile Include="Modules\TaskbarIconManager\TaskbarIconDataSource.cs" />
    <Compile Include="Modules\TaskbarIconManager\TaskbarIconManager.cs" />
    <Compile Include="Mvvm\LocalizedObject.cs" />
    <Compile Include="Modules\Localize\TranslationSource.cs" />
    <Compile Include="Modules\WindowsManager\IWindowsManager.cs" />
    <Compile Include="Modules\WindowsManager\WindowsManager.cs" />
    <Compile Include="Mvvm\ObservableObject.cs" />
    <Compile Include="Resources\Strings.Designer.cs">
      <AutoGen>True</AutoGen>
      <DesignTime>True</DesignTime>
      <DependentUpon>Strings.resx</DependentUpon>
    </Compile>
    <Compile Include="Utilities\App\AppHelper.cs" />
    <Compile Include="Utilities\App\IAppHelper.cs" />
>>>>>>> 7fecf419
    <Compile Include="Utilities\AutoRunApp\IStartupHelper.cs" />
    <Compile Include="Utilities\AutoRunApp\StartupHelper.cs" />
    <Compile Include="Utilities\Win32Helper.cs" />
    <Compile Include="Version.cs" />
    <Compile Include="ViewModels\LanguageMenuItemViewModel.cs" />
    <Compile Include="ViewModels\MainWindowViewModel.cs" />
    <Compile Include="ViewModels\MenuItemViewModel.cs" />
    <Compile Include="ViewModels\TaskbarIconViewModel.cs" />
    <Compile Include="Views\MainWindowView.xaml.cs">
      <DependentUpon>MainWindowView.xaml</DependentUpon>
      <SubType>Code</SubType>
    </Compile>
  </ItemGroup>
  <ItemGroup>
    <Compile Include="Properties\AssemblyInfo.cs">
      <SubType>Code</SubType>
    </Compile>
    <Compile Include="Properties\Resources.Designer.cs">
      <AutoGen>True</AutoGen>
      <DesignTime>True</DesignTime>
      <DependentUpon>Resources.resx</DependentUpon>
    </Compile>
    <Compile Include="Properties\Settings.Designer.cs">
      <AutoGen>True</AutoGen>
      <DependentUpon>Settings.settings</DependentUpon>
      <DesignTimeSharedInput>True</DesignTimeSharedInput>
    </Compile>
    <EmbeddedResource Include="Properties\Resources.resx">
      <Generator>ResXFileCodeGenerator</Generator>
      <LastGenOutput>Resources.Designer.cs</LastGenOutput>
    </EmbeddedResource>
    <EmbeddedResource Include="Resources\Strings.resx">
      <Generator>ResXFileCodeGenerator</Generator>
      <LastGenOutput>Strings.Designer.cs</LastGenOutput>
      <SubType>Designer</SubType>
    </EmbeddedResource>
    <EmbeddedResource Include="Resources\Strings.ru.resx" />
    <EmbeddedResource Include="Resources\Strings.uk.resx" />
    <None Include="app.manifest" />
    <Content Include="NLog.config">
      <CopyToOutputDirectory>PreserveNewest</CopyToOutputDirectory>
      <SubType>Designer</SubType>
    </Content>
    <None Include="NLog.xsd">
      <SubType>Designer</SubType>
    </None>
    <None Include="packages.config">
      <SubType>Designer</SubType>
    </None>
    <None Include="Properties\Settings.settings">
      <Generator>SettingsSingleFileGenerator</Generator>
      <LastGenOutput>Settings.Designer.cs</LastGenOutput>
    </None>
  </ItemGroup>
  <ItemGroup>
    <None Include="App.config">
      <SubType>Designer</SubType>
    </None>
  </ItemGroup>
  <ItemGroup>
    <Folder Include="Converters\" />
    <Folder Include="DataTypes\" />
    <Folder Include="Models\" />
<<<<<<< HEAD
    <Folder Include="ViewModels\" />
=======
    <Folder Include="Mvvm\MessagesHandlers\" />
    <Folder Include="Mvvm\Messages\" />
    <Folder Include="Utilities\WeakEvents\" />
>>>>>>> 7fecf419
  </ItemGroup>
  <ItemGroup>
    <BootstrapperPackage Include=".NETFramework,Version=v4.6">
      <Visible>False</Visible>
      <ProductName>Microsoft .NET Framework 4.6 %28x86 and x64%29</ProductName>
      <Install>true</Install>
    </BootstrapperPackage>
    <BootstrapperPackage Include="Microsoft.Net.Framework.3.5.SP1">
      <Visible>False</Visible>
      <ProductName>.NET Framework 3.5 SP1</ProductName>
      <Install>false</Install>
    </BootstrapperPackage>
  </ItemGroup>
  <ItemGroup>
    <Resource Include="Resources\Icon\Idle\Idle.ico" />
  </ItemGroup>
  <ItemGroup>
    <Resource Include="Resources\Icon\Idle\128x128.ico" />
    <Resource Include="Resources\Icon\Idle\16x16.ico" />
    <Resource Include="Resources\Icon\Idle\32x32.ico" />
    <Resource Include="Resources\Icon\Idle\48x48.ico" />
    <Resource Include="Resources\Icon\Idle\64x64.ico" />
  </ItemGroup>
  <ItemGroup>
    <Resource Include="Resources\Icon\Alert\Alert1.ico" />
    <Resource Include="Resources\Icon\Idle\Idle1.ico" />
    <Resource Include="Resources\Icon\NoCon\NoCon1.ico" />
    <Resource Include="Resources\Icon\NoKeyAlert\NoKeyAlert1.ico" />
    <Resource Include="Resources\Icon\NoKey\NoKey1.ico" />
    <Resource Include="Resources\Icon\Sync\Sync1.ico" />
    <Resource Include="Resources\Icon\Sync\Sync2.ico" />
    <Resource Include="Resources\Icon\Sync\Sync3.ico" />
    <Resource Include="Resources\Icon\Sync\Sync4.ico" />
    <Resource Include="Resources\Icon\Sync\Sync5.ico" />
    <Resource Include="Resources\Icon\Sync\Sync6.ico" />
    <Resource Include="Resources\Icon\Sync\Sync7.ico" />
    <Resource Include="Resources\Icon\Sync\Sync8.ico" />
  </ItemGroup>
  <Import Project="$(MSBuildToolsPath)\Microsoft.CSharp.targets" />
</Project><|MERGE_RESOLUTION|>--- conflicted
+++ resolved
@@ -72,16 +72,14 @@
     <Reference Include="GalaSoft.MvvmLight.Platform, Version=5.4.1.0, Culture=neutral, PublicKeyToken=5f873c45e98af8a1, processorArchitecture=MSIL">
       <HintPath>..\packages\MvvmLightLibs.5.4.1.1\lib\net45\GalaSoft.MvvmLight.Platform.dll</HintPath>
     </Reference>
-<<<<<<< HEAD
     <Reference Include="NLog, Version=4.0.0.0, Culture=neutral, PublicKeyToken=5120e14c03d0593c, processorArchitecture=MSIL">
       <HintPath>..\packages\NLog.4.5.11\lib\net45\NLog.dll</HintPath>
-=======
+    </Reference>
     <Reference Include="Hardcodet.Wpf.TaskbarNotification, Version=1.0.5.0, Culture=neutral, processorArchitecture=MSIL">
       <HintPath>..\packages\Hardcodet.NotifyIcon.Wpf.1.0.5\lib\net451\Hardcodet.Wpf.TaskbarNotification.dll</HintPath>
     </Reference>
     <Reference Include="MvvmExtentions, Version=1.2.0.0, Culture=neutral, processorArchitecture=MSIL">
       <HintPath>..\packages\MvvmExtentions.1.2.0\lib\net452\MvvmExtentions.dll</HintPath>
->>>>>>> 7fecf419
     </Reference>
     <Reference Include="SingleInstanceApp, Version=1.0.0.0, Culture=neutral, processorArchitecture=MSIL">
       <HintPath>..\packages\SingleInstanceApp.0.1.0\lib\net45\SingleInstanceApp.dll</HintPath>
@@ -89,12 +87,9 @@
     <Reference Include="System" />
     <Reference Include="System.Configuration" />
     <Reference Include="System.Data" />
-<<<<<<< HEAD
     <Reference Include="System.IO.Compression" />
-=======
     <Reference Include="System.Drawing" />
     <Reference Include="System.Management" />
->>>>>>> 7fecf419
     <Reference Include="System.Runtime.CompilerServices.Unsafe, Version=4.0.4.1, Culture=neutral, PublicKeyToken=b03f5f7f11d50a3a, processorArchitecture=MSIL">
       <HintPath>..\packages\System.Runtime.CompilerServices.Unsafe.4.5.2\lib\netstandard1.0\System.Runtime.CompilerServices.Unsafe.dll</HintPath>
     </Reference>
@@ -145,12 +140,10 @@
       <DependentUpon>App.xaml</DependentUpon>
       <SubType>Code</SubType>
     </Compile>
-<<<<<<< HEAD
     <Compile Include="Messages\Commands\ForceShutdownCommand.cs" />
     <Compile Include="Messages\Commands\LockPCCommand.cs" />
     <Compile Include="Modules\WorkstationManager\IWorkstationManager.cs" />
     <Compile Include="Modules\WorkstationManager\WorkstationManager.cs" />
-=======
     <Compile Include="Modules\BalloonNotify\BalloonTipNotifyManager.cs" />
     <Compile Include="Modules\BalloonNotify\IBalloonTipNotifyManager.cs" />
     <Compile Include="Modules\HelpMenuFactory\IMenuFactory.cs" />
@@ -173,7 +166,6 @@
     </Compile>
     <Compile Include="Utilities\App\AppHelper.cs" />
     <Compile Include="Utilities\App\IAppHelper.cs" />
->>>>>>> 7fecf419
     <Compile Include="Utilities\AutoRunApp\IStartupHelper.cs" />
     <Compile Include="Utilities\AutoRunApp\StartupHelper.cs" />
     <Compile Include="Utilities\Win32Helper.cs" />
@@ -237,13 +229,6 @@
     <Folder Include="Converters\" />
     <Folder Include="DataTypes\" />
     <Folder Include="Models\" />
-<<<<<<< HEAD
-    <Folder Include="ViewModels\" />
-=======
-    <Folder Include="Mvvm\MessagesHandlers\" />
-    <Folder Include="Mvvm\Messages\" />
-    <Folder Include="Utilities\WeakEvents\" />
->>>>>>> 7fecf419
   </ItemGroup>
   <ItemGroup>
     <BootstrapperPackage Include=".NETFramework,Version=v4.6">
