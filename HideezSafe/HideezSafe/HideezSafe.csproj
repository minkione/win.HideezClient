﻿<?xml version="1.0" encoding="utf-8"?>
<Project ToolsVersion="15.0" xmlns="http://schemas.microsoft.com/developer/msbuild/2003">
  <Import Project="$(MSBuildExtensionsPath)\$(MSBuildToolsVersion)\Microsoft.Common.props" Condition="Exists('$(MSBuildExtensionsPath)\$(MSBuildToolsVersion)\Microsoft.Common.props')" />
  <PropertyGroup>
    <Configuration Condition=" '$(Configuration)' == '' ">Debug</Configuration>
    <Platform Condition=" '$(Platform)' == '' ">AnyCPU</Platform>
    <ProjectGuid>{EA300B43-B917-49D1-9D84-A13F43398246}</ProjectGuid>
    <OutputType>WinExe</OutputType>
    <RootNamespace>HideezSafe</RootNamespace>
    <AssemblyName>HideezSafe</AssemblyName>
    <TargetFrameworkVersion>v4.6</TargetFrameworkVersion>
    <FileAlignment>512</FileAlignment>
    <ProjectTypeGuids>{60dc8134-eba5-43b8-bcc9-bb4bc16c2548};{FAE04EC0-301F-11D3-BF4B-00C04F79EFBC}</ProjectTypeGuids>
    <WarningLevel>4</WarningLevel>
    <AutoGenerateBindingRedirects>true</AutoGenerateBindingRedirects>
    <Deterministic>true</Deterministic>
    <IsWebBootstrapper>false</IsWebBootstrapper>
    <PublishUrl>publish\</PublishUrl>
    <Install>true</Install>
    <InstallFrom>Disk</InstallFrom>
    <UpdateEnabled>false</UpdateEnabled>
    <UpdateMode>Foreground</UpdateMode>
    <UpdateInterval>7</UpdateInterval>
    <UpdateIntervalUnits>Days</UpdateIntervalUnits>
    <UpdatePeriodically>false</UpdatePeriodically>
    <UpdateRequired>false</UpdateRequired>
    <MapFileExtensions>true</MapFileExtensions>
    <ApplicationRevision>0</ApplicationRevision>
    <ApplicationVersion>1.0.0.%2a</ApplicationVersion>
    <UseApplicationTrust>false</UseApplicationTrust>
    <BootstrapperEnabled>true</BootstrapperEnabled>
  </PropertyGroup>
  <PropertyGroup Condition=" '$(Configuration)|$(Platform)' == 'Debug|AnyCPU' ">
    <PlatformTarget>AnyCPU</PlatformTarget>
    <DebugSymbols>true</DebugSymbols>
    <DebugType>full</DebugType>
    <Optimize>false</Optimize>
    <OutputPath>bin\Debug\</OutputPath>
    <DefineConstants>DEBUG;TRACE</DefineConstants>
    <ErrorReport>prompt</ErrorReport>
    <WarningLevel>4</WarningLevel>
  </PropertyGroup>
  <PropertyGroup Condition=" '$(Configuration)|$(Platform)' == 'Release|AnyCPU' ">
    <PlatformTarget>AnyCPU</PlatformTarget>
    <DebugType>pdbonly</DebugType>
    <Optimize>true</Optimize>
    <OutputPath>bin\Release\</OutputPath>
    <DefineConstants>TRACE</DefineConstants>
    <ErrorReport>prompt</ErrorReport>
    <WarningLevel>4</WarningLevel>
  </PropertyGroup>
  <PropertyGroup />
  <PropertyGroup>
    <StartupObject>HideezSafe.App</StartupObject>
  </PropertyGroup>
  <PropertyGroup>
    <ApplicationIcon>Resources\Icon\Idle\64x64.ico</ApplicationIcon>
  </PropertyGroup>
  <PropertyGroup>
    <ApplicationManifest>app.manifest</ApplicationManifest>
  </PropertyGroup>
<<<<<<< HEAD
  <PropertyGroup Condition="'$(Configuration)|$(Platform)' == 'Debug|x64'">
    <DebugSymbols>true</DebugSymbols>
    <OutputPath>bin\x64\Debug\</OutputPath>
    <DefineConstants>DEBUG;TRACE</DefineConstants>
    <DebugType>full</DebugType>
    <PlatformTarget>x64</PlatformTarget>
    <ErrorReport>prompt</ErrorReport>
    <CodeAnalysisRuleSet>MinimumRecommendedRules.ruleset</CodeAnalysisRuleSet>
    <Prefer32Bit>true</Prefer32Bit>
  </PropertyGroup>
  <PropertyGroup Condition="'$(Configuration)|$(Platform)' == 'Release|x64'">
    <OutputPath>bin\x64\Release\</OutputPath>
    <DefineConstants>TRACE</DefineConstants>
    <Optimize>true</Optimize>
    <DebugType>pdbonly</DebugType>
    <PlatformTarget>x64</PlatformTarget>
    <ErrorReport>prompt</ErrorReport>
    <CodeAnalysisRuleSet>MinimumRecommendedRules.ruleset</CodeAnalysisRuleSet>
    <Prefer32Bit>true</Prefer32Bit>
  </PropertyGroup>
  <PropertyGroup Condition="'$(Configuration)|$(Platform)' == 'Debug|x86'">
    <DebugSymbols>true</DebugSymbols>
    <OutputPath>bin\x86\Debug\</OutputPath>
    <DefineConstants>DEBUG;TRACE</DefineConstants>
    <DebugType>full</DebugType>
    <PlatformTarget>x86</PlatformTarget>
    <ErrorReport>prompt</ErrorReport>
    <CodeAnalysisRuleSet>MinimumRecommendedRules.ruleset</CodeAnalysisRuleSet>
    <Prefer32Bit>true</Prefer32Bit>
  </PropertyGroup>
  <PropertyGroup Condition="'$(Configuration)|$(Platform)' == 'Release|x86'">
    <OutputPath>bin\x86\Release\</OutputPath>
    <DefineConstants>TRACE</DefineConstants>
    <Optimize>true</Optimize>
    <DebugType>pdbonly</DebugType>
    <PlatformTarget>x86</PlatformTarget>
    <ErrorReport>prompt</ErrorReport>
    <CodeAnalysisRuleSet>MinimumRecommendedRules.ruleset</CodeAnalysisRuleSet>
    <Prefer32Bit>true</Prefer32Bit>
=======
  <PropertyGroup>
    <SignAssembly>false</SignAssembly>
>>>>>>> bc5416d4
  </PropertyGroup>
  <ItemGroup>
    <Reference Include="CommonServiceLocator, Version=2.0.2.0, Culture=neutral, PublicKeyToken=489b6accfaf20ef0, processorArchitecture=MSIL">
      <HintPath>..\packages\CommonServiceLocator.2.0.2\lib\net45\CommonServiceLocator.dll</HintPath>
    </Reference>
    <Reference Include="ControlzEx, Version=3.0.2.4, Culture=neutral, processorArchitecture=MSIL">
      <HintPath>..\packages\ControlzEx.3.0.2.4\lib\net45\ControlzEx.dll</HintPath>
    </Reference>
    <Reference Include="GalaSoft.MvvmLight, Version=5.4.1.0, Culture=neutral, PublicKeyToken=e7570ab207bcb616, processorArchitecture=MSIL">
      <HintPath>..\packages\MvvmLightLibs.5.4.1.1\lib\net45\GalaSoft.MvvmLight.dll</HintPath>
    </Reference>
    <Reference Include="GalaSoft.MvvmLight.Extras, Version=5.4.1.0, Culture=neutral, PublicKeyToken=669f0b5e8f868abf, processorArchitecture=MSIL">
      <HintPath>..\packages\MvvmLightLibs.5.4.1.1\lib\net45\GalaSoft.MvvmLight.Extras.dll</HintPath>
    </Reference>
    <Reference Include="GalaSoft.MvvmLight.Platform, Version=5.4.1.0, Culture=neutral, PublicKeyToken=5f873c45e98af8a1, processorArchitecture=MSIL">
      <HintPath>..\packages\MvvmLightLibs.5.4.1.1\lib\net45\GalaSoft.MvvmLight.Platform.dll</HintPath>
    </Reference>
<<<<<<< HEAD
    <Reference Include="MvvmExtensions, Version=1.2.1.0, Culture=neutral, processorArchitecture=MSIL">
      <HintPath>..\..\HideezSafe.Setup\packages\SimpleMvvmExtensions.1.2.1\lib\net45\MvvmExtensions.dll</HintPath>
=======
    <Reference Include="Gu.Wpf.Adorners, Version=1.5.1.0, Culture=neutral, PublicKeyToken=6dfb64f9972bd31d, processorArchitecture=MSIL">
      <HintPath>..\packages\Gu.Wpf.Adorners.1.5.1.0\lib\net45\Gu.Wpf.Adorners.dll</HintPath>
    </Reference>
    <Reference Include="MvvmExtensions, Version=1.2.2.0, Culture=neutral, processorArchitecture=MSIL">
      <HintPath>..\packages\Mvvm-Extensions.1.2.2\lib\net45\MvvmExtensions.dll</HintPath>
>>>>>>> bc5416d4
    </Reference>
    <Reference Include="NLog, Version=4.0.0.0, Culture=neutral, PublicKeyToken=5120e14c03d0593c, processorArchitecture=MSIL">
      <HintPath>..\packages\NLog.4.5.11\lib\net45\NLog.dll</HintPath>
    </Reference>
    <Reference Include="Hardcodet.Wpf.TaskbarNotification, Version=1.0.5.0, Culture=neutral, processorArchitecture=MSIL">
      <HintPath>..\packages\Hardcodet.NotifyIcon.Wpf.1.0.5\lib\net451\Hardcodet.Wpf.TaskbarNotification.dll</HintPath>
    </Reference>
    <Reference Include="MahApps.Metro, Version=1.6.5.1, Culture=neutral, processorArchitecture=MSIL">
      <HintPath>..\packages\MahApps.Metro.1.6.5\lib\net46\MahApps.Metro.dll</HintPath>
    </Reference>
    <Reference Include="MahApps.Metro.IconPacks, Version=2.3.0.4, Culture=neutral, processorArchitecture=MSIL">
      <HintPath>..\packages\MahApps.Metro.IconPacks.2.3.0\lib\net46\MahApps.Metro.IconPacks.dll</HintPath>
    </Reference>
    <Reference Include="SingleInstanceApp, Version=1.0.0.0, Culture=neutral, processorArchitecture=MSIL">
      <HintPath>..\packages\SingleInstanceApp.0.1.0\lib\net45\SingleInstanceApp.dll</HintPath>
    </Reference>
    <Reference Include="System" />
    <Reference Include="System.Configuration" />
    <Reference Include="System.Data" />
    <Reference Include="System.IO.Compression" />
    <Reference Include="System.Drawing" />
    <Reference Include="System.Management" />
    <Reference Include="System.Runtime.CompilerServices.Unsafe, Version=4.0.4.1, Culture=neutral, PublicKeyToken=b03f5f7f11d50a3a, processorArchitecture=MSIL">
      <HintPath>..\packages\System.Runtime.CompilerServices.Unsafe.4.5.2\lib\netstandard1.0\System.Runtime.CompilerServices.Unsafe.dll</HintPath>
    </Reference>
    <Reference Include="System.Runtime.Remoting" />
    <Reference Include="System.Runtime.Serialization" />
    <Reference Include="System.ServiceModel" />
    <Reference Include="System.Transactions" />
    <Reference Include="System.Windows.Forms" />
    <Reference Include="System.Windows.Interactivity, Version=4.5.0.0, Culture=neutral, PublicKeyToken=31bf3856ad364e35, processorArchitecture=MSIL">
      <HintPath>..\packages\ControlzEx.3.0.2.4\lib\net45\System.Windows.Interactivity.dll</HintPath>
    </Reference>
    <Reference Include="System.Xml" />
    <Reference Include="Microsoft.CSharp" />
    <Reference Include="System.Core" />
    <Reference Include="System.Xml.Linq" />
    <Reference Include="System.Data.DataSetExtensions" />
    <Reference Include="System.Net.Http" />
    <Reference Include="System.Xaml">
      <RequiredTargetFramework>4.0</RequiredTargetFramework>
    </Reference>
    <Reference Include="Unity.Abstractions, Version=4.1.0.0, Culture=neutral, PublicKeyToken=489b6accfaf20ef0, processorArchitecture=MSIL">
      <HintPath>..\packages\Unity.5.9.7\lib\net46\Unity.Abstractions.dll</HintPath>
    </Reference>
    <Reference Include="Unity.Container, Version=5.9.7.0, Culture=neutral, PublicKeyToken=489b6accfaf20ef0, processorArchitecture=MSIL">
      <HintPath>..\packages\Unity.5.9.7\lib\net46\Unity.Container.dll</HintPath>
    </Reference>
    <Reference Include="WindowsBase" />
    <Reference Include="PresentationCore" />
    <Reference Include="PresentationFramework" />
    <Reference Include="XAMLMarkupExtensions, Version=1.5.1.0, Culture=neutral, processorArchitecture=MSIL">
      <HintPath>..\packages\XAMLMarkupExtensions.1.5.1\lib\net452\XAMLMarkupExtensions.dll</HintPath>
    </Reference>
  </ItemGroup>
  <ItemGroup>
    <Compile Include="Controls\ConnectivityIndicators.xaml.cs">
      <DependentUpon>ConnectivityIndicators.xaml</DependentUpon>
    </Compile>
    <Compile Include="Converters\BooleanToVisibilityCollapsedConverter.cs" />
    <Compile Include="Converters\NullToVisibilityCollapsedConverter.cs" />
    <Compile Include="Converters\NullToVisibilityConverter.cs" />
    <Compile Include="Converters\ProximityToOpacityConverter.cs" />
    <Compile Include="Converters\StringToResource.cs" />
    <Compile Include="ViewModels\Controls\ConnectionIndicatorViewModel.cs" />
    <Compile Include="ViewModels\Controls\DevicesExpanderViewModel.cs" />
    <Compile Include="ViewModels\Controls\IndicatorsViewModel.cs" />
    <Compile Include="Views\SimpleMainView.xaml.cs">
      <DependentUpon>SimpleMainView.xaml</DependentUpon>
    </Compile>
    <Page Include="App.xaml">
      <Generator>MSBuild:Compile</Generator>
      <SubType>Designer</SubType>
    </Page>
    <Page Include="Controls\ConnectivityIndicators.xaml">
      <SubType>Designer</SubType>
      <Generator>MSBuild:Compile</Generator>
    </Page>
    <Page Include="Controls\DevicesExpander.xaml">
      <SubType>Designer</SubType>
      <Generator>MSBuild:Compile</Generator>
    </Page>
    <Page Include="Controls\StateControl.xaml">
      <SubType>Designer</SubType>
      <Generator>MSBuild:Compile</Generator>
    </Page>
    <Page Include="Dialogs\ChangePasswordDialog.xaml">
      <SubType>Designer</SubType>
      <Generator>MSBuild:Compile</Generator>
    </Page>
    <Page Include="PagesView\LockSettingsPage.xaml">
      <SubType>Designer</SubType>
      <Generator>MSBuild:Compile</Generator>
    </Page>
    <Page Include="PagesView\LoginSystemPage.xaml">
      <SubType>Designer</SubType>
      <Generator>MSBuild:Compile</Generator>
    </Page>
    <Page Include="Resources\Dictionaries\Constants.xaml">
      <SubType>Designer</SubType>
      <Generator>MSBuild:Compile</Generator>
    </Page>
    <Page Include="Resources\Dictionaries\ResourceDictionary.xaml">
      <SubType>Designer</SubType>
      <Generator>MSBuild:Compile</Generator>
    </Page>
    <Page Include="Resources\Dictionaries\SVG.xaml">
      <SubType>Designer</SubType>
      <Generator>MSBuild:Compile</Generator>
    </Page>
    <Page Include="Views\MainWindowView.xaml">
      <Generator>MSBuild:Compile</Generator>
      <SubType>Designer</SubType>
    </Page>
    <Compile Include="App.xaml.cs">
      <DependentUpon>App.xaml</DependentUpon>
      <SubType>Code</SubType>
    </Compile>
    <Compile Include="Controls\DevicesExpander.xaml.cs">
      <DependentUpon>DevicesExpander.xaml</DependentUpon>
    </Compile>
    <Compile Include="Controls\StateControl.xaml.cs">
      <DependentUpon>StateControl.xaml</DependentUpon>
    </Compile>
    <Compile Include="Converters\BooleanToVisibilityConverter.cs" />
    <Compile Include="Dialogs\ChangePasswordDialog.xaml.cs">
      <DependentUpon>ChangePasswordDialog.xaml</DependentUpon>
    </Compile>
    <Compile Include="Models\Settings\BaseSettings.cs" />
    <Compile Include="Models\Settings\SettingAttribute.cs" />
    <Compile Include="Modules\FileSerializer\IFileSerializer.cs" />
    <Compile Include="Modules\FileSerializer\XmlFileSerializer.cs" />
    <Compile Include="Modules\SettingsManager\ISettingsManager.cs" />
    <Compile Include="Messages\Commands\ForceShutdownCommand.cs" />
    <Compile Include="Messages\Commands\LockPCCommand.cs" />
    <Compile Include="Modules\WorkstationManager\IWorkstationManager.cs" />
    <Compile Include="Modules\WorkstationManager\WorkstationManager.cs" />
    <Compile Include="Modules\BalloonNotify\BalloonTipNotifyManager.cs" />
    <Compile Include="Modules\BalloonNotify\IBalloonTipNotifyManager.cs" />
    <Compile Include="Modules\DialogManager\DialogManager.cs" />
    <Compile Include="Modules\DialogManager\IDialogManager.cs" />
    <Compile Include="Modules\HelpMenuFactory\IMenuFactory.cs" />
    <Compile Include="Modules\HelpMenuFactory\MenuFactory.cs" />
    <Compile Include="Modules\Localize\LocalizationAttribute.cs" />
    <Compile Include="Modules\Localize\LocalizationExtension.cs" />
    <Compile Include="Modules\TaskbarIconManager\IconState.cs" />
    <Compile Include="Modules\TaskbarIconManager\ITaskbarIconManager.cs" />
    <Compile Include="Modules\TaskbarIconManager\TaskbarIconDataSource.cs" />
    <Compile Include="Modules\TaskbarIconManager\TaskbarIconManager.cs" />
    <Compile Include="Mvvm\LocalizedObject.cs" />
    <Compile Include="Modules\Localize\TranslationSource.cs" />
    <Compile Include="Modules\WindowsManager\IWindowsManager.cs" />
    <Compile Include="Modules\WindowsManager\WindowsManager.cs" />
    <Compile Include="Mvvm\ObservableObject.cs" />
    <Compile Include="PagesView\LockSettingsPage.xaml.cs">
      <DependentUpon>LockSettingsPage.xaml</DependentUpon>
    </Compile>
    <Compile Include="PagesView\LoginSystemPage.xaml.cs">
      <DependentUpon>LoginSystemPage.xaml</DependentUpon>
    </Compile>
    <Compile Include="PageViewModels\LockSettingsPageViewModel.cs" />
    <Compile Include="PageViewModels\LoginSystemPageViewModel.cs" />
    <Compile Include="Utilities\App\AppHelper.cs" />
    <Compile Include="Utilities\App\IAppHelper.cs" />
    <Compile Include="Utilities\AutoRunApp\IStartupHelper.cs" />
    <Compile Include="Utilities\AutoRunApp\StartupHelper.cs" />
    <Compile Include="Models\Settings\ApplicationSettings.cs" />
    <Compile Include="Modules\SettingsManager\SettingsManager.cs" />
    <Compile Include="Utilities\Constants.cs" />
    <Compile Include="Utilities\Win32Helper.cs" />
    <Compile Include="Version.cs" />
    <Compile Include="ViewModels\Controls\DeviceViewModel.cs" />
    <Compile Include="ViewModels\Taskbar\LanguageMenuItemViewModel.cs" />
    <Compile Include="ViewModels\MainViewModel.cs" />
    <Compile Include="ViewModels\Taskbar\MenuItemViewModel.cs" />
    <Compile Include="ViewModels\Taskbar\TaskbarIconViewModel.cs" />
    <Compile Include="ViewModels\ViewModelLocator.cs" />
    <Compile Include="Views\MainWindowView.xaml.cs">
      <DependentUpon>MainWindowView.xaml</DependentUpon>
      <SubType>Code</SubType>
    </Compile>
    <Page Include="Views\SimpleMainView.xaml">
      <SubType>Designer</SubType>
      <Generator>MSBuild:Compile</Generator>
    </Page>
  </ItemGroup>
  <ItemGroup>
    <Compile Include="Properties\AssemblyInfo.cs">
      <SubType>Code</SubType>
    </Compile>
    <Compile Include="Properties\Resources.Designer.cs">
      <AutoGen>True</AutoGen>
      <DesignTime>True</DesignTime>
      <DependentUpon>Resources.resx</DependentUpon>
    </Compile>
    <Compile Include="Properties\Settings.Designer.cs">
      <AutoGen>True</AutoGen>
      <DependentUpon>Settings.settings</DependentUpon>
      <DesignTimeSharedInput>True</DesignTimeSharedInput>
    </Compile>
    <EmbeddedResource Include="Properties\Resources.resx">
      <Generator>ResXFileCodeGenerator</Generator>
      <LastGenOutput>Resources.Designer.cs</LastGenOutput>
    </EmbeddedResource>
    <EmbeddedResource Include="Resources\Strings.resx">
      <SubType>Designer</SubType>
    </EmbeddedResource>
    <EmbeddedResource Include="Resources\Strings.ru.resx" />
    <EmbeddedResource Include="Resources\Strings.uk.resx" />
    <None Include="app.manifest" />
    <Content Include="NLog.config">
      <CopyToOutputDirectory>PreserveNewest</CopyToOutputDirectory>
      <SubType>Designer</SubType>
    </Content>
    <None Include="NLog.xsd">
      <SubType>Designer</SubType>
    </None>
    <None Include="packages.config">
      <SubType>Designer</SubType>
    </None>
    <None Include="Properties\Settings.settings">
      <Generator>SettingsSingleFileGenerator</Generator>
      <LastGenOutput>Settings.Designer.cs</LastGenOutput>
    </None>
    <Compile Include="Resources\Strings.Designer.cs" />
  </ItemGroup>
  <ItemGroup>
    <None Include="App.config">
      <SubType>Designer</SubType>
    </None>
  </ItemGroup>
  <ItemGroup>
    <Folder Include="DataTypes\" />
<<<<<<< HEAD
    <Folder Include="Mvvm\MessagesHandlers\" />
    <Folder Include="Mvvm\Messages\" />
    <Folder Include="Utilities\WeakEvents\" />
=======
>>>>>>> bc5416d4
  </ItemGroup>
  <ItemGroup>
    <BootstrapperPackage Include=".NETFramework,Version=v4.6">
      <Visible>False</Visible>
      <ProductName>Microsoft .NET Framework 4.6 %28x86 and x64%29</ProductName>
      <Install>true</Install>
    </BootstrapperPackage>
    <BootstrapperPackage Include="Microsoft.Net.Framework.3.5.SP1">
      <Visible>False</Visible>
      <ProductName>.NET Framework 3.5 SP1</ProductName>
      <Install>false</Install>
    </BootstrapperPackage>
  </ItemGroup>
  <ItemGroup>
    <Resource Include="Resources\Icon\Idle\Idle.ico" />
  </ItemGroup>
  <ItemGroup>
    <Resource Include="Resources\Icon\Idle\128x128.ico" />
    <Resource Include="Resources\Icon\Idle\16x16.ico" />
    <Resource Include="Resources\Icon\Idle\32x32.ico" />
    <Resource Include="Resources\Icon\Idle\48x48.ico" />
    <Resource Include="Resources\Icon\Idle\64x64.ico" />
  </ItemGroup>
  <ItemGroup>
    <Resource Include="Resources\Icon\Alert\Alert1.ico" />
    <Resource Include="Resources\Icon\Idle\Idle1.ico" />
    <Resource Include="Resources\Icon\NoCon\NoCon1.ico" />
    <Resource Include="Resources\Icon\NoKeyAlert\NoKeyAlert1.ico" />
    <Resource Include="Resources\Icon\NoKey\NoKey1.ico" />
    <Resource Include="Resources\Icon\Sync\Sync1.ico" />
    <Resource Include="Resources\Icon\Sync\Sync2.ico" />
    <Resource Include="Resources\Icon\Sync\Sync3.ico" />
    <Resource Include="Resources\Icon\Sync\Sync4.ico" />
    <Resource Include="Resources\Icon\Sync\Sync5.ico" />
    <Resource Include="Resources\Icon\Sync\Sync6.ico" />
    <Resource Include="Resources\Icon\Sync\Sync7.ico" />
    <Resource Include="Resources\Icon\Sync\Sync8.ico" />
  </ItemGroup>
  <ItemGroup>
    <Resource Include="Images\Computer.png" />
  </ItemGroup>
  <ItemGroup>
    <Resource Include="Images\BackgroundForPage.png" />
  </ItemGroup>
  <Import Project="$(MSBuildToolsPath)\Microsoft.CSharp.targets" />
</Project><|MERGE_RESOLUTION|>--- conflicted
+++ resolved
@@ -59,7 +59,6 @@
   <PropertyGroup>
     <ApplicationManifest>app.manifest</ApplicationManifest>
   </PropertyGroup>
-<<<<<<< HEAD
   <PropertyGroup Condition="'$(Configuration)|$(Platform)' == 'Debug|x64'">
     <DebugSymbols>true</DebugSymbols>
     <OutputPath>bin\x64\Debug\</OutputPath>
@@ -99,10 +98,6 @@
     <ErrorReport>prompt</ErrorReport>
     <CodeAnalysisRuleSet>MinimumRecommendedRules.ruleset</CodeAnalysisRuleSet>
     <Prefer32Bit>true</Prefer32Bit>
-=======
-  <PropertyGroup>
-    <SignAssembly>false</SignAssembly>
->>>>>>> bc5416d4
   </PropertyGroup>
   <ItemGroup>
     <Reference Include="CommonServiceLocator, Version=2.0.2.0, Culture=neutral, PublicKeyToken=489b6accfaf20ef0, processorArchitecture=MSIL">
@@ -120,16 +115,11 @@
     <Reference Include="GalaSoft.MvvmLight.Platform, Version=5.4.1.0, Culture=neutral, PublicKeyToken=5f873c45e98af8a1, processorArchitecture=MSIL">
       <HintPath>..\packages\MvvmLightLibs.5.4.1.1\lib\net45\GalaSoft.MvvmLight.Platform.dll</HintPath>
     </Reference>
-<<<<<<< HEAD
-    <Reference Include="MvvmExtensions, Version=1.2.1.0, Culture=neutral, processorArchitecture=MSIL">
-      <HintPath>..\..\HideezSafe.Setup\packages\SimpleMvvmExtensions.1.2.1\lib\net45\MvvmExtensions.dll</HintPath>
-=======
     <Reference Include="Gu.Wpf.Adorners, Version=1.5.1.0, Culture=neutral, PublicKeyToken=6dfb64f9972bd31d, processorArchitecture=MSIL">
       <HintPath>..\packages\Gu.Wpf.Adorners.1.5.1.0\lib\net45\Gu.Wpf.Adorners.dll</HintPath>
     </Reference>
     <Reference Include="MvvmExtensions, Version=1.2.2.0, Culture=neutral, processorArchitecture=MSIL">
       <HintPath>..\packages\Mvvm-Extensions.1.2.2\lib\net45\MvvmExtensions.dll</HintPath>
->>>>>>> bc5416d4
     </Reference>
     <Reference Include="NLog, Version=4.0.0.0, Culture=neutral, PublicKeyToken=5120e14c03d0593c, processorArchitecture=MSIL">
       <HintPath>..\packages\NLog.4.5.11\lib\net45\NLog.dll</HintPath>
@@ -162,7 +152,8 @@
     <Reference Include="System.Windows.Forms" />
     <Reference Include="System.Windows.Interactivity, Version=4.5.0.0, Culture=neutral, PublicKeyToken=31bf3856ad364e35, processorArchitecture=MSIL">
       <HintPath>..\packages\ControlzEx.3.0.2.4\lib\net45\System.Windows.Interactivity.dll</HintPath>
-    </Reference>
+		 <HintPath>..\packages\MvvmLightLibs.5.4.1.1\lib\net45\System.Windows.Interactivity.dll</HintPath>    
+	</Reference>
     <Reference Include="System.Xml" />
     <Reference Include="Microsoft.CSharp" />
     <Reference Include="System.Core" />
@@ -335,6 +326,8 @@
       <LastGenOutput>Resources.Designer.cs</LastGenOutput>
     </EmbeddedResource>
     <EmbeddedResource Include="Resources\Strings.resx">
+      <Generator>ResXFileCodeGenerator</Generator>
+      <LastGenOutput>Strings.Designer.cs</LastGenOutput>
       <SubType>Designer</SubType>
     </EmbeddedResource>
     <EmbeddedResource Include="Resources\Strings.ru.resx" />
@@ -362,13 +355,11 @@
     </None>
   </ItemGroup>
   <ItemGroup>
+    <Folder Include="Converters\" />
     <Folder Include="DataTypes\" />
-<<<<<<< HEAD
     <Folder Include="Mvvm\MessagesHandlers\" />
     <Folder Include="Mvvm\Messages\" />
     <Folder Include="Utilities\WeakEvents\" />
-=======
->>>>>>> bc5416d4
   </ItemGroup>
   <ItemGroup>
     <BootstrapperPackage Include=".NETFramework,Version=v4.6">
