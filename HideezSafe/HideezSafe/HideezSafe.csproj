﻿<?xml version="1.0" encoding="utf-8"?>
<Project ToolsVersion="15.0" xmlns="http://schemas.microsoft.com/developer/msbuild/2003">
  <Import Project="$(MSBuildExtensionsPath)\$(MSBuildToolsVersion)\Microsoft.Common.props" Condition="Exists('$(MSBuildExtensionsPath)\$(MSBuildToolsVersion)\Microsoft.Common.props')" />
  <PropertyGroup>
    <Configuration Condition=" '$(Configuration)' == '' ">Debug</Configuration>
    <Platform Condition=" '$(Platform)' == '' ">AnyCPU</Platform>
    <ProjectGuid>{EA300B43-B917-49D1-9D84-A13F43398246}</ProjectGuid>
    <OutputType>WinExe</OutputType>
    <RootNamespace>HideezSafe</RootNamespace>
    <AssemblyName>HideezSafe</AssemblyName>
    <TargetFrameworkVersion>v4.6</TargetFrameworkVersion>
    <FileAlignment>512</FileAlignment>
    <ProjectTypeGuids>{60dc8134-eba5-43b8-bcc9-bb4bc16c2548};{FAE04EC0-301F-11D3-BF4B-00C04F79EFBC}</ProjectTypeGuids>
    <WarningLevel>4</WarningLevel>
    <AutoGenerateBindingRedirects>true</AutoGenerateBindingRedirects>
    <Deterministic>true</Deterministic>
    <IsWebBootstrapper>false</IsWebBootstrapper>
    <PublishUrl>publish\</PublishUrl>
    <Install>true</Install>
    <InstallFrom>Disk</InstallFrom>
    <UpdateEnabled>false</UpdateEnabled>
    <UpdateMode>Foreground</UpdateMode>
    <UpdateInterval>7</UpdateInterval>
    <UpdateIntervalUnits>Days</UpdateIntervalUnits>
    <UpdatePeriodically>false</UpdatePeriodically>
    <UpdateRequired>false</UpdateRequired>
    <MapFileExtensions>true</MapFileExtensions>
    <ApplicationRevision>0</ApplicationRevision>
    <ApplicationVersion>1.0.0.%2a</ApplicationVersion>
    <UseApplicationTrust>false</UseApplicationTrust>
    <BootstrapperEnabled>true</BootstrapperEnabled>
  </PropertyGroup>
  <PropertyGroup Condition=" '$(Configuration)|$(Platform)' == 'Debug|AnyCPU' ">
    <PlatformTarget>AnyCPU</PlatformTarget>
    <DebugSymbols>true</DebugSymbols>
    <DebugType>full</DebugType>
    <Optimize>false</Optimize>
    <OutputPath>bin\Debug\</OutputPath>
    <DefineConstants>DEBUG;TRACE</DefineConstants>
    <ErrorReport>prompt</ErrorReport>
    <WarningLevel>4</WarningLevel>
  </PropertyGroup>
  <PropertyGroup Condition=" '$(Configuration)|$(Platform)' == 'Release|AnyCPU' ">
    <PlatformTarget>AnyCPU</PlatformTarget>
    <DebugType>pdbonly</DebugType>
    <Optimize>true</Optimize>
    <OutputPath>bin\Release\</OutputPath>
    <DefineConstants>TRACE</DefineConstants>
    <ErrorReport>prompt</ErrorReport>
    <WarningLevel>4</WarningLevel>
  </PropertyGroup>
  <PropertyGroup />
  <PropertyGroup>
    <StartupObject>HideezSafe.App</StartupObject>
  </PropertyGroup>
  <PropertyGroup>
    <ApplicationIcon>Resources\Icon\Idle\64x64.ico</ApplicationIcon>
  </PropertyGroup>
  <PropertyGroup>
    <ApplicationManifest>app.manifest</ApplicationManifest>
  </PropertyGroup>
  <PropertyGroup>
    <SignAssembly>false</SignAssembly>
  </PropertyGroup>
  <ItemGroup>
    <Reference Include="CommonServiceLocator, Version=2.0.2.0, Culture=neutral, PublicKeyToken=489b6accfaf20ef0, processorArchitecture=MSIL">
      <HintPath>..\packages\CommonServiceLocator.2.0.2\lib\net45\CommonServiceLocator.dll</HintPath>
    </Reference>
    <Reference Include="ControlzEx, Version=3.0.2.4, Culture=neutral, processorArchitecture=MSIL">
      <HintPath>..\packages\ControlzEx.3.0.2.4\lib\net45\ControlzEx.dll</HintPath>
    </Reference>
    <Reference Include="GalaSoft.MvvmLight, Version=5.4.1.0, Culture=neutral, PublicKeyToken=e7570ab207bcb616, processorArchitecture=MSIL">
      <HintPath>..\packages\MvvmLightLibs.5.4.1.1\lib\net45\GalaSoft.MvvmLight.dll</HintPath>
    </Reference>
    <Reference Include="GalaSoft.MvvmLight.Extras, Version=5.4.1.0, Culture=neutral, PublicKeyToken=669f0b5e8f868abf, processorArchitecture=MSIL">
      <HintPath>..\packages\MvvmLightLibs.5.4.1.1\lib\net45\GalaSoft.MvvmLight.Extras.dll</HintPath>
    </Reference>
    <Reference Include="GalaSoft.MvvmLight.Platform, Version=5.4.1.0, Culture=neutral, PublicKeyToken=5f873c45e98af8a1, processorArchitecture=MSIL">
      <HintPath>..\packages\MvvmLightLibs.5.4.1.1\lib\net45\GalaSoft.MvvmLight.Platform.dll</HintPath>
    </Reference>
<<<<<<< HEAD
    <Reference Include="Gu.Wpf.Adorners, Version=1.5.1.0, Culture=neutral, PublicKeyToken=6dfb64f9972bd31d, processorArchitecture=MSIL">
      <HintPath>..\packages\Gu.Wpf.Adorners.1.5.1.0\lib\net45\Gu.Wpf.Adorners.dll</HintPath>
=======
    <Reference Include="MvvmExtensions, Version=1.2.1.0, Culture=neutral, processorArchitecture=MSIL">
      <HintPath>..\packages\SimpleMvvmExtensions.1.2.1\lib\net45\MvvmExtensions.dll</HintPath>
    </Reference>
    <Reference Include="NLog, Version=4.0.0.0, Culture=neutral, PublicKeyToken=5120e14c03d0593c, processorArchitecture=MSIL">
      <HintPath>..\packages\NLog.4.5.11\lib\net45\NLog.dll</HintPath>
>>>>>>> c32c50ba
    </Reference>
    <Reference Include="Hardcodet.Wpf.TaskbarNotification, Version=1.0.5.0, Culture=neutral, processorArchitecture=MSIL">
      <HintPath>..\packages\Hardcodet.NotifyIcon.Wpf.1.0.5\lib\net451\Hardcodet.Wpf.TaskbarNotification.dll</HintPath>
    </Reference>
<<<<<<< HEAD
    <Reference Include="MahApps.Metro, Version=1.6.5.1, Culture=neutral, processorArchitecture=MSIL">
      <HintPath>..\packages\MahApps.Metro.1.6.5\lib\net46\MahApps.Metro.dll</HintPath>
    </Reference>
    <Reference Include="MahApps.Metro.IconPacks, Version=2.3.0.4, Culture=neutral, processorArchitecture=MSIL">
      <HintPath>..\packages\MahApps.Metro.IconPacks.2.3.0\lib\net46\MahApps.Metro.IconPacks.dll</HintPath>
    </Reference>
    <Reference Include="MvvmExtentions, Version=1.2.0.0, Culture=neutral, processorArchitecture=MSIL">
      <HintPath>..\packages\MvvmExtentions.1.2.0\lib\net452\MvvmExtentions.dll</HintPath>
    </Reference>
=======
>>>>>>> c32c50ba
    <Reference Include="SingleInstanceApp, Version=1.0.0.0, Culture=neutral, processorArchitecture=MSIL">
      <HintPath>..\packages\SingleInstanceApp.0.1.0\lib\net45\SingleInstanceApp.dll</HintPath>
    </Reference>
    <Reference Include="System" />
    <Reference Include="System.Configuration" />
    <Reference Include="System.Data" />
    <Reference Include="System.IO.Compression" />
    <Reference Include="System.Drawing" />
    <Reference Include="System.Management" />
    <Reference Include="System.Runtime.CompilerServices.Unsafe, Version=4.0.4.1, Culture=neutral, PublicKeyToken=b03f5f7f11d50a3a, processorArchitecture=MSIL">
      <HintPath>..\packages\System.Runtime.CompilerServices.Unsafe.4.5.2\lib\netstandard1.0\System.Runtime.CompilerServices.Unsafe.dll</HintPath>
    </Reference>
    <Reference Include="System.Runtime.Remoting" />
    <Reference Include="System.Runtime.Serialization" />
    <Reference Include="System.ServiceModel" />
    <Reference Include="System.Transactions" />
    <Reference Include="System.Windows.Forms" />
    <Reference Include="System.Windows.Interactivity, Version=4.5.0.0, Culture=neutral, PublicKeyToken=31bf3856ad364e35, processorArchitecture=MSIL">
      <HintPath>..\packages\ControlzEx.3.0.2.4\lib\net45\System.Windows.Interactivity.dll</HintPath>
    </Reference>
    <Reference Include="System.Xml" />
    <Reference Include="Microsoft.CSharp" />
    <Reference Include="System.Core" />
    <Reference Include="System.Xml.Linq" />
    <Reference Include="System.Data.DataSetExtensions" />
    <Reference Include="System.Net.Http" />
    <Reference Include="System.Xaml">
      <RequiredTargetFramework>4.0</RequiredTargetFramework>
    </Reference>
    <Reference Include="Unity.Abstractions, Version=4.1.0.0, Culture=neutral, PublicKeyToken=489b6accfaf20ef0, processorArchitecture=MSIL">
      <HintPath>..\packages\Unity.5.9.7\lib\net46\Unity.Abstractions.dll</HintPath>
    </Reference>
    <Reference Include="Unity.Container, Version=5.9.7.0, Culture=neutral, PublicKeyToken=489b6accfaf20ef0, processorArchitecture=MSIL">
      <HintPath>..\packages\Unity.5.9.7\lib\net46\Unity.Container.dll</HintPath>
    </Reference>
    <Reference Include="WindowsBase" />
    <Reference Include="PresentationCore" />
    <Reference Include="PresentationFramework" />
    <Reference Include="XAMLMarkupExtensions, Version=1.5.1.0, Culture=neutral, processorArchitecture=MSIL">
      <HintPath>..\packages\XAMLMarkupExtensions.1.5.1\lib\net452\XAMLMarkupExtensions.dll</HintPath>
    </Reference>
  </ItemGroup>
  <ItemGroup>
    <Compile Include="Controls\ConnectivityIndicators.xaml.cs">
      <DependentUpon>ConnectivityIndicators.xaml</DependentUpon>
    </Compile>
    <Compile Include="Converters\BooleanToVisibilityCollapsedConverter.cs" />
    <Compile Include="Converters\NullToVisibilityCollapsedConverter.cs" />
    <Compile Include="Converters\NullToVisibilityConverter.cs" />
    <Compile Include="Converters\ProximityToOpacityConverter.cs" />
    <Compile Include="Converters\StringToResource.cs" />
    <Compile Include="ViewModels\Controls\ConnectionIndicatorViewModel.cs" />
    <Compile Include="ViewModels\Controls\DevicesExpanderViewModel.cs" />
    <Compile Include="ViewModels\Controls\IndicatorsViewModel.cs" />
    <Compile Include="Views\SimpleMainView.xaml.cs">
      <DependentUpon>SimpleMainView.xaml</DependentUpon>
    </Compile>
    <Page Include="App.xaml">
      <Generator>MSBuild:Compile</Generator>
      <SubType>Designer</SubType>
    </Page>
    <Page Include="Controls\ConnectivityIndicators.xaml">
      <SubType>Designer</SubType>
      <Generator>MSBuild:Compile</Generator>
    </Page>
    <Page Include="Controls\DevicesExpander.xaml">
      <SubType>Designer</SubType>
      <Generator>MSBuild:Compile</Generator>
    </Page>
    <Page Include="Controls\StateControl.xaml">
      <SubType>Designer</SubType>
      <Generator>MSBuild:Compile</Generator>
    </Page>
    <Page Include="Dialogs\ChangePasswordDialog.xaml">
      <SubType>Designer</SubType>
      <Generator>MSBuild:Compile</Generator>
    </Page>
    <Page Include="PagesView\LockSettingsPage.xaml">
      <SubType>Designer</SubType>
      <Generator>MSBuild:Compile</Generator>
    </Page>
    <Page Include="PagesView\LoginSystemPage.xaml">
      <SubType>Designer</SubType>
      <Generator>MSBuild:Compile</Generator>
    </Page>
    <Page Include="Resources\Dictionaries\Constants.xaml">
      <SubType>Designer</SubType>
      <Generator>MSBuild:Compile</Generator>
    </Page>
    <Page Include="Resources\Dictionaries\ResourceDictionary.xaml">
      <SubType>Designer</SubType>
      <Generator>MSBuild:Compile</Generator>
    </Page>
    <Page Include="Resources\Dictionaries\SVG.xaml">
      <SubType>Designer</SubType>
      <Generator>MSBuild:Compile</Generator>
    </Page>
    <Page Include="Views\MainWindowView.xaml">
      <Generator>MSBuild:Compile</Generator>
      <SubType>Designer</SubType>
    </Page>
    <Compile Include="App.xaml.cs">
      <DependentUpon>App.xaml</DependentUpon>
      <SubType>Code</SubType>
    </Compile>
<<<<<<< HEAD
    <Compile Include="Controls\DevicesExpander.xaml.cs">
      <DependentUpon>DevicesExpander.xaml</DependentUpon>
    </Compile>
    <Compile Include="Controls\StateControl.xaml.cs">
      <DependentUpon>StateControl.xaml</DependentUpon>
    </Compile>
    <Compile Include="Converters\BooleanToVisibilityConverter.cs" />
    <Compile Include="Dialogs\ChangePasswordDialog.xaml.cs">
      <DependentUpon>ChangePasswordDialog.xaml</DependentUpon>
    </Compile>
=======
    <Compile Include="Models\Settings\BaseSettings.cs" />
    <Compile Include="Models\Settings\SettingAttribute.cs" />
    <Compile Include="Modules\FileSerializer\IFileSerializer.cs" />
    <Compile Include="Modules\FileSerializer\XmlFileSerializer.cs" />
    <Compile Include="Modules\SettingsManager\ISettingsManager.cs" />
    <Compile Include="Messages\Commands\ForceShutdownCommand.cs" />
    <Compile Include="Messages\Commands\LockPCCommand.cs" />
    <Compile Include="Modules\WorkstationManager\IWorkstationManager.cs" />
    <Compile Include="Modules\WorkstationManager\WorkstationManager.cs" />
>>>>>>> c32c50ba
    <Compile Include="Modules\BalloonNotify\BalloonTipNotifyManager.cs" />
    <Compile Include="Modules\BalloonNotify\IBalloonTipNotifyManager.cs" />
    <Compile Include="Modules\DialogManager\DialogManager.cs" />
    <Compile Include="Modules\DialogManager\IDialogManager.cs" />
    <Compile Include="Modules\HelpMenuFactory\IMenuFactory.cs" />
    <Compile Include="Modules\HelpMenuFactory\MenuFactory.cs" />
    <Compile Include="Modules\Localize\LocalizationAttribute.cs" />
    <Compile Include="Modules\Localize\LocalizationExtension.cs" />
    <Compile Include="Modules\TaskbarIconManager\IconState.cs" />
    <Compile Include="Modules\TaskbarIconManager\ITaskbarIconManager.cs" />
    <Compile Include="Modules\TaskbarIconManager\TaskbarIconDataSource.cs" />
    <Compile Include="Modules\TaskbarIconManager\TaskbarIconManager.cs" />
    <Compile Include="Mvvm\LocalizedObject.cs" />
    <Compile Include="Modules\Localize\TranslationSource.cs" />
    <Compile Include="Modules\WindowsManager\IWindowsManager.cs" />
    <Compile Include="Modules\WindowsManager\WindowsManager.cs" />
    <Compile Include="Mvvm\ObservableObject.cs" />
    <Compile Include="PagesView\LockSettingsPage.xaml.cs">
      <DependentUpon>LockSettingsPage.xaml</DependentUpon>
    </Compile>
    <Compile Include="PagesView\LoginSystemPage.xaml.cs">
      <DependentUpon>LoginSystemPage.xaml</DependentUpon>
    </Compile>
    <Compile Include="PageViewModels\LockSettingsPageViewModel.cs" />
    <Compile Include="PageViewModels\LoginSystemPageViewModel.cs" />
    <Compile Include="Utilities\App\AppHelper.cs" />
    <Compile Include="Utilities\App\IAppHelper.cs" />
    <Compile Include="Utilities\AutoRunApp\IStartupHelper.cs" />
    <Compile Include="Utilities\AutoRunApp\StartupHelper.cs" />
    <Compile Include="Models\Settings\ApplicationSettings.cs" />
    <Compile Include="Modules\SettingsManager\SettingsManager.cs" />
    <Compile Include="Utilities\Constants.cs" />
    <Compile Include="Utilities\Win32Helper.cs" />
    <Compile Include="Version.cs" />
    <Compile Include="ViewModels\Controls\DeviceViewModel.cs" />
    <Compile Include="ViewModels\Taskbar\LanguageMenuItemViewModel.cs" />
    <Compile Include="ViewModels\MainViewModel.cs" />
    <Compile Include="ViewModels\Taskbar\MenuItemViewModel.cs" />
    <Compile Include="ViewModels\Taskbar\TaskbarIconViewModel.cs" />
    <Compile Include="ViewModels\ViewModelLocator.cs" />
    <Compile Include="Views\MainWindowView.xaml.cs">
      <DependentUpon>MainWindowView.xaml</DependentUpon>
      <SubType>Code</SubType>
    </Compile>
    <Page Include="Views\SimpleMainView.xaml">
      <SubType>Designer</SubType>
      <Generator>MSBuild:Compile</Generator>
    </Page>
  </ItemGroup>
  <ItemGroup>
    <Compile Include="Properties\AssemblyInfo.cs">
      <SubType>Code</SubType>
    </Compile>
    <Compile Include="Properties\Resources.Designer.cs">
      <AutoGen>True</AutoGen>
      <DesignTime>True</DesignTime>
      <DependentUpon>Resources.resx</DependentUpon>
    </Compile>
    <Compile Include="Properties\Settings.Designer.cs">
      <AutoGen>True</AutoGen>
      <DependentUpon>Settings.settings</DependentUpon>
      <DesignTimeSharedInput>True</DesignTimeSharedInput>
    </Compile>
    <EmbeddedResource Include="Properties\Resources.resx">
      <Generator>ResXFileCodeGenerator</Generator>
      <LastGenOutput>Resources.Designer.cs</LastGenOutput>
    </EmbeddedResource>
    <EmbeddedResource Include="Resources\Strings.resx">
      <SubType>Designer</SubType>
    </EmbeddedResource>
    <EmbeddedResource Include="Resources\Strings.ru.resx" />
    <EmbeddedResource Include="Resources\Strings.uk.resx" />
    <None Include="app.manifest" />
    <Content Include="NLog.config">
      <CopyToOutputDirectory>PreserveNewest</CopyToOutputDirectory>
      <SubType>Designer</SubType>
    </Content>
    <None Include="NLog.xsd">
      <SubType>Designer</SubType>
    </None>
    <None Include="packages.config">
      <SubType>Designer</SubType>
    </None>
    <None Include="Properties\Settings.settings">
      <Generator>SettingsSingleFileGenerator</Generator>
      <LastGenOutput>Settings.Designer.cs</LastGenOutput>
    </None>
    <Compile Include="Resources\Strings.Designer.cs" />
  </ItemGroup>
  <ItemGroup>
    <None Include="App.config">
      <SubType>Designer</SubType>
    </None>
  </ItemGroup>
  <ItemGroup>
    <Folder Include="DataTypes\" />
    <Folder Include="Models\" />
<<<<<<< HEAD
=======
    <Folder Include="Modules\" />
    <Folder Include="ViewModels\" />
    <Folder Include="Mvvm\MessagesHandlers\" />
    <Folder Include="Mvvm\Messages\" />
    <Folder Include="Utilities\WeakEvents\" />
>>>>>>> c32c50ba
  </ItemGroup>
  <ItemGroup>
    <BootstrapperPackage Include=".NETFramework,Version=v4.6">
      <Visible>False</Visible>
      <ProductName>Microsoft .NET Framework 4.6 %28x86 and x64%29</ProductName>
      <Install>true</Install>
    </BootstrapperPackage>
    <BootstrapperPackage Include="Microsoft.Net.Framework.3.5.SP1">
      <Visible>False</Visible>
      <ProductName>.NET Framework 3.5 SP1</ProductName>
      <Install>false</Install>
    </BootstrapperPackage>
  </ItemGroup>
  <ItemGroup>
    <Resource Include="Resources\Icon\Idle\Idle.ico" />
  </ItemGroup>
  <ItemGroup>
    <Resource Include="Resources\Icon\Idle\128x128.ico" />
    <Resource Include="Resources\Icon\Idle\16x16.ico" />
    <Resource Include="Resources\Icon\Idle\32x32.ico" />
    <Resource Include="Resources\Icon\Idle\48x48.ico" />
    <Resource Include="Resources\Icon\Idle\64x64.ico" />
  </ItemGroup>
  <ItemGroup>
    <Resource Include="Resources\Icon\Alert\Alert1.ico" />
    <Resource Include="Resources\Icon\Idle\Idle1.ico" />
    <Resource Include="Resources\Icon\NoCon\NoCon1.ico" />
    <Resource Include="Resources\Icon\NoKeyAlert\NoKeyAlert1.ico" />
    <Resource Include="Resources\Icon\NoKey\NoKey1.ico" />
    <Resource Include="Resources\Icon\Sync\Sync1.ico" />
    <Resource Include="Resources\Icon\Sync\Sync2.ico" />
    <Resource Include="Resources\Icon\Sync\Sync3.ico" />
    <Resource Include="Resources\Icon\Sync\Sync4.ico" />
    <Resource Include="Resources\Icon\Sync\Sync5.ico" />
    <Resource Include="Resources\Icon\Sync\Sync6.ico" />
    <Resource Include="Resources\Icon\Sync\Sync7.ico" />
    <Resource Include="Resources\Icon\Sync\Sync8.ico" />
  </ItemGroup>
  <ItemGroup>
    <Resource Include="Images\Computer.png" />
  </ItemGroup>
  <ItemGroup>
    <Resource Include="Images\BackgroundForPage.png" />
  </ItemGroup>
  <Import Project="$(MSBuildToolsPath)\Microsoft.CSharp.targets" />
</Project><|MERGE_RESOLUTION|>--- conflicted
+++ resolved
@@ -78,21 +78,18 @@
     <Reference Include="GalaSoft.MvvmLight.Platform, Version=5.4.1.0, Culture=neutral, PublicKeyToken=5f873c45e98af8a1, processorArchitecture=MSIL">
       <HintPath>..\packages\MvvmLightLibs.5.4.1.1\lib\net45\GalaSoft.MvvmLight.Platform.dll</HintPath>
     </Reference>
-<<<<<<< HEAD
     <Reference Include="Gu.Wpf.Adorners, Version=1.5.1.0, Culture=neutral, PublicKeyToken=6dfb64f9972bd31d, processorArchitecture=MSIL">
       <HintPath>..\packages\Gu.Wpf.Adorners.1.5.1.0\lib\net45\Gu.Wpf.Adorners.dll</HintPath>
-=======
+    </Reference>
     <Reference Include="MvvmExtensions, Version=1.2.1.0, Culture=neutral, processorArchitecture=MSIL">
       <HintPath>..\packages\SimpleMvvmExtensions.1.2.1\lib\net45\MvvmExtensions.dll</HintPath>
     </Reference>
     <Reference Include="NLog, Version=4.0.0.0, Culture=neutral, PublicKeyToken=5120e14c03d0593c, processorArchitecture=MSIL">
       <HintPath>..\packages\NLog.4.5.11\lib\net45\NLog.dll</HintPath>
->>>>>>> c32c50ba
     </Reference>
     <Reference Include="Hardcodet.Wpf.TaskbarNotification, Version=1.0.5.0, Culture=neutral, processorArchitecture=MSIL">
       <HintPath>..\packages\Hardcodet.NotifyIcon.Wpf.1.0.5\lib\net451\Hardcodet.Wpf.TaskbarNotification.dll</HintPath>
     </Reference>
-<<<<<<< HEAD
     <Reference Include="MahApps.Metro, Version=1.6.5.1, Culture=neutral, processorArchitecture=MSIL">
       <HintPath>..\packages\MahApps.Metro.1.6.5\lib\net46\MahApps.Metro.dll</HintPath>
     </Reference>
@@ -102,8 +99,6 @@
     <Reference Include="MvvmExtentions, Version=1.2.0.0, Culture=neutral, processorArchitecture=MSIL">
       <HintPath>..\packages\MvvmExtentions.1.2.0\lib\net452\MvvmExtentions.dll</HintPath>
     </Reference>
-=======
->>>>>>> c32c50ba
     <Reference Include="SingleInstanceApp, Version=1.0.0.0, Culture=neutral, processorArchitecture=MSIL">
       <HintPath>..\packages\SingleInstanceApp.0.1.0\lib\net45\SingleInstanceApp.dll</HintPath>
     </Reference>
@@ -209,7 +204,6 @@
       <DependentUpon>App.xaml</DependentUpon>
       <SubType>Code</SubType>
     </Compile>
-<<<<<<< HEAD
     <Compile Include="Controls\DevicesExpander.xaml.cs">
       <DependentUpon>DevicesExpander.xaml</DependentUpon>
     </Compile>
@@ -220,7 +214,6 @@
     <Compile Include="Dialogs\ChangePasswordDialog.xaml.cs">
       <DependentUpon>ChangePasswordDialog.xaml</DependentUpon>
     </Compile>
-=======
     <Compile Include="Models\Settings\BaseSettings.cs" />
     <Compile Include="Models\Settings\SettingAttribute.cs" />
     <Compile Include="Modules\FileSerializer\IFileSerializer.cs" />
@@ -230,7 +223,6 @@
     <Compile Include="Messages\Commands\LockPCCommand.cs" />
     <Compile Include="Modules\WorkstationManager\IWorkstationManager.cs" />
     <Compile Include="Modules\WorkstationManager\WorkstationManager.cs" />
->>>>>>> c32c50ba
     <Compile Include="Modules\BalloonNotify\BalloonTipNotifyManager.cs" />
     <Compile Include="Modules\BalloonNotify\IBalloonTipNotifyManager.cs" />
     <Compile Include="Modules\DialogManager\DialogManager.cs" />
@@ -328,14 +320,6 @@
   <ItemGroup>
     <Folder Include="DataTypes\" />
     <Folder Include="Models\" />
-<<<<<<< HEAD
-=======
-    <Folder Include="Modules\" />
-    <Folder Include="ViewModels\" />
-    <Folder Include="Mvvm\MessagesHandlers\" />
-    <Folder Include="Mvvm\Messages\" />
-    <Folder Include="Utilities\WeakEvents\" />
->>>>>>> c32c50ba
   </ItemGroup>
   <ItemGroup>
     <BootstrapperPackage Include=".NETFramework,Version=v4.6">
