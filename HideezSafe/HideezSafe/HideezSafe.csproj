﻿<?xml version="1.0" encoding="utf-8"?>
<Project ToolsVersion="15.0" xmlns="http://schemas.microsoft.com/developer/msbuild/2003">
  <Import Project="$(MSBuildExtensionsPath)\$(MSBuildToolsVersion)\Microsoft.Common.props" Condition="Exists('$(MSBuildExtensionsPath)\$(MSBuildToolsVersion)\Microsoft.Common.props')" />
  <PropertyGroup>
    <Configuration Condition=" '$(Configuration)' == '' ">Debug</Configuration>
    <Platform Condition=" '$(Platform)' == '' ">AnyCPU</Platform>
    <ProjectGuid>{EA300B43-B917-49D1-9D84-A13F43398246}</ProjectGuid>
    <OutputType>WinExe</OutputType>
    <RootNamespace>HideezSafe</RootNamespace>
    <AssemblyName>HideezSafe</AssemblyName>
    <TargetFrameworkVersion>v4.7.2</TargetFrameworkVersion>
    <FileAlignment>512</FileAlignment>
    <ProjectTypeGuids>{60dc8134-eba5-43b8-bcc9-bb4bc16c2548};{FAE04EC0-301F-11D3-BF4B-00C04F79EFBC}</ProjectTypeGuids>
    <WarningLevel>4</WarningLevel>
    <AutoGenerateBindingRedirects>true</AutoGenerateBindingRedirects>
    <Deterministic>true</Deterministic>
    <IsWebBootstrapper>false</IsWebBootstrapper>
    <PublishUrl>publish\</PublishUrl>
    <Install>true</Install>
    <InstallFrom>Disk</InstallFrom>
    <UpdateEnabled>false</UpdateEnabled>
    <UpdateMode>Foreground</UpdateMode>
    <UpdateInterval>7</UpdateInterval>
    <UpdateIntervalUnits>Days</UpdateIntervalUnits>
    <UpdatePeriodically>false</UpdatePeriodically>
    <UpdateRequired>false</UpdateRequired>
    <MapFileExtensions>true</MapFileExtensions>
    <ApplicationRevision>0</ApplicationRevision>
    <ApplicationVersion>1.0.0.%2a</ApplicationVersion>
    <UseApplicationTrust>false</UseApplicationTrust>
    <BootstrapperEnabled>true</BootstrapperEnabled>
    <TargetFrameworkProfile />
  </PropertyGroup>
  <PropertyGroup Condition=" '$(Configuration)|$(Platform)' == 'Debug|AnyCPU' ">
    <PlatformTarget>AnyCPU</PlatformTarget>
    <DebugSymbols>true</DebugSymbols>
    <DebugType>full</DebugType>
    <Optimize>false</Optimize>
    <OutputPath>bin\Debug\</OutputPath>
    <DefineConstants>DEBUG;TRACE</DefineConstants>
    <ErrorReport>prompt</ErrorReport>
    <WarningLevel>4</WarningLevel>
  </PropertyGroup>
  <PropertyGroup Condition=" '$(Configuration)|$(Platform)' == 'Release|AnyCPU' ">
    <PlatformTarget>AnyCPU</PlatformTarget>
    <DebugType>pdbonly</DebugType>
    <Optimize>true</Optimize>
    <OutputPath>bin\Release\</OutputPath>
    <DefineConstants>TRACE</DefineConstants>
    <ErrorReport>prompt</ErrorReport>
    <WarningLevel>4</WarningLevel>
  </PropertyGroup>
  <PropertyGroup />
  <PropertyGroup>
    <StartupObject>HideezSafe.App</StartupObject>
  </PropertyGroup>
  <PropertyGroup>
    <ApplicationIcon>Resources\Icon\Idle\64x64.ico</ApplicationIcon>
  </PropertyGroup>
  <PropertyGroup>
    <ApplicationManifest>app.manifest</ApplicationManifest>
  </PropertyGroup>
  <PropertyGroup Condition="'$(Configuration)|$(Platform)' == 'Debug|x64'">
    <DebugSymbols>true</DebugSymbols>
    <OutputPath>bin\x64\Debug\</OutputPath>
    <DefineConstants>DEBUG;TRACE</DefineConstants>
    <DebugType>full</DebugType>
    <PlatformTarget>x64</PlatformTarget>
    <ErrorReport>prompt</ErrorReport>
    <CodeAnalysisRuleSet>MinimumRecommendedRules.ruleset</CodeAnalysisRuleSet>
    <Prefer32Bit>true</Prefer32Bit>
  </PropertyGroup>
  <PropertyGroup Condition="'$(Configuration)|$(Platform)' == 'Release|x64'">
    <OutputPath>bin\x64\Release\</OutputPath>
    <DefineConstants>TRACE</DefineConstants>
    <Optimize>true</Optimize>
    <DebugType>pdbonly</DebugType>
    <PlatformTarget>x64</PlatformTarget>
    <ErrorReport>prompt</ErrorReport>
    <CodeAnalysisRuleSet>MinimumRecommendedRules.ruleset</CodeAnalysisRuleSet>
    <Prefer32Bit>true</Prefer32Bit>
  </PropertyGroup>
  <PropertyGroup Condition="'$(Configuration)|$(Platform)' == 'Debug|x86'">
    <DebugSymbols>true</DebugSymbols>
    <OutputPath>bin\x86\Debug\</OutputPath>
    <DefineConstants>DEBUG;TRACE</DefineConstants>
    <DebugType>full</DebugType>
    <PlatformTarget>x86</PlatformTarget>
    <ErrorReport>prompt</ErrorReport>
    <CodeAnalysisRuleSet>MinimumRecommendedRules.ruleset</CodeAnalysisRuleSet>
    <Prefer32Bit>true</Prefer32Bit>
  </PropertyGroup>
  <PropertyGroup Condition="'$(Configuration)|$(Platform)' == 'Release|x86'">
    <OutputPath>bin\x86\Release\</OutputPath>
    <DefineConstants>TRACE</DefineConstants>
    <Optimize>true</Optimize>
    <DebugType>pdbonly</DebugType>
    <PlatformTarget>x86</PlatformTarget>
    <ErrorReport>prompt</ErrorReport>
    <CodeAnalysisRuleSet>MinimumRecommendedRules.ruleset</CodeAnalysisRuleSet>
    <Prefer32Bit>true</Prefer32Bit>
  </PropertyGroup>
  <ItemGroup>
    <Reference Include="CommonServiceLocator, Version=2.0.2.0, Culture=neutral, PublicKeyToken=489b6accfaf20ef0, processorArchitecture=MSIL">
      <HintPath>..\packages\CommonServiceLocator.2.0.2\lib\net47\CommonServiceLocator.dll</HintPath>
    </Reference>
    <Reference Include="ControlzEx, Version=3.0.2.4, Culture=neutral, processorArchitecture=MSIL">
      <HintPath>..\packages\ControlzEx.3.0.2.4\lib\net462\ControlzEx.dll</HintPath>
    </Reference>
    <Reference Include="GalaSoft.MvvmLight, Version=5.4.1.0, Culture=neutral, PublicKeyToken=e7570ab207bcb616, processorArchitecture=MSIL">
      <HintPath>..\packages\MvvmLightLibs.5.4.1.1\lib\net45\GalaSoft.MvvmLight.dll</HintPath>
    </Reference>
    <Reference Include="GalaSoft.MvvmLight.Extras, Version=5.4.1.0, Culture=neutral, PublicKeyToken=669f0b5e8f868abf, processorArchitecture=MSIL">
      <HintPath>..\packages\MvvmLightLibs.5.4.1.1\lib\net45\GalaSoft.MvvmLight.Extras.dll</HintPath>
    </Reference>
    <Reference Include="GalaSoft.MvvmLight.Platform, Version=5.4.1.0, Culture=neutral, PublicKeyToken=5f873c45e98af8a1, processorArchitecture=MSIL">
      <HintPath>..\packages\MvvmLightLibs.5.4.1.1\lib\net45\GalaSoft.MvvmLight.Platform.dll</HintPath>
    </Reference>
    <Reference Include="Gu.Wpf.Adorners, Version=1.5.1.0, Culture=neutral, PublicKeyToken=6dfb64f9972bd31d, processorArchitecture=MSIL">
      <HintPath>..\packages\Gu.Wpf.Adorners.1.5.1.0\lib\net45\Gu.Wpf.Adorners.dll</HintPath>
    </Reference>
    <Reference Include="Hardcodet.Wpf.TaskbarNotification, Version=1.0.5.0, Culture=neutral, processorArchitecture=MSIL">
      <HintPath>..\packages\Hardcodet.NotifyIcon.Wpf.1.0.5\lib\net451\Hardcodet.Wpf.TaskbarNotification.dll</HintPath>
    </Reference>
    <Reference Include="MahApps.Metro, Version=1.6.5.1, Culture=neutral, processorArchitecture=MSIL">
      <HintPath>..\packages\MahApps.Metro.1.6.5\lib\net47\MahApps.Metro.dll</HintPath>
    </Reference>
    <Reference Include="MahApps.Metro.IconPacks, Version=2.3.0.4, Culture=neutral, processorArchitecture=MSIL">
      <HintPath>..\packages\MahApps.Metro.IconPacks.2.3.0\lib\net46\MahApps.Metro.IconPacks.dll</HintPath>
    </Reference>
    <Reference Include="Microsoft.VisualBasic" />
    <Reference Include="MvvmExtensions, Version=1.2.2.0, Culture=neutral, processorArchitecture=MSIL">
      <HintPath>..\packages\Mvvm-Extensions.1.2.2\lib\net45\MvvmExtensions.dll</HintPath>
    </Reference>
    <Reference Include="NHotkey, Version=1.2.1.0, Culture=neutral, processorArchitecture=MSIL">
      <HintPath>..\packages\NHotkey.1.2.1\lib\net20\NHotkey.dll</HintPath>
    </Reference>
    <Reference Include="NHotkey.Wpf, Version=1.2.1.0, Culture=neutral, processorArchitecture=MSIL">
      <HintPath>..\packages\NHotkey.Wpf.1.2.1\lib\net35\NHotkey.Wpf.dll</HintPath>
    </Reference>
    <Reference Include="NLog, Version=4.0.0.0, Culture=neutral, PublicKeyToken=5120e14c03d0593c, processorArchitecture=MSIL">
      <HintPath>..\packages\NLog.4.5.11\lib\net45\NLog.dll</HintPath>
    </Reference>
    <Reference Include="SingleInstanceApp, Version=1.0.0.0, Culture=neutral, processorArchitecture=MSIL">
      <HintPath>..\packages\SingleInstanceApp.0.1.0\lib\net45\SingleInstanceApp.dll</HintPath>
    </Reference>
    <Reference Include="System" />
    <Reference Include="System.Configuration" />
    <Reference Include="System.Data" />
    <Reference Include="System.IO.Compression" />
    <Reference Include="System.Drawing" />
    <Reference Include="System.Management" />
    <Reference Include="System.Runtime.CompilerServices.Unsafe, Version=4.0.4.1, Culture=neutral, PublicKeyToken=b03f5f7f11d50a3a, processorArchitecture=MSIL">
      <HintPath>..\packages\System.Runtime.CompilerServices.Unsafe.4.5.2\lib\netstandard2.0\System.Runtime.CompilerServices.Unsafe.dll</HintPath>
    </Reference>
    <Reference Include="System.Runtime.Remoting" />
    <Reference Include="System.Runtime.Serialization" />
    <Reference Include="System.ServiceModel" />
    <Reference Include="System.Transactions" />
    <Reference Include="System.Windows.Forms" />
    <Reference Include="System.Windows.Interactivity, Version=4.5.0.0, Culture=neutral, PublicKeyToken=31bf3856ad364e35, processorArchitecture=MSIL">
      <HintPath>..\packages\MvvmLightLibs.5.4.1.1\lib\net45\System.Windows.Interactivity.dll</HintPath>
    </Reference>
    <Reference Include="System.Xml" />
    <Reference Include="Microsoft.CSharp" />
    <Reference Include="System.Core" />
    <Reference Include="System.Xml.Linq" />
    <Reference Include="System.Data.DataSetExtensions" />
    <Reference Include="System.Net.Http" />
    <Reference Include="System.Xaml">
      <RequiredTargetFramework>4.0</RequiredTargetFramework>
    </Reference>
    <Reference Include="Unity.Abstractions, Version=4.1.0.0, Culture=neutral, PublicKeyToken=489b6accfaf20ef0, processorArchitecture=MSIL">
      <HintPath>..\packages\Unity.5.9.7\lib\net47\Unity.Abstractions.dll</HintPath>
    </Reference>
    <Reference Include="Unity.Container, Version=5.9.7.0, Culture=neutral, PublicKeyToken=489b6accfaf20ef0, processorArchitecture=MSIL">
      <HintPath>..\packages\Unity.5.9.7\lib\net47\Unity.Container.dll</HintPath>
    </Reference>
    <Reference Include="WindowsBase" />
    <Reference Include="PresentationCore" />
    <Reference Include="PresentationFramework" />
    <Reference Include="WindowsInput, Version=0.2.0.0, Culture=neutral, PublicKeyToken=9b287f7dc5073cad, processorArchitecture=MSIL">
      <HintPath>..\packages\WindowsInput.0.2.0.0\lib\net20\WindowsInput.dll</HintPath>
    </Reference>
    <Reference Include="XAMLMarkupExtensions, Version=1.5.1.0, Culture=neutral, processorArchitecture=MSIL">
      <HintPath>..\packages\XAMLMarkupExtensions.1.5.1\lib\net452\XAMLMarkupExtensions.dll</HintPath>
    </Reference>
  </ItemGroup>
  <ItemGroup>
    <Compile Include="Controls\ConnectivityIndicators.xaml.cs">
      <DependentUpon>ConnectivityIndicators.xaml</DependentUpon>
    </Compile>
    <Compile Include="Converters\BooleanToVisibilityCollapsedConverter.cs" />
    <Compile Include="Converters\NullToVisibilityCollapsedConverter.cs" />
    <Compile Include="Converters\NullToVisibilityConverter.cs" />
    <Compile Include="Converters\ProximityToOpacityConverter.cs" />
    <Compile Include="Converters\StringToResource.cs" />
    <Compile Include="Messages\ActivateScreenMessage.cs" />
    <Compile Include="Messages\ConnectionChangedMessage.cs" />
    <Compile Include="Messages\ConnectionDongleChangedMessage.cs" />
    <Compile Include="Messages\ConnectionHESChangedMessage.cs" />
    <Compile Include="Messages\ConnectionRFIDChangedMessage.cs" />
    <Compile Include="Messages\ConnectionServiceChangedMessage.cs" />
    <Compile Include="Messages\DeviceConnectionStateChangedMessage.cs" />
    <Compile Include="Messages\DeviceInitializedMessage.cs" />
    <Compile Include="Messages\ForceShutdownMessage.cs" />
    <Compile Include="Messages\HotkeyPressedMessage.cs" />
    <Compile Include="Messages\HotkeyStateChangedMessage.cs" />
    <Compile Include="Messages\LockWorkstationMessage.cs" />
<<<<<<< HEAD
    <Compile Include="Messages\PairedDevicesCollectionChangedMessage.cs" />
    <Compile Include="Messages\SettingsChangedMessage.cs" />
=======
    <Compile Include="Messages\DevicesCollectionChangedMessage.cs" />
    <Compile Include="Messages\Remote\Remote_BatteryChangedMessage.cs" />
    <Compile Include="Messages\Remote\Remote_RssiReceivedMessage.cs" />
>>>>>>> 1ca9ac3d
    <Compile Include="Modules\DeviceManager\DeviceManager.cs" />
    <Compile Include="Modules\DeviceManager\IDeviceManager.cs" />
    <Compile Include="Modules\Remote\IRemoteDeviceFactory.cs" />
    <Compile Include="Modules\Remote\RemoteDeviceConnection.cs" />
    <Compile Include="Modules\Remote\RemoteDeviceFactory.cs" />
    <Compile Include="Modules\SessionStateMonitor\ISessionStateMonitor.cs" />
    <Compile Include="Modules\SessionStateMonitor\SessionStateMonitor.cs" />
    <Compile Include="Modules\SupportMailContentGenerator\ISupportMailContentGenerator.cs" />
    <Compile Include="Modules\SupportMailContentGenerator\SupportMailContentGenerator.cs" />
    <Compile Include="Utilities\LocalToMSAccountConverter.cs" />
    <Compile Include="Utilities\LogManagement.cs" />
    <Compile Include="ViewModels\AddCredentialViewModel.cs" />
    <Compile Include="ViewModels\Controls\ConnectionIndicatorViewModel.cs" />
    <Compile Include="ViewModels\Controls\DevicesExpanderViewModel.cs" />
    <Compile Include="ViewModels\Controls\IndicatorsViewModel.cs" />
    <Compile Include="ViewModel\MainViewModel.cs" />
    <Compile Include="ViewModel\ViewModelLocator.cs" />
    <Compile Include="Views\AddCredentialView.xaml.cs">
      <DependentUpon>AddCredentialView.xaml</DependentUpon>
    </Compile>
    <Compile Include="Views\SimpleMainView.xaml.cs">
      <DependentUpon>SimpleMainView.xaml</DependentUpon>
    </Compile>
    <Page Include="App.xaml">
      <Generator>MSBuild:Compile</Generator>
      <SubType>Designer</SubType>
    </Page>
    <Page Include="Controls\ConnectivityIndicators.xaml">
      <SubType>Designer</SubType>
      <Generator>MSBuild:Compile</Generator>
    </Page>
    <Page Include="Controls\DevicesExpander.xaml">
      <SubType>Designer</SubType>
      <Generator>MSBuild:Compile</Generator>
    </Page>
    <Page Include="Controls\StateControl.xaml">
      <SubType>Designer</SubType>
      <Generator>MSBuild:Compile</Generator>
    </Page>
    <Page Include="Dialogs\ChangePasswordDialog.xaml">
      <SubType>Designer</SubType>
      <Generator>MSBuild:Compile</Generator>
    </Page>
    <Page Include="PagesView\LockSettingsPage.xaml">
      <SubType>Designer</SubType>
      <Generator>MSBuild:Compile</Generator>
    </Page>
    <Page Include="PagesView\LoginSystemPage.xaml">
      <SubType>Designer</SubType>
      <Generator>MSBuild:Compile</Generator>
    </Page>
    <Page Include="Resources\Dictionaries\Constants.xaml">
      <SubType>Designer</SubType>
      <Generator>MSBuild:Compile</Generator>
    </Page>
    <Page Include="Resources\Dictionaries\ResourceDictionary.xaml">
      <SubType>Designer</SubType>
      <Generator>MSBuild:Compile</Generator>
    </Page>
    <Page Include="Resources\Dictionaries\SVG.xaml">
      <SubType>Designer</SubType>
      <Generator>MSBuild:Compile</Generator>
    </Page>
    <Page Include="Views\AddCredentialView.xaml">
      <SubType>Designer</SubType>
      <Generator>MSBuild:Compile</Generator>
    </Page>
    <Page Include="Views\MainWindowView.xaml">
      <Generator>MSBuild:Compile</Generator>
      <SubType>Designer</SubType>
    </Page>
    <Compile Include="App.xaml.cs">
      <DependentUpon>App.xaml</DependentUpon>
      <SubType>Code</SubType>
    </Compile>
    <Compile Include="Connected Services\HideezServiceReference\Reference.cs">
      <AutoGen>True</AutoGen>
      <DesignTime>True</DesignTime>
      <DependentUpon>Reference.svcmap</DependentUpon>
    </Compile>
    <Compile Include="Controls\DevicesExpander.xaml.cs">
      <DependentUpon>DevicesExpander.xaml</DependentUpon>
    </Compile>
    <Compile Include="Controls\StateControl.xaml.cs">
      <DependentUpon>StateControl.xaml</DependentUpon>
    </Compile>
    <Compile Include="Converters\BooleanToVisibilityConverter.cs" />
    <Compile Include="Dialogs\ChangePasswordDialog.xaml.cs">
      <DependentUpon>ChangePasswordDialog.xaml</DependentUpon>
    </Compile>
    <Compile Include="Models\Settings\BaseSettings.cs" />
    <Compile Include="Models\Settings\HotkeySettings.cs" />
    <Compile Include="Models\Settings\SettingAttribute.cs" />
    <Compile Include="Models\UserAction.cs" />
    <Compile Include="Modules\FileSerializer\IFileSerializer.cs" />
    <Compile Include="Modules\FileSerializer\XmlFileSerializer.cs" />
    <Compile Include="Modules\HotkeyManager\BondTech\HotKeyManagement\Enums and Structs.cs" />
    <Compile Include="Modules\HotkeyManager\BondTech\HotKeyManagement\Event Args.cs" />
    <Compile Include="Modules\HotkeyManager\BondTech\HotKeyManagement\Event Handlers.cs" />
    <Compile Include="Modules\HotkeyManager\BondTech\HotKeyManagement\Exceptions.cs" />
    <Compile Include="Modules\HotkeyManager\BondTech\HotKeyManagement\Global Shortcut Manager.cs" />
    <Compile Include="Modules\HotkeyManager\BondTech\HotKeyManagement\Helpers.cs" />
    <Compile Include="Modules\HotkeyManager\BondTech\HotKeyManagement\HotKeyControl.cs" />
    <Compile Include="Modules\HotkeyManager\BondTech\HotKeyManagement\HotKeys.cs" />
    <Compile Include="Modules\HotkeyManager\BondTech\HotKeyManagement\Keys Enum.cs" />
    <Compile Include="Modules\HotkeyManager\HotkeyManager.cs" />
    <Compile Include="Modules\HotkeyManager\HotkeyState.cs" />
    <Compile Include="Modules\HotkeyManager\IHotkeyManager.cs" />
    <Compile Include="Modules\SettingsManager\ISettingsManager.cs" />
    <Compile Include="Modules\ServiceCallbackMessanger\ServiceCallbackMessanger.cs" />
    <Compile Include="Modules\ServiceProxy\IServiceProxy.cs" />
    <Compile Include="Modules\ServiceProxy\ServiceNotConnectedException.cs" />
    <Compile Include="Modules\ServiceProxy\ServiceProxy.cs" />
    <Compile Include="Modules\ServiceWatchdog\IServiceWatchdog.cs" />
    <Compile Include="Modules\ServiceWatchdog\ServiceWatchdog.cs" />
    <Compile Include="Modules\WorkstationManager\IWorkstationManager.cs" />
    <Compile Include="Modules\WorkstationManager\WorkstationManager.cs" />
    <Compile Include="Modules\BalloonNotify\BalloonTipNotifyManager.cs" />
    <Compile Include="Modules\BalloonNotify\IBalloonTipNotifyManager.cs" />
    <Compile Include="Modules\DialogManager\DialogManager.cs" />
    <Compile Include="Modules\DialogManager\IDialogManager.cs" />
    <Compile Include="Modules\HelpMenuFactory\IMenuFactory.cs" />
    <Compile Include="Modules\HelpMenuFactory\MenuFactory.cs" />
    <Compile Include="Modules\Localize\LocalizationAttribute.cs" />
    <Compile Include="Modules\Localize\LocalizationExtension.cs" />
    <Compile Include="Modules\TaskbarIconManager\IconState.cs" />
    <Compile Include="Modules\TaskbarIconManager\ITaskbarIconManager.cs" />
    <Compile Include="Modules\TaskbarIconManager\TaskbarIconDataSource.cs" />
    <Compile Include="Modules\TaskbarIconManager\TaskbarIconManager.cs" />
    <Compile Include="Mvvm\LocalizedObject.cs" />
    <Compile Include="Modules\Localize\TranslationSource.cs" />
    <Compile Include="Modules\WindowsManager\IWindowsManager.cs" />
    <Compile Include="Modules\WindowsManager\WindowsManager.cs" />
    <Compile Include="Mvvm\ObservableObject.cs" />
    <Compile Include="PagesView\LockSettingsPage.xaml.cs">
      <DependentUpon>LockSettingsPage.xaml</DependentUpon>
    </Compile>
    <Compile Include="PagesView\LoginSystemPage.xaml.cs">
      <DependentUpon>LoginSystemPage.xaml</DependentUpon>
    </Compile>
    <Compile Include="PageViewModels\LockSettingsPageViewModel.cs" />
    <Compile Include="PageViewModels\LoginSystemPageViewModel.cs" />
    <Compile Include="Utilities\App\AppHelper.cs" />
    <Compile Include="Utilities\App\IAppHelper.cs" />
    <Compile Include="Utilities\AutoRunApp\IStartupHelper.cs" />
    <Compile Include="Utilities\AutoRunApp\StartupHelper.cs" />
    <Compile Include="Models\Settings\ApplicationSettings.cs" />
    <Compile Include="Modules\SettingsManager\SettingsManager.cs" />
    <Compile Include="Utilities\Constants.cs" />
    <Compile Include="Utilities\Win32Helper.cs" />
    <Compile Include="Version.cs" />
    <Compile Include="ViewModels\Controls\DeviceViewModel.cs" />
    <Compile Include="ViewModels\Taskbar\LanguageMenuItemViewModel.cs" />
    <Compile Include="ViewModels\MainViewModel.cs" />
    <Compile Include="ViewModels\Taskbar\MenuItemViewModel.cs" />
    <Compile Include="ViewModels\Taskbar\TaskbarIconViewModel.cs" />
    <Compile Include="ViewModels\ViewModelLocator.cs" />
    <Compile Include="Views\MainWindowView.xaml.cs">
      <DependentUpon>MainWindowView.xaml</DependentUpon>
      <SubType>Code</SubType>
    </Compile>
    <Page Include="Views\SimpleMainView.xaml">
      <SubType>Designer</SubType>
      <Generator>MSBuild:Compile</Generator>
    </Page>
  </ItemGroup>
  <ItemGroup>
    <Compile Include="Properties\AssemblyInfo.cs">
      <SubType>Code</SubType>
    </Compile>
    <Compile Include="Properties\Resources.Designer.cs">
      <AutoGen>True</AutoGen>
      <DesignTime>True</DesignTime>
      <DependentUpon>Resources.resx</DependentUpon>
    </Compile>
    <Compile Include="Properties\Settings.Designer.cs">
      <AutoGen>True</AutoGen>
      <DependentUpon>Settings.settings</DependentUpon>
      <DesignTimeSharedInput>True</DesignTimeSharedInput>
    </Compile>
    <EmbeddedResource Include="Properties\Resources.resx">
      <Generator>ResXFileCodeGenerator</Generator>
      <LastGenOutput>Resources.Designer.cs</LastGenOutput>
    </EmbeddedResource>
    <EmbeddedResource Include="Resources\Strings.resx">
      <SubType>Designer</SubType>
    </EmbeddedResource>
    <EmbeddedResource Include="Resources\Strings.ru.resx" />
    <EmbeddedResource Include="Resources\Strings.uk.resx" />
    <None Include="app.manifest" />
    <None Include="Connected Services\HideezServiceReference\configuration91.svcinfo" />
    <None Include="Connected Services\HideezServiceReference\configuration.svcinfo" />
    <None Include="Connected Services\HideezServiceReference\HideezSafe.HideezServiceReference.DeviceDTO.datasource">
      <DependentUpon>Reference.svcmap</DependentUpon>
    </None>
    <None Include="Connected Services\HideezServiceReference\Reference.svcmap">
      <Generator>WCF Proxy Generator</Generator>
      <LastGenOutput>Reference.cs</LastGenOutput>
    </None>
    <Content Include="NLog.config">
      <CopyToOutputDirectory>PreserveNewest</CopyToOutputDirectory>
      <SubType>Designer</SubType>
    </Content>
    <None Include="Connected Services\HideezServiceReference\service.wsdl" />
    <None Include="Connected Services\HideezServiceReference\service.xsd">
      <SubType>Designer</SubType>
    </None>
    <None Include="Connected Services\HideezServiceReference\service1.xsd">
      <SubType>Designer</SubType>
    </None>
    <None Include="Connected Services\HideezServiceReference\ServiceLibrary.xsd">
      <SubType>Designer</SubType>
    </None>
    <None Include="Connected Services\HideezServiceReference\System.xsd">
      <SubType>Designer</SubType>
    </None>
    <None Include="NLog.xsd">
      <SubType>Designer</SubType>
    </None>
    <None Include="packages.config" />
    <None Include="Properties\Settings.settings">
      <Generator>SettingsSingleFileGenerator</Generator>
      <LastGenOutput>Settings.Designer.cs</LastGenOutput>
    </None>
    <Compile Include="Resources\Strings.Designer.cs" />
  </ItemGroup>
  <ItemGroup>
    <None Include="App.config">
      <SubType>Designer</SubType>
    </None>
  </ItemGroup>
  <ItemGroup>
    <Folder Include="DataTypes\" />
    <Folder Include="Mvvm\MessagesHandlers\" />
    <Folder Include="Mvvm\Messages\" />
    <Folder Include="Utilities\WeakEvents\" />
  </ItemGroup>
  <ItemGroup>
    <BootstrapperPackage Include=".NETFramework,Version=v4.6">
      <Visible>False</Visible>
      <ProductName>Microsoft .NET Framework 4.6 %28x86 and x64%29</ProductName>
      <Install>true</Install>
    </BootstrapperPackage>
    <BootstrapperPackage Include="Microsoft.Net.Framework.3.5.SP1">
      <Visible>False</Visible>
      <ProductName>.NET Framework 3.5 SP1</ProductName>
      <Install>false</Install>
    </BootstrapperPackage>
  </ItemGroup>
  <ItemGroup>
    <Resource Include="Resources\Icon\Idle\Idle.ico" />
  </ItemGroup>
  <ItemGroup>
    <Resource Include="Resources\Icon\Idle\128x128.ico" />
    <Resource Include="Resources\Icon\Idle\16x16.ico" />
    <Resource Include="Resources\Icon\Idle\32x32.ico" />
    <Resource Include="Resources\Icon\Idle\48x48.ico" />
    <Resource Include="Resources\Icon\Idle\64x64.ico" />
  </ItemGroup>
  <ItemGroup>
    <Resource Include="Resources\Icon\Alert\Alert1.ico" />
    <Resource Include="Resources\Icon\Idle\Idle1.ico" />
    <Resource Include="Resources\Icon\NoCon\NoCon1.ico" />
    <Resource Include="Resources\Icon\NoKeyAlert\NoKeyAlert1.ico" />
    <Resource Include="Resources\Icon\NoKey\NoKey1.ico" />
    <Resource Include="Resources\Icon\Sync\Sync1.ico" />
    <Resource Include="Resources\Icon\Sync\Sync2.ico" />
    <Resource Include="Resources\Icon\Sync\Sync3.ico" />
    <Resource Include="Resources\Icon\Sync\Sync4.ico" />
    <Resource Include="Resources\Icon\Sync\Sync5.ico" />
    <Resource Include="Resources\Icon\Sync\Sync6.ico" />
    <Resource Include="Resources\Icon\Sync\Sync7.ico" />
    <Resource Include="Resources\Icon\Sync\Sync8.ico" />
  </ItemGroup>
  <ItemGroup>
    <WCFMetadata Include="Connected Services\" />
  </ItemGroup>
  <ItemGroup>
    <WCFMetadataStorage Include="Connected Services\HideezServiceReference\" />
  </ItemGroup>
  <ItemGroup>
    <Resource Include="Images\Computer.png" />
  </ItemGroup>
  <ItemGroup>
    <Resource Include="Images\BackgroundForPage.png" />
  </ItemGroup>
  <ItemGroup>
    <ProjectReference Include="..\..\..\win.sdk\Communication\Communication.csproj">
      <Project>{20B97AF9-6422-4678-900B-0610ED1D2517}</Project>
      <Name>Communication</Name>
    </ProjectReference>
  </ItemGroup>
  <Import Project="$(MSBuildToolsPath)\Microsoft.CSharp.targets" />
</Project><|MERGE_RESOLUTION|>--- conflicted
+++ resolved
@@ -207,14 +207,10 @@
     <Compile Include="Messages\HotkeyPressedMessage.cs" />
     <Compile Include="Messages\HotkeyStateChangedMessage.cs" />
     <Compile Include="Messages\LockWorkstationMessage.cs" />
-<<<<<<< HEAD
-    <Compile Include="Messages\PairedDevicesCollectionChangedMessage.cs" />
-    <Compile Include="Messages\SettingsChangedMessage.cs" />
-=======
     <Compile Include="Messages\DevicesCollectionChangedMessage.cs" />
     <Compile Include="Messages\Remote\Remote_BatteryChangedMessage.cs" />
     <Compile Include="Messages\Remote\Remote_RssiReceivedMessage.cs" />
->>>>>>> 1ca9ac3d
+    <Compile Include="Messages\SettingsChangedMessage.cs" />
     <Compile Include="Modules\DeviceManager\DeviceManager.cs" />
     <Compile Include="Modules\DeviceManager\IDeviceManager.cs" />
     <Compile Include="Modules\Remote\IRemoteDeviceFactory.cs" />
