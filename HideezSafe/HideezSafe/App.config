﻿<?xml version="1.0" encoding="utf-8" ?>
<configuration>
    <configSections>
    </configSections>
    <startup> 
        <supportedRuntime version="v4.0" sku=".NETFramework,Version=v4.6" />
    </startup>
<<<<<<< HEAD
    <userSettings>
        <HideezSafe.Properties.Settings>
            <setting name="FirstLaunch" serializeAs="String">
                <value>True</value>
            </setting>
            <setting name="Culture" serializeAs="String">
                <value>en</value>
            </setting>
        </HideezSafe.Properties.Settings>
    </userSettings>
    <system.serviceModel>
        <bindings>
            <netNamedPipeBinding>
                <binding name="NetNamedPipeBinding_IHideezService" />
            </netNamedPipeBinding>
        </bindings>
        <client>
            <endpoint address="net.pipe://localhost/HideezService/" binding="netNamedPipeBinding"
                bindingConfiguration="NetNamedPipeBinding_IHideezService"
                contract="HideezServiceReference.IHideezService" name="NetNamedPipeBinding_IHideezService">
                <identity>
                    <dns value="localhost" />
                </identity>
            </endpoint>
        </client>
    </system.serviceModel>
=======
>>>>>>> e9361e52
</configuration><|MERGE_RESOLUTION|>--- conflicted
+++ resolved
@@ -5,17 +5,6 @@
     <startup> 
         <supportedRuntime version="v4.0" sku=".NETFramework,Version=v4.6" />
     </startup>
-<<<<<<< HEAD
-    <userSettings>
-        <HideezSafe.Properties.Settings>
-            <setting name="FirstLaunch" serializeAs="String">
-                <value>True</value>
-            </setting>
-            <setting name="Culture" serializeAs="String">
-                <value>en</value>
-            </setting>
-        </HideezSafe.Properties.Settings>
-    </userSettings>
     <system.serviceModel>
         <bindings>
             <netNamedPipeBinding>
@@ -32,6 +21,4 @@
             </endpoint>
         </client>
     </system.serviceModel>
-=======
->>>>>>> e9361e52
 </configuration>