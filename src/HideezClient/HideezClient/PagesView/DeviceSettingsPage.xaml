﻿<Page
    x:Class="HideezClient.PagesView.DeviceSettingsPage"
    xmlns="http://schemas.microsoft.com/winfx/2006/xaml/presentation"
    xmlns:x="http://schemas.microsoft.com/winfx/2006/xaml"
    xmlns:controls="clr-namespace:HideezClient.Controls"
    xmlns:d="http://schemas.microsoft.com/expression/blend/2008"
    xmlns:iconPacks="http://metro.mahapps.com/winfx/xaml/iconpacks"
    xmlns:l="clr-namespace:HideezClient.Modules.Localize"
    xmlns:localization="clr-namespace:HideezMiddleware.Localize;assembly=HideezMiddleware"
    xmlns:local="clr-namespace:HideezClient.PagesView"
    xmlns:ma="clr-namespace:MahApps.Metro.Controls;assembly=MahApps.Metro"
    xmlns:mc="http://schemas.openxmlformats.org/markup-compatibility/2006"
    Title="AboutDevicePage"
    d:DesignHeight="800"
    d:DesignWidth="800"
    DataContext="{Binding DeviceSettingsPageViewModel, Mode=OneWay, Source={StaticResource Locator}}"
    Style="{DynamicResource PageStyle}"
    mc:Ignorable="d">
    <Page.Resources>
        <Style x:Key="SettingsHeaderStyle" TargetType="TextBlock">
            <Setter Property="VerticalAlignment" Value="Center" />
            <Setter Property="HorizontalAlignment" Value="Left" />
            <Setter Property="FontSize" Value="24" />
            <Setter Property="Foreground" Value="{StaticResource DarkForeground}" />
            <Setter Property="Margin" Value="15,18,0,18" />
        </Style>

        <Style x:Key="SettingsSectionBorderStyle" TargetType="Border">
            <Setter Property="HorizontalAlignment" Value="Stretch" />
            <Setter Property="VerticalAlignment" Value="Center" />
            <Setter Property="CornerRadius" Value="8" />
            <Setter Property="Background" Value="#ECF9FC" />
            <!-- Commented because full fill looks better than gradient when there are many sections -->
            <!-- But gradient background may be still of use in some other place -->
            <!--<Setter Property="Background">
                <Setter.Value>
                    <LinearGradientBrush StartPoint="0,0" EndPoint="0,1">
                        <GradientStop Offset="0" Color="#DEF2F7" />
                        <GradientStop Offset="1" Color="#F8FEFF" />
                    </LinearGradientBrush>
                </Setter.Value>
            </Setter>-->
        </Style>

        <Style x:Key="ContainerStyle" TargetType="Border">
            <Setter Property="CornerRadius" Value="8" />
            <Setter Property="Padding" Value="12" />
            <Setter Property="Background" Value="#E1F3F8" />
        </Style>
    </Page.Resources>
    <ScrollViewer VerticalScrollBarVisibility="Visible">
        <Grid Margin="16" VerticalAlignment="Stretch" Grid.IsSharedSizeScope="True">
            <Grid.RowDefinitions>
                <RowDefinition Height="Auto" />
                <RowDefinition Height="Auto" />
                <RowDefinition Height="Auto" />
                <RowDefinition Height="Auto" />
                <RowDefinition Height="Auto" />
                <RowDefinition Height="Auto" />
                <RowDefinition Height="Auto" />
                <RowDefinition Height="Auto" />
            </Grid.RowDefinitions>

            <DockPanel HorizontalAlignment="Stretch">
                <TextBlock
                    DockPanel.Dock="Left"
                    Style="{StaticResource SettingsHeaderStyle}"
                    Text="{Binding Device.Name}" />

                <ItemsControl
                    HorizontalAlignment="Right"
                    VerticalAlignment="Center"
                    DockPanel.Dock="Right"
                    Focusable="False"
                    ItemsSource="{Binding Indicators}">
                    <ItemsControl.ItemsPanel>
                        <ItemsPanelTemplate>
                            <StackPanel Orientation="Horizontal" />
                        </ItemsPanelTemplate>
                    </ItemsControl.ItemsPanel>
                    <ItemsControl.ItemTemplate>
                        <DataTemplate>
                            <controls:StateControl Style="{DynamicResource StateControlStyle}" />
                        </DataTemplate>
                    </ItemsControl.ItemTemplate>
                </ItemsControl>
            </DockPanel>

            <Border
                Grid.Row="1"
                Style="{StaticResource SettingsSectionBorderStyle}">
                <Grid
                    Margin="24"
                    HorizontalAlignment="Center">
                    <Grid.RowDefinitions>
                        <RowDefinition Height="Auto" />
                        <RowDefinition Height="12" />
                        <RowDefinition Height="Auto" />
                        <RowDefinition Height="Auto" />
                    </Grid.RowDefinitions>
                    <Grid.ColumnDefinitions>
                        <ColumnDefinition Width="Auto" />
                        <ColumnDefinition Width="40" />
                        <ColumnDefinition Width="Auto" />
                        <ColumnDefinition Width="40" />
                        <ColumnDefinition Width="Auto" />
                    </Grid.ColumnDefinitions>

                    <StackPanel
                        Grid.Row="0"
                        Grid.Column="0"
                        Orientation="Horizontal">
                        <TextBlock Text="{l:Localization DS.Label.DeviceName}" />
                        <TextBlock
                            FontWeight="DemiBold"
                            Foreground="{DynamicResource DarkForeground}"
                            Text="{Binding Device.Name}" />
                    </StackPanel>

                    <StackPanel
                        Grid.Row="2"
                        Grid.Column="0"
                        Orientation="Horizontal">
                        <TextBlock Text="{l:Localization DS.Label.SN}" />
                        <TextBlock
                            FontWeight="DemiBold"
                            Foreground="{DynamicResource DarkForeground}"
                            Text="{Binding Device.SerialNo}" />
                    </StackPanel>

                    <StackPanel
                        Grid.Row="0"
                        Grid.Column="2"
                        Orientation="Horizontal">
                        <TextBlock Text="{l:Localization DS.Label.MAC}" />
                        <TextBlock
                            FontWeight="DemiBold"
                            Foreground="{DynamicResource DarkForeground}"
                            Text="{Binding Device.Mac}" />
                    </StackPanel>

                    <StackPanel
                        Grid.Row="2"
                        Grid.Column="2"
                        Orientation="Horizontal">
                        <TextBlock Text="{Binding Device.StorageTotalSizeKb, StringFormat='Storage ({0} KB): '}" />
                        <TextBlock
                            FontWeight="DemiBold"
                            Foreground="{DynamicResource DarkForeground}"
                            Text="{Binding Device.StorageFreePercent, StringFormat='{}{0}% free'}" />
                    </StackPanel>

                    <StackPanel
                        Grid.Row="0"
                        Grid.Column="4"
                        Orientation="Horizontal">
                        <TextBlock Text="{l:Localization DS.Label.FirmwareVersion}" />
                        <TextBlock
                            FontWeight="DemiBold"
                            Foreground="{DynamicResource DarkForeground}"
                            Text="{Binding Device.FirmwareVersion}" />
                    </StackPanel>

                    <StackPanel
                        Grid.Row="2"
                        Grid.Column="4"
                        Orientation="Horizontal">
                        <TextBlock Text="{l:Localization DS.Label.BootloaderVersion}" />
                        <TextBlock
                            FontWeight="DemiBold"
                            Foreground="{DynamicResource DarkForeground}"
                            Text="{Binding Device.BootloaderVersion}" />
                    </StackPanel>
                </Grid>
            </Border>

            <!-- Vault access profile -->
            <controls:StandaloneModeContainer Grid.Row="2">
                <StackPanel 
                    Focusable="True" 
                    DataContext="{Binding VaultAccessSettingsControlViewModel, Mode=OneWay, Source={StaticResource Locator}}"
                    >
                    <StackPanel.Style>
                        <Style TargetType="StackPanel">
                            <Setter Property="Visibility" Value="Collapsed"/>
                            <Style.Triggers>
                                <DataTrigger Binding="{Binding IsLoading}" Value="True">
                                    <Setter Property="Visibility" Value="Visible"/>
                                </DataTrigger>
                                <DataTrigger Binding="{Binding IsLoaded}" Value="True">
                                    <Setter Property="Visibility" Value="Visible"/>
                                </DataTrigger>
                            </Style.Triggers>
                        </Style>
                    </StackPanel.Style>
                    <TextBlock
                        Style="{StaticResource SettingsHeaderStyle}"
                        Text="{l:Localization AccessSettings.Title}" />

                    <Border Style="{StaticResource SettingsSectionBorderStyle}">
                        <Grid>
                            <StackPanel Margin="24">
                                <Grid>
                                    <Grid.ColumnDefinitions>
                                        <ColumnDefinition Width="*"/>
                                        <ColumnDefinition Width="*" SharedSizeGroup="Button"/>
                                    </Grid.ColumnDefinitions>
                                    <StackPanel Grid.Column="0">
                                        <TextBlock
                                            HorizontalAlignment="Left"
                                            VerticalAlignment="Center"
                                            Style="{DynamicResource LabelStyle}"
                                            Margin="0,0,0,18"
                                            Text="{l:Localization AccessSettings.StorageAccess}" />
                                        <CheckBox 
                                            Style="{StaticResource CheckboxStyle}"
                                            Content="{l:Localization AccessSettings.RequireButton}"
                                            Margin="0,0,0,18"
                                            IsChecked="{Binding RequireButton}" />
                                        <CheckBox 
                                            Style="{StaticResource CheckboxStyle}"
                                            Content="{l:Localization AccessSettings.RequirePin}"
                                            Margin="0,0,0,18"
                                            IsChecked="{Binding RequirePin}" />
                                        <TextBlock
                                            HorizontalAlignment="Left"
                                            VerticalAlignment="Center"
                                            Style="{DynamicResource LabelStyle}"
                                            Margin="0,0,0,18"
                                            Text="{l:Localization AccessSettings.StorageLockTimeout}" />
                                        <ComboBox 
                                            HorizontalAlignment="Left"
                                            MinWidth="150"
                                            IsTabStop="True"
                                            Style="{DynamicResource ComboBoxStyle}"
                                            ItemsSource="{Binding TimeoutOptionsList}"
                                            DisplayMemberPath="Title"
                                            SelectedItem="{Binding SelectedTimeout}"
                                            Tag="{Binding SelectedTimeout.Title}" 
                                            />
                                    </StackPanel>
                                    <StackPanel 
                                        Grid.Column="1" 
                                        HorizontalAlignment="Right">
                                        <Button
                                            Command="{Binding ChangeMasterPasswordCommand}"
                                            Content="{l:Localization AccessSettings.ChangeMasterPassword}"
                                            Style="{DynamicResource ConfirmButtonStyle}"
                                            Margin="0,0,0,24" />

                                        <Button
                                            Command="{Binding ChangePinCodeCommand}"
                                            Content="{l:Localization AccessSettings.ChangePinCode}"
                                            Style="{DynamicResource ConfirmButtonStyle}"
                                            Margin="0,0,0,24" 
                                            Visibility="{Binding SavedRequirePin, Converter={StaticResource BooleanToVisibilityConverter}}"/>
                                    </StackPanel>
                                </Grid>

                                <StackPanel 
                                    Orientation="Horizontal"
                                    HorizontalAlignment="Right">
                                    <StackPanel.Style>
                                        <Style TargetType="StackPanel">
                                            <Setter Property="Visibility" Value="Visible" />
                                            <Style.Triggers>
                                                <DataTrigger Binding="{Binding HasChanges}" Value="False">
                                                    <Setter Property="Visibility" Value="Hidden" />
                                                </DataTrigger>
                                                <DataTrigger Binding="{Binding ProcessResultViewModel.InProgress}" Value="True">
                                                    <Setter Property="Visibility" Value="Hidden" />
                                                </DataTrigger>
                                            </Style.Triggers>
                                        </Style>
                                    </StackPanel.Style>
                                    <Button
                                        Command="{Binding CancelAccessProfileEditCommand}"
                                        Content="{l:Localization Button.Cancel}"
                                        Style="{DynamicResource CancelButtonStyle}" />
                                    <Rectangle Width="14" />
                                    <Button
                                        Command="{Binding SaveAccessProfileCommand}"
                                        Content="{l:Localization Button.Save}"
                                        Style="{StaticResource ConfirmButtonStyle}" />
                                </StackPanel>
                            </StackPanel>
                            <controls:LoadingControl
                                Visibility="{Binding IsLoading, Converter={StaticResource BooleanToVisibilityConverter}}"/>
                        </Grid>
                    </Border>
                </StackPanel>
            </controls:StandaloneModeContainer>
            
            <!-- Vault proximity settings -->
            <controls:StandaloneModeContainer Grid.Row="3">
                <StackPanel
                    x:Name="proximityStackPanel"
                    DataContext="{Binding RelativeSource={RelativeSource AncestorType=Page}, Path=DataContext}"
                    Focusable="True">
                    <StackPanel.Style>
                        <Style TargetType="StackPanel">
                            <Setter Property="Visibility" Value="Collapsed" />
                            <Style.Triggers>
                                <MultiDataTrigger>
                                    <MultiDataTrigger.Conditions>
                                        <Condition Binding="{Binding Device.IsStorageLoaded}" Value="True" />
                                        <Condition Binding="{Binding AllowEditProximitySettings}" Value="True" />
                                    </MultiDataTrigger.Conditions>
                                    <MultiDataTrigger.Setters>
                                        <Setter Property="Visibility" Value="Visible" />
                                    </MultiDataTrigger.Setters>
                                </MultiDataTrigger>
                            </Style.Triggers>
                        </Style>
                    </StackPanel.Style>
                    <TextBlock 
                        Style="{StaticResource SettingsHeaderStyle}"
                        Text="Proximity settings" />
                    <Border Style="{StaticResource SettingsSectionBorderStyle}">
                        <Grid>
                            <StackPanel Margin="24">
                                <Grid>
                                    <Grid.ColumnDefinitions>
                                        <ColumnDefinition Width="*"/>
                                        <ColumnDefinition Width="*"/>
                                    </Grid.ColumnDefinitions>
                                    <StackPanel Grid.Column="0">
                                        <CheckBox 
                                            Style="{StaticResource CheckboxStyle}"
                                            Content="{l:Localization ProximitySettings.CheckBox.EnableLockPC}"
                                            Margin="0,0,0,18"
                                            IsChecked="{Binding EnabledLockByProximity}" />
                                        <CheckBox 
                                            Style="{StaticResource CheckboxStyle}"
                                            Content="{l:Localization ProximitySettings.CheckBox.DisableDisplayAutomatically}"
                                            Margin="0,0,0,18"
                                            IsChecked="{Binding DisabledDisplayAuto}" />
                                        <CheckBox 
                                            x:Name="EnableUnlockCheckBox"
                                            Style="{StaticResource CheckboxStyle}"
                                            Content="{l:Localization ProximitySettings.CheckBox.EnableUnlockPC}"
                                            Margin="0,0,0,18"
                                            IsChecked="{Binding EnabledUnlockByProximity}" >
                                        </CheckBox>
                                    </StackPanel>
                                    <StackPanel Grid.Column="1" >
                                        <StackPanel.Style>
                                            <Style TargetType="StackPanel">
                                                <Setter Property="Visibility" Value="Hidden" />
                                                <Style.Triggers>
                                                    <MultiDataTrigger>
                                                        <MultiDataTrigger.Conditions>
                                                            <Condition Binding="{Binding IsEditableCredentials}" Value="True" />
                                                            <Condition Binding="{Binding ElementName=EnableUnlockCheckBox, Path=IsChecked}" Value="True" />
                                                        </MultiDataTrigger.Conditions>
                                                        <MultiDataTrigger.Setters>
                                                            <Setter Property="Visibility" Value="Visible" />
                                                        </MultiDataTrigger.Setters>
                                                    </MultiDataTrigger>
                                                </Style.Triggers>
                                            </Style>
                                        </StackPanel.Style>
                                        <!--  Account Name  -->
                                        <ContentControl
                                            Style="{StaticResource UnderLine}"
                                            Tag="{Binding ErrorAccountName}">
                                            <Grid Margin="0,0,0,24">
                                                <Grid.ColumnDefinitions>
                                                    <ColumnDefinition Width="Auto" SharedSizeGroup="Label"/>
                                                    <ColumnDefinition Width="24"/>
                                                    <ColumnDefinition Width="*"/>
                                                </Grid.ColumnDefinitions>
                                                <TextBlock
                                                    HorizontalAlignment="Right"
                                                    VerticalAlignment="Center"
                                                    Style="{DynamicResource LabelStyle}">
                                                    <Run Text="{l:Localization ProximitySettings.Label.UserName}" />
                                                    <Run Text=":" />
                                                </TextBlock>

                                                <TextBlock
                                                    Grid.Column="2"
                                                    VerticalAlignment="Center"
                                                    Style="{StaticResource LabelValuesStyle}"
                                                    Text="{Binding UserName}">
                                                </TextBlock>
                                            </Grid>
                                        </ContentControl>
                                        <!--  Password  -->
                                        <ContentControl
                                            Style="{StaticResource UnderLine}" 
                                            Tag="{Binding ErrorAccountName}">
                                            <Grid Margin="0,0,0,24">
                                                <Grid.ColumnDefinitions>
                                                    <ColumnDefinition Width="Auto" SharedSizeGroup="Label"/>
                                                    <ColumnDefinition Width="24"/>
                                                    <ColumnDefinition Width="*"/>
                                                </Grid.ColumnDefinitions>
                                                <TextBlock
                                                    HorizontalAlignment="Right"
                                                    VerticalAlignment="Center"
                                                    Style="{DynamicResource LabelStyle}">
                                                    <Run Text="{l:Localization PM.Label.Password}" />
                                                    <Run Text=":" />
                                                </TextBlock>

                                                <PasswordBox
                                                    x:Name="PasswordBox"
                                                    ScrollViewer.CanContentScroll="False"
                                                    Grid.Column="2"
                                                    VerticalAlignment="Center"
                                                    HorizontalAlignment="Stretch"
                                                    ma:PasswordBoxHelper.CapsLockWarningToolTip="CapsLock is enabled"
                                                    ma:TextBoxHelper.Watermark="{l:Localization ProximitySettings.Watermark.Password}"
                                                    BorderThickness="0"
                                                    CaretBrush="{DynamicResource DarkForeground}"
                                                    FontSize="16"
                                                    Foreground="{DynamicResource DarkForeground}"
                                                    IsTabStop="True"
                                                    PasswordChanged="PasswordBox_PasswordChanged"
                                                    Style="{StaticResource MetroButtonRevealedPasswordBox}"
                                                    Background="Transparent">
                                                    <PasswordBox.Resources>
                                                        <Style x:Key="RevealButtonStyle" TargetType="Button">
                                                            <Setter Property="Background" Value="Transparent" />
                                                            <Setter Property="BorderThickness" Value="0" />
                                                            <Setter Property="Foreground" Value="Red" />
                                                            <Setter Property="FocusVisualStyle" Value="{x:Null}" />
                                                            <Setter Property="Opacity" Value="1" />
                                                            <Setter Property="Template">
                                                                <Setter.Value>
                                                                    <ControlTemplate TargetType="{x:Type Button}">
                                                                        <Border
                                                                            x:Name="border"
                                                                            Background="Transparent">
                                                                            <iconPacks:PackIconFontAwesome
                                                                                Name="EyeIcon"
                                                                                Height="24"
                                                                                HorizontalAlignment="Center"
                                                                                VerticalAlignment="Center"
                                                                                Foreground="{StaticResource IcoButtonBrush}"
                                                                                Kind="EyeSolid" />
                                                                        </Border>
                                                                        <ControlTemplate.Triggers>
                                                                            <Trigger Property="IsMouseOver" Value="True">
                                                                                <Setter TargetName="border" Property="Background" Value="Transparent" />
                                                                                <Setter Property="Cursor" Value="Hand" />
                                                                            </Trigger>
                                                                            <Trigger Property="IsPressed" Value="True">
                                                                                <Setter TargetName="EyeIcon" Property="Opacity" Value="0.65" />
                                                                                <!--<Setter TargetName="EyeIcon" Property="Kind" Value="EyeSlashSolid" />-->
                                                                            </Trigger>
                                                                        </ControlTemplate.Triggers>
                                                                    </ControlTemplate>
                                                                </Setter.Value>
                                                            </Setter>
                                                        </Style>
                                                    </PasswordBox.Resources>
                                                </PasswordBox>
                                            </Grid>
                                        </ContentControl>
                                    </StackPanel>
                                    <Grid Grid.Column="1">
                                        <Grid.ColumnDefinitions>
                                            <ColumnDefinition/>
                                            <ColumnDefinition Width="Auto" SharedSizeGroup="Button"/>
                                        </Grid.ColumnDefinitions>
                                        <Grid.Style>
                                            <Style TargetType="Grid">
                                                <Setter Property="Visibility" Value="Hidden" />
                                                <Style.Triggers>
                                                    <MultiDataTrigger>
                                                        <MultiDataTrigger.Conditions>
                                                            <Condition Binding="{Binding IsEditableCredentials}" Value="False" />
                                                            <Condition Binding="{Binding ElementName=EnableUnlockCheckBox, Path=IsChecked}" Value="True" />
                                                        </MultiDataTrigger.Conditions>
                                                        <MultiDataTrigger.Setters>
                                                            <Setter Property="Visibility" Value="Visible" />
                                                        </MultiDataTrigger.Setters>
                                                    </MultiDataTrigger>
                                                </Style.Triggers>
                                            </Style>
                                        </Grid.Style>
                                    <StackPanel 
                                        Grid.Column="1" 
                                        HorizontalAlignment="Stretch">
                                            <Button
                                                Click="EditCredentialsButton_Click"
                                                Command="{Binding EditCredentialsCommand}"
                                                Content="{l:Localization Button.EditUnlockAccount}"
                                                Style="{StaticResource ConfirmButtonStyle}"/>
                                        </StackPanel>
                                    </Grid>
                                </Grid>
                                <Border
                                    Style="{StaticResource ContainerStyle}"
                                    Margin="0,10">
                                    <TextBlock
                                        Text="{l:Localization ProximitySettings.TextBlock.SignalLevel}"
                                        TextWrapping="Wrap" />
                                </Border>
                                <Grid>
                                    <ProgressBar
                                        Height="3"
                                        MinHeight="1"
                                        Margin="0,8,0,0"
                                        Padding="0"
                                        VerticalAlignment="Center"
                                        Background="Transparent"
                                        BorderThickness="0"
                                        Foreground="#1BA2DC"
                                        Opacity="0.8"
                                        SnapsToDevicePixels="True"
                                        Value="{Binding Device.Proximity, Mode=OneWay}" />
                                    <ma:RangeSlider
                                        x:Name="ProximitySlider"
                                        Margin="0,24,0,16"
                                        ExtendedMode="True"
                                        Focusable="False"
                                        IsMoveToPointEnabled="True"
                                        IsSnapToTickEnabled="True"
                                        IsTabStop="False"
                                        LowerValue="{Binding LockProximity, Mode=TwoWay}"
                                        Maximum="100"
                                        MinRange="20"
                                        MinRangeWidth="{Binding RelativeSource={RelativeSource Self}, Path=ActualWidth, Converter={StaticResource SliderWidthToMinRangeWidthConverter}, ConverterParameter=20}"
                                        Minimum="0"
                                        MoveWholeRange="True"
                                        Style="{DynamicResource RangeSliderStyle}"
                                        UpperValue="{Binding UnlockProximity, Mode=TwoWay}" />
                                </Grid>

                                <Grid
                                    TextBlock.FontSize="16"
                                    TextBlock.FontWeight="DemiBold"
                                    TextBlock.Foreground="{DynamicResource DarkForeground}">
                                    <Grid.ColumnDefinitions>
                                        <ColumnDefinition Width="Auto" />
                                        <ColumnDefinition Width="Auto" />
                                        <ColumnDefinition Width="*" />
                                        <ColumnDefinition Width="Auto" />
                                        <ColumnDefinition Width="*" />
                                        <ColumnDefinition Width="Auto" />
                                        <ColumnDefinition Width="Auto" />
                                    </Grid.ColumnDefinitions>
                                    <Border
                                        Grid.Column="0"
                                        Padding="12,5"
                                        Style="{StaticResource ContainerStyle}">
                                        <Grid>
                                            <TextBox
                                                x:Name="LockProximityTextBox"
                                                HorizontalAlignment="Center"
                                                Text="{Binding LockProximity, UpdateSourceTrigger=PropertyChanged}"
                                                Background="Transparent"
                                                FontSize="16"
                                                BorderThickness="0"
                                                CaretBrush ="{DynamicResource DarkForeground}"
                                                Foreground="{DynamicResource DarkForeground}"
                                                LostFocus="LockProximityTextBox_LostFocus"/>
                                            <TextBlock
                                                Text="100"
                                                Visibility="Hidden" />
                                        </Grid>
                                    </Border>
                                    <TextBlock
                                        Grid.Column="1"
                                        Margin="8,0,0,0"
                                        VerticalAlignment="Center"
                                        Text="Lock" />
                                    <TextBlock
                                        Grid.Column="3"
                                        HorizontalAlignment="Left"
                                        FontWeight="Normal"
                                        Foreground="{DynamicResource Foreground}">
                                        <TextBlock.Text>
                                            <MultiBinding Converter="{StaticResource FormatStringConverter}">
                                                <Binding Path="[DeviceInfo.CurrentProximityLevel]" Source="{x:Static localization:TranslationSource.Instance}" />
                                                <Binding Path="Device.Proximity" />
                                            </MultiBinding>
                                        </TextBlock.Text>
                                    </TextBlock>
                                    <TextBlock
                                        Grid.Column="5"
                                        Margin="0,0,8,0"
                                        VerticalAlignment="Center"
                                        Text="Unlock" />
                                    <Border
                                        Grid.Column="6"
                                        Padding="12,5"
                                        Style="{StaticResource ContainerStyle}">
                                        <Grid>
                                            <TextBox
                                                x:Name="UnlockProximityTextBox"
                                                HorizontalAlignment="Center"
                                                Text="{Binding UnlockProximity, Mode=TwoWay, UpdateSourceTrigger=PropertyChanged}"
                                                Background="Transparent"
                                                FontSize="16"
                                                BorderThickness="0"
                                                Foreground="{DynamicResource DarkForeground}"
                                                CaretBrush ="{DynamicResource DarkForeground}"
                                                LostFocus="UnlockProximityTextBox_LostFocus"/>
                                            <TextBlock Text="100" Visibility="Hidden" />
                                        </Grid>
                                    </Border>
                                </Grid>

                                <Grid>
                                    <StackPanel
                                        Margin="0,24,0,0"
                                        HorizontalAlignment="Right"
                                        Orientation="Horizontal">
                                        <StackPanel.Style>
                                            <Style TargetType="StackPanel">
                                                <Setter Property="Visibility" Value="Visible" />
                                                <Style.Triggers>
                                                    <DataTrigger Binding="{Binding HasChanges}" Value="False">
                                                        <Setter Property="Visibility" Value="Hidden" />
                                                    </DataTrigger>
                                                    <DataTrigger Binding="{Binding ProcessResultViewModel.InProgress}" Value="True">
                                                        <Setter Property="Visibility" Value="Hidden" />
                                                    </DataTrigger>
                                                </Style.Triggers>
                                            </Style>
                                        </StackPanel.Style>
                                        <Button
                                            Command="{Binding CancelEditProximityCommand}"
                                            Content="{l:Localization Button.Cancel}"
                                            Click="CancelButton_Click"
                                            VerticalAlignment="Center"
                                            Style="{DynamicResource CancelButtonStyle}" />
                                        <Rectangle Width="14" />
                                        <Button
                                            Click="SaveButton_Click"
                                            Content="{l:Localization Button.Save}"
                                            VerticalAlignment="Center"
                                            Style="{StaticResource ConfirmButtonStyle}" />
                                    </StackPanel>

                                    <controls:ProgressIndicatorWithResultControl 
                                        x:Name="progressInicatorWithResult"
                                        ProcessResult="{Binding ProcessResultViewModel}"/>
                                </Grid>
                            </StackPanel>
                            <controls:LoadingControl
                                Visibility="{Binding IsLoading, Converter={StaticResource BooleanToVisibilityConverter}}"/>
                        </Grid>
                    </Border>
                </StackPanel>
            </controls:StandaloneModeContainer>

            <!-- Credentials import/export -->
            <StackPanel
                Grid.Row="4"
                Visibility="Collapsed">
                <TextBlock
                    Style="{StaticResource SettingsHeaderStyle}"
                    Text="Import / Export credentials" />

                <Border
                    Padding="24"
                    Style="{StaticResource SettingsSectionBorderStyle}">
                    <Grid>
                        <Grid.ColumnDefinitions>
                            <ColumnDefinition />
                            <ColumnDefinition Width="32" />
                            <ColumnDefinition Width="Auto" />
                        </Grid.ColumnDefinitions>
                        <Grid.RowDefinitions>
                            <RowDefinition Height="Auto" />
                            <RowDefinition Height="8" />
                            <RowDefinition Height="Auto" />
                        </Grid.RowDefinitions>
                        <TextBlock
                            Grid.Row="0"
                            Grid.Column="0"
                            Text="Import" />

                        <Rectangle
                            Grid.Row="2"
                            Grid.Column="0"
                            SnapsToDevicePixels="True"
                            Stroke="#1BA2DC"
                            StrokeDashArray="8 6"
                            StrokeLineJoin="Round"
                            StrokeThickness="1" />

                        <Grid
                            Grid.Row="2"
                            Grid.Column="0"
                            Margin="32,16"
                            HorizontalAlignment="Stretch">
                            <Grid.ColumnDefinitions>
                                <ColumnDefinition />
                                <ColumnDefinition Width="32" />
                                <ColumnDefinition Width="Auto" />
                            </Grid.ColumnDefinitions>
                            <StackPanel
                                HorizontalAlignment="Center"
                                Orientation="Horizontal">
                                <iconPacks:PackIconMaterial
                                    Margin="8"
                                    VerticalAlignment="Center"
                                    Foreground="{StaticResource IcoButtonBrush}"
                                    Kind="File" />
                                <TextBlock
                                    VerticalAlignment="Center"
                                    Text="Import CSV-file" />
                            </StackPanel>
                            <Button
                                Grid.Column="2"
                                HorizontalAlignment="Right"
                                VerticalAlignment="Center"
                                Command="{Binding SelectCSVFileCommand}"
                                Content="Select a file"
                                Style="{StaticResource ConfirmButtonStyle}" />

                        </Grid>

                        <TextBlock
                            Grid.Row="0"
                            Grid.Column="2"
                            Text="Export" />
                        <Button
                            Grid.Row="2"
                            Grid.Column="2"
                            VerticalAlignment="Center"
                            Command="{Binding ExportCredentialsCommand}"
                            Content="Export credentials (125)"
                            Style="{StaticResource ConfirmButtonStyle}" />
                    </Grid>
                </Border>
            </StackPanel>

            <!-- Backup/restore -->
            <controls:StandaloneModeContainer Grid.Row="5">
                <StackPanel
                    DataContext="{Binding BackupCredentialsControlViewModel, Mode=OneWay, Source={StaticResource Locator}}"
                    Visibility="{Binding Device.IsStorageLoaded, Converter={StaticResource BooleanToVisibilityConverter}}">
                    <TextBlock
                        Style="{StaticResource SettingsHeaderStyle}"
                        Text="{l:Localization BackupCredentials.Title}" />

                    <Border
                        Padding="24"
                        Style="{StaticResource SettingsSectionBorderStyle}">
                        <Grid>
                            <Grid.ColumnDefinitions>
                                <ColumnDefinition />
                                <ColumnDefinition Width="32" />
                                <ColumnDefinition Width="Auto" />
                            </Grid.ColumnDefinitions>
                            <Grid.RowDefinitions>
                                <RowDefinition Height="Auto" />
                                <RowDefinition Height="8" />
                                <RowDefinition Height="Auto" />
                            </Grid.RowDefinitions>
                            <TextBlock
                                Grid.Row="0"
                                Grid.Column="0"
                                Text="{l:Localization BackupCredentials.Restore.Title}" />

                            <Rectangle
                                Grid.Row="2"
                                Grid.Column="0"
                                SnapsToDevicePixels="True"
                                Stroke="#1BA2DC"
                                StrokeDashArray="8 6"
                                StrokeLineJoin="Round"
                                StrokeThickness="1" />

                            <Grid
                                Grid.Row="2"
                                Grid.Column="0"
                                Margin="32,16"
                                HorizontalAlignment="Stretch">
                                <Grid.ColumnDefinitions>
                                    <ColumnDefinition />
                                    <ColumnDefinition Width="32" />
                                    <ColumnDefinition Width="Auto" />
                                </Grid.ColumnDefinitions>
                                <StackPanel
                                    HorizontalAlignment="Center"
                                    Orientation="Horizontal">
                                    <iconPacks:PackIconMaterial
                                        Margin="8"
                                        VerticalAlignment="Center"
                                        Foreground="{StaticResource IcoButtonBrush}"
                                        Kind="File" />
                                    <TextBlock
                                        VerticalAlignment="Center"
                                        Text="{l:Localization BackupCredentials.RestoreFromFile}" />
                                </StackPanel>
                                <Button
                                    Grid.Column="2"
                                    HorizontalAlignment="Right"
                                    VerticalAlignment="Center"
<<<<<<< HEAD
                                    Command="{Binding RestoreCredentialsCommand}"
                                    Content="Select a file"
=======
                                    Command="{Binding SelectFileCommand}"
                                    Content="{l:Localization BackupCredentials.Button.SelectFile}"
>>>>>>> 20289e5d
                                    Style="{StaticResource ConfirmButtonStyle}" />
                            </Grid>

                            <TextBlock
                                Grid.Row="0"
                                Grid.Column="2"
                                Text="{l:Localization BackupCredentials.Backup.Title}"/>
                            <Button
                                Grid.Row="2"
                                Grid.Column="2"
                                VerticalAlignment="Center"
                                Command="{Binding BackupCredentialsCommand}"
                                Content="{l:Localization BackupCredentials.Button.Backup}"
                                Style="{StaticResource ConfirmButtonStyle}" />
                        </Grid>
                    </Border>
                </StackPanel>
            </controls:StandaloneModeContainer>

            <controls:StandaloneModeContainer Grid.Row="6">
                <Button 
                    DataContext="{Binding RelativeSource={RelativeSource AncestorType=Page}, Path=DataContext}"
                    Style="{StaticResource PinkButtonStyle}"
                    Margin="0,48,0,0"
                    VerticalAlignment="Bottom" 
                    HorizontalAlignment="Right"
                    Content="{l:Localization DS.Button.Wipe}"
                    ToolTip="{l:Localization DS.Button.Wipe.Tooltip}"
                    Command="{Binding WipeVaultCommand}"
                    />
            </controls:StandaloneModeContainer>
        </Grid>
    </ScrollViewer>
</Page><|MERGE_RESOLUTION|>--- conflicted
+++ resolved
@@ -795,13 +795,8 @@
                                     Grid.Column="2"
                                     HorizontalAlignment="Right"
                                     VerticalAlignment="Center"
-<<<<<<< HEAD
                                     Command="{Binding RestoreCredentialsCommand}"
-                                    Content="Select a file"
-=======
-                                    Command="{Binding SelectFileCommand}"
                                     Content="{l:Localization BackupCredentials.Button.SelectFile}"
->>>>>>> 20289e5d
                                     Style="{StaticResource ConfirmButtonStyle}" />
                             </Grid>
 
