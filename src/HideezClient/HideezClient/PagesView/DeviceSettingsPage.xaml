--- conflicted
+++ resolved
@@ -164,9 +164,6 @@
             </Grid>
         </Border>
 
-<<<<<<< HEAD
-        <StackPanel x:Name="proximityStackPanel" Grid.Row="3" Focusable="True" >
-=======
         
         <!-- Vault access profile -->
             <StackPanel 
@@ -255,7 +252,6 @@
         
         <!-- Vault proximity settings -->
         <StackPanel x:Name="proximityStackPanel" Grid.Row="3" Focusable="True">
->>>>>>> 847e2164
             <StackPanel.Style>
                 <Style TargetType="StackPanel">
                     <Setter Property="Visibility" Value="Collapsed" />
