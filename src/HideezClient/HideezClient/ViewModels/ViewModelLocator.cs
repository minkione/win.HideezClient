--- conflicted
+++ resolved
@@ -88,7 +88,11 @@
             get { return DIContainer.Resolve<ServerAddressEditControlViewModel>(); }
         }
 
-<<<<<<< HEAD
+        public ConnectionModeContainerViewModel ConnectionModeContainerViewModel
+        {
+            get { return DIContainer.Resolve<ConnectionModeContainerViewModel>(); }
+        }
+
         public AppModeRestrictedContainerViewModel AppModeRestrictedContainerViewModel
         {
             get { return DIContainer.Resolve<AppModeRestrictedContainerViewModel>(); }
@@ -107,11 +111,6 @@
         public UnsupportedAccessSettingsViewModel UnsupportedAccessSettingsViewModel
         {
             get { return DIContainer.Resolve<UnsupportedAccessSettingsViewModel>(); }
-=======
-        public ConnectionModeContainerViewModel ConnectionModeContainerViewModel
-        {
-            get { return DIContainer.Resolve<ConnectionModeContainerViewModel>(); }
->>>>>>> 0afe2593
         }
 
         #endregion
