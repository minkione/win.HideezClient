﻿using GalaSoft.MvvmLight.Messaging;
using HideezClient.Messages;
using HideezClient.Modules.ServiceProxy;
using HideezClient.Mvvm;
using NLog;
using System;
using System.Collections.ObjectModel;

namespace HideezClient.ViewModels
{
    class IndicatorsViewModel : ObservableObject
    {
<<<<<<< HEAD
        private readonly Logger log = LogManager.GetCurrentClassLogger();
        private readonly IMessenger messenger;
        private readonly IServiceProxy serviceProxy;

        private ConnectionIndicatorViewModel service;
        private ConnectionIndicatorViewModel server;
        private ConnectionIndicatorViewModel rfid;
        private ConnectionIndicatorViewModel dongle;

        public IndicatorsViewModel(IMessenger messenger, IServiceProxy serviceProxy)
        {
            this.messenger = messenger;
            this.serviceProxy = serviceProxy;

            InitIndicators();

            messenger.Register<ConnectionServiceChangedMessage>(this, c => ResetIndicators(c.IsConnected), true);
            messenger.Register<ServiceComponentsStateChangedMessage>(this, message =>
            {
                Server.State = message.HesConnected;
                Server.Visible = message.ShowHesStatus;

                RFID.State = message.RfidConnected;
                RFID.Visible = message.ShowRfidStatus;

                Dongle.State = message.BleConnected;
            }
            , true);
        }

        #region Properties

        public ObservableCollection<ConnectionIndicatorViewModel> Indicators { get; } = new ObservableCollection<ConnectionIndicatorViewModel>();
=======
        readonly Logger log = LogManager.GetCurrentClassLogger();
        readonly IMessenger messenger;
        readonly IServiceProxy serviceProxy;

        ConnectionIndicatorViewModel _service;
        ConnectionIndicatorViewModel _connectionHES;
        ConnectionIndicatorViewModel _connectionRFID;
        ConnectionIndicatorViewModel _connectionDongle;
>>>>>>> ce3f40f1

        public ConnectionIndicatorViewModel Service
        {
            get { return _service; }
            set { Set(ref _service, value); }
        }

        public ConnectionIndicatorViewModel Server
        {
            get { return server; }
            set { Set(ref server, value); }
        }

        public ConnectionIndicatorViewModel RFID
        {
            get { return rfid; }
            set { Set(ref rfid, value); }
        }

        public ConnectionIndicatorViewModel Dongle
        {
            get { return dongle; }
            set { Set(ref dongle, value); }
        }

        #endregion
        
        private void InitIndicators()
        {
            Service = new ConnectionIndicatorViewModel
            {
                Name = "Status.Service",
                HasConnectionText = "Status.Tooltip.ConectedService",
                NoConnectionText = "Status.Tooltip.DisconectedService",
            };

<<<<<<< HEAD
            Server = new ConnectionIndicatorViewModel
=======
            _connectionHES = new ConnectionIndicatorViewModel
>>>>>>> ce3f40f1
            {
                Name = "Status.Server",
                HasConnectionText = "Status.Tooltip.ConectedServer",
                NoConnectionText = "Status.Tooltip.DisconectedServer",
            };
<<<<<<< HEAD

            RFID = new ConnectionIndicatorViewModel
=======
            Indicators.Add(_connectionHES);

            _connectionRFID = new ConnectionIndicatorViewModel
>>>>>>> ce3f40f1
            {
                Name = "Status.RFID",
                HasConnectionText = "Status.Tooltip.ConectedRFID",
                NoConnectionText = "Status.Tooltip.DisconectedRFID",
            };
<<<<<<< HEAD

            Dongle = new ConnectionIndicatorViewModel
=======
            Indicators.Add(_connectionRFID);

            _connectionDongle = new ConnectionIndicatorViewModel
>>>>>>> ce3f40f1
            {
                Name = "Status.Dongle",
                HasConnectionText = "Status.Tooltip.ConectedDongle",
                NoConnectionText = "Status.Tooltip.DisconectedDongle",
            };
<<<<<<< HEAD
            Indicators.Add(Server);
            Indicators.Add(RFID);
            Indicators.Add(Dongle);
        }

        private void ResetIndicators(bool isServiceisConnected)
=======
            Indicators.Add(_connectionDongle);

            messenger.Register<ConnectionServiceChangedMessage>(this, OnConnectionServiceChanged);
            messenger.Register<ServiceComponentsStateChangedMessage>(this, OnServiceComponentsStateChanged);
        }

        void OnConnectionServiceChanged(ConnectionServiceChangedMessage message)
        {
            ResetIndicators();
        }

        void OnServiceComponentsStateChanged(ServiceComponentsStateChangedMessage message)
        {
            _connectionHES.State = message.HesConnected;
            _connectionHES.Visible = message.ShowHesStatus;

            _connectionRFID.State = message.RfidConnected;
            _connectionRFID.Visible = message.ShowRfidStatus;

            _connectionDongle.State = message.BleConnected;
        }

        void ResetIndicators()
>>>>>>> ce3f40f1
        {
            try
            {
                Service.State = serviceProxy.IsConnected;
<<<<<<< HEAD
                Dongle.State = false;
                RFID.State = false;
                RFID.Visible = false;
                Server.State = false;
=======
                _connectionDongle.State = false;
                _connectionRFID.State = false;
                _connectionRFID.Visible = false;
                _connectionHES.State = false;
>>>>>>> ce3f40f1
            }
            catch (Exception ex)
            {
                log.Error(ex.Message);
            }
        }
    }
}<|MERGE_RESOLUTION|>--- conflicted
+++ resolved
@@ -10,7 +10,6 @@
 {
     class IndicatorsViewModel : ObservableObject
     {
-<<<<<<< HEAD
         private readonly Logger log = LogManager.GetCurrentClassLogger();
         private readonly IMessenger messenger;
         private readonly IServiceProxy serviceProxy;
@@ -44,16 +43,6 @@
         #region Properties
 
         public ObservableCollection<ConnectionIndicatorViewModel> Indicators { get; } = new ObservableCollection<ConnectionIndicatorViewModel>();
-=======
-        readonly Logger log = LogManager.GetCurrentClassLogger();
-        readonly IMessenger messenger;
-        readonly IServiceProxy serviceProxy;
-
-        ConnectionIndicatorViewModel _service;
-        ConnectionIndicatorViewModel _connectionHES;
-        ConnectionIndicatorViewModel _connectionRFID;
-        ConnectionIndicatorViewModel _connectionDongle;
->>>>>>> ce3f40f1
 
         public ConnectionIndicatorViewModel Service
         {
@@ -90,89 +79,40 @@
                 NoConnectionText = "Status.Tooltip.DisconectedService",
             };
 
-<<<<<<< HEAD
-            Server = new ConnectionIndicatorViewModel
-=======
-            _connectionHES = new ConnectionIndicatorViewModel
->>>>>>> ce3f40f1
+            var connectionHES = new ConnectionIndicatorViewModel
             {
                 Name = "Status.Server",
                 HasConnectionText = "Status.Tooltip.ConectedServer",
                 NoConnectionText = "Status.Tooltip.DisconectedServer",
             };
-<<<<<<< HEAD
 
-            RFID = new ConnectionIndicatorViewModel
-=======
-            Indicators.Add(_connectionHES);
-
-            _connectionRFID = new ConnectionIndicatorViewModel
->>>>>>> ce3f40f1
+            var connectionRFID = new ConnectionIndicatorViewModel
             {
                 Name = "Status.RFID",
                 HasConnectionText = "Status.Tooltip.ConectedRFID",
                 NoConnectionText = "Status.Tooltip.DisconectedRFID",
             };
-<<<<<<< HEAD
 
-            Dongle = new ConnectionIndicatorViewModel
-=======
-            Indicators.Add(_connectionRFID);
-
-            _connectionDongle = new ConnectionIndicatorViewModel
->>>>>>> ce3f40f1
+            var connectionDongle = new ConnectionIndicatorViewModel
             {
                 Name = "Status.Dongle",
                 HasConnectionText = "Status.Tooltip.ConectedDongle",
                 NoConnectionText = "Status.Tooltip.DisconectedDongle",
             };
-<<<<<<< HEAD
             Indicators.Add(Server);
             Indicators.Add(RFID);
             Indicators.Add(Dongle);
         }
 
         private void ResetIndicators(bool isServiceisConnected)
-=======
-            Indicators.Add(_connectionDongle);
-
-            messenger.Register<ConnectionServiceChangedMessage>(this, OnConnectionServiceChanged);
-            messenger.Register<ServiceComponentsStateChangedMessage>(this, OnServiceComponentsStateChanged);
-        }
-
-        void OnConnectionServiceChanged(ConnectionServiceChangedMessage message)
-        {
-            ResetIndicators();
-        }
-
-        void OnServiceComponentsStateChanged(ServiceComponentsStateChangedMessage message)
-        {
-            _connectionHES.State = message.HesConnected;
-            _connectionHES.Visible = message.ShowHesStatus;
-
-            _connectionRFID.State = message.RfidConnected;
-            _connectionRFID.Visible = message.ShowRfidStatus;
-
-            _connectionDongle.State = message.BleConnected;
-        }
-
-        void ResetIndicators()
->>>>>>> ce3f40f1
         {
             try
             {
                 Service.State = serviceProxy.IsConnected;
-<<<<<<< HEAD
                 Dongle.State = false;
                 RFID.State = false;
                 RFID.Visible = false;
                 Server.State = false;
-=======
-                _connectionDongle.State = false;
-                _connectionRFID.State = false;
-                _connectionRFID.Visible = false;
-                _connectionHES.State = false;
->>>>>>> ce3f40f1
             }
             catch (Exception ex)
             {
