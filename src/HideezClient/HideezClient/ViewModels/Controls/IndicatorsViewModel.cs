﻿using GalaSoft.MvvmLight.Messaging;
using Hideez.SDK.Communication.Log;
using HideezClient.Controls;
using HideezClient.Messages;
using HideezClient.Models.Settings;
using HideezClient.Modules.Log;
using HideezClient.Modules.ServiceProxy;
using HideezClient.Mvvm;
using HideezMiddleware;
using HideezMiddleware.ConnectionModeProvider;
using HideezMiddleware.Settings;
using Meta.Lib.Modules.PubSub;
using System;
using System.Collections.ObjectModel;
using System.ServiceModel;
using System.Threading.Tasks;

namespace HideezClient.ViewModels.Controls
{
    class IndicatorsViewModel : ObservableObject
    {
        private readonly Logger _log = LogManager.GetCurrentClassLogger(nameof(IndicatorsViewModel));
        private readonly IServiceProxy _serviceProxy;
        private readonly IConnectionModeProvider _connectionModeProvider;
        private StateControlViewModel service;
        private StateControlViewModel server;
        private StateControlViewModel rfid;
        private StateControlViewModel dongle;
        private StateControlViewModel tbServer;
        private StateControlViewModel bluetooth;

<<<<<<< HEAD
        public IndicatorsViewModel(IServiceProxy serviceProxy, 
            ISettingsManager<ApplicationSettings> appSettingsManager, 
            IConnectionModeProvider connectionModeProvider, 
            IMetaPubSub metaMessenger)
=======
        public IndicatorsViewModel(IServiceProxy serviceProxy, IMetaPubSub metaMessenger, IConnectionModeProvider connectionModeProvider)
>>>>>>> 67e8fa51
        {
            _serviceProxy = serviceProxy;
            _connectionModeProvider = connectionModeProvider;
            InitIndicators();

            metaMessenger.Subscribe<ConnectionServiceChangedMessage>(c => ResetIndicators(c.IsConnected));
            metaMessenger.TrySubscribeOnServer<HideezMiddleware.IPC.Messages.ServiceComponentsStateChangedMessage>(OnComponentsStateChangedMessage);
        }

        #region Properties

        public ObservableCollection<StateControlViewModel> Indicators { get; } = new ObservableCollection<StateControlViewModel>();

        public StateControlViewModel Service
        {
            get { return service; }
            set { Set(ref service, value); }
        }

        public StateControlViewModel Server
        {
            get { return server; }
            set { Set(ref server, value); }
        }

        public StateControlViewModel RFID
        {
            get { return rfid; }
            set { Set(ref rfid, value); }
        }

        public StateControlViewModel Dongle
        {
            get { return dongle; }
            set { Set(ref dongle, value); }
        }

        public StateControlViewModel TBServer
        {
            get { return tbServer; }
            set { Set(ref tbServer, value); }
        }

        public StateControlViewModel Bluetooth
        {
            get { return bluetooth; }
            set { Set(ref bluetooth, value); }
        }

        #endregion
        
        Task OnComponentsStateChangedMessage(HideezMiddleware.IPC.Messages.ServiceComponentsStateChangedMessage msg)
        {
            _log.WriteLine("Updating components state indicators");
            // Service
            Service.Visible = !_serviceProxy.IsConnected;

            // HES
            switch (msg.HesStatus)
            {
                case HesStatus.Ok:
                    Server.State = StateControlState.Green;
                    break;
                case HesStatus.NotApproved:
                    Server.State = StateControlState.Orange;
                    break;
                default:
                    Server.State = StateControlState.Red;
                    break;
            }
            Server.Visible = msg.HesStatus != HesStatus.Disabled && _serviceProxy.IsConnected;

            // RFID
            RFID.State = StateControlViewModel.BoolToState(msg.RfidStatus == RfidStatus.Ok);
            RFID.Visible = msg.RfidStatus != RfidStatus.Disabled && _serviceProxy.IsConnected;

            // Hideez Dongle
            Dongle.State = StateControlViewModel.BoolToState(msg.DongleStatus == BluetoothStatus.Ok);
            Dongle.Visible = _serviceProxy.IsConnected && _connectionModeProvider.IsCsrMode;

            // Built-in Bluetooth
            Bluetooth.State = StateControlViewModel.BoolToState(msg.BluetoothStatus == BluetoothStatus.Ok);
            Bluetooth.Visible = _serviceProxy.IsConnected && _connectionModeProvider.IsWinBleMode;

            // Try&Buy Server
            TBServer.State = StateControlViewModel.BoolToState(msg.TbHesStatus == HesStatus.Ok);
            TBServer.Visible = _serviceProxy.IsConnected;

            return Task.CompletedTask;
        }

        private void InitIndicators()
        {
            Service = new StateControlViewModel
            {
                Name = "Status.Service",
                GreenTooltip = "Status.Tooltip.ConectedService",
                RedTooltip = "Status.Tooltip.DisconectedService",
                Visible = true,
            };

            Server = new StateControlViewModel
            {
                Name = "Status.Server",
                GreenTooltip = "Status.Tooltip.ConectedServer",
                OrangeTooltip = "Status.Tooltip.NotApprovedServer",
                RedTooltip = "Status.Tooltip.DisconectedServer",
            };

            RFID = new StateControlViewModel
            {
                Name = "Status.RFID",
                GreenTooltip = "Status.Tooltip.ConectedRFID",
                RedTooltip = "Status.Tooltip.DisconectedRFID",
            };

            Dongle = new StateControlViewModel
            {
                Name = "Status.Dongle",
                GreenTooltip = "Status.Tooltip.ConectedDongle",
                RedTooltip = "Status.Tooltip.DisconectedDongle",
            };

            TBServer = new StateControlViewModel
            {
                Name = "Status.Network",
                GreenTooltip = "Status.Tooltip.NetworkAvailable",
                RedTooltip = "Status.Tooltip.NetworkUnavailable",
            };

            Bluetooth = new StateControlViewModel
            {
                Name = "Status.Bluetooth",
                GreenTooltip = "Status.Tooltip.BluetoothAvailable",
                RedTooltip = "Status.Tooltip.BluetoothUnavailable",
            };

            Indicators.Add(Server);
            Indicators.Add(RFID);
            Indicators.Add(Dongle);
            Indicators.Add(Bluetooth);
        }

        private Task ResetIndicators(bool isServiceConnected)
        {
            if (isServiceConnected)
            {
                Service.State = StateControlState.Green;
                Service.Visible = false;

                Server.Visible = true;
                TBServer.Visible = true;
            }   
            else
            {
                Service.State = StateControlState.Red;
                Service.Visible = true;
            }

            Server.State = StateControlState.Red;
            Server.Visible = false;

            Dongle.State = StateControlState.Red;
            Dongle.Visible = false;

            RFID.State = StateControlState.Red;
            RFID.Visible = false;

            TBServer.State = StateControlState.Red;
            TBServer.Visible = false;

            Bluetooth.State = StateControlState.Red;
            Bluetooth.Visible = false;

            return Task.CompletedTask;
        }
    }
}<|MERGE_RESOLUTION|>--- conflicted
+++ resolved
@@ -29,14 +29,10 @@
         private StateControlViewModel tbServer;
         private StateControlViewModel bluetooth;
 
-<<<<<<< HEAD
         public IndicatorsViewModel(IServiceProxy serviceProxy, 
             ISettingsManager<ApplicationSettings> appSettingsManager, 
             IConnectionModeProvider connectionModeProvider, 
             IMetaPubSub metaMessenger)
-=======
-        public IndicatorsViewModel(IServiceProxy serviceProxy, IMetaPubSub metaMessenger, IConnectionModeProvider connectionModeProvider)
->>>>>>> 67e8fa51
         {
             _serviceProxy = serviceProxy;
             _connectionModeProvider = connectionModeProvider;
@@ -186,9 +182,6 @@
             {
                 Service.State = StateControlState.Green;
                 Service.Visible = false;
-
-                Server.Visible = true;
-                TBServer.Visible = true;
             }   
             else
             {
