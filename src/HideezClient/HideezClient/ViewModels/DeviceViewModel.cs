﻿using DynamicData;
using Hideez.SDK.Communication;
using Hideez.SDK.Communication.PasswordManager;
using HideezClient.Controls;
using HideezClient.Extension;
using Hideez.SDK.Communication.BLE;

using HideezClient.Models;
using HideezClient.Modules.Localize;
using HideezClient.Mvvm;
using MvvmExtensions.Attributes;
using MvvmExtensions.Commands;
using NLog;
using System;
using System.Collections.Generic;
using System.Collections.ObjectModel;
using System.Linq;
using System.Text;
using System.Threading.Tasks;
using System.Windows.Input;

namespace HideezClient.ViewModels
{
    public class DeviceViewModel : LocalizedObject
    {
        protected Device device;
        protected readonly ILogger _log = LogManager.GetCurrentClassLogger();
        private WeakPropertyObserver bindingRaiseeventIsStorageLoaded;

        public DeviceViewModel(Device device)
        {
            if (device == null)
                throw new ArgumentNullException(nameof(device));



            this.device = device;
            device.PropertyChanged += (sender, e) => RaisePropertyChanged(e.PropertyName);

            StorageLoadedStateChanged();
            bindingRaiseeventIsStorageLoaded = new WeakPropertyObserver(device, nameof(device.IsStorageLoaded));
            bindingRaiseeventIsStorageLoaded.ValueChanged += (propName, obj) => StorageLoadedStateChanged();
        }
        private void StorageLoadedStateChanged()
        {
            if (device.IsStorageLoaded && device.PasswordManager != null)
            {
                Accounts.Clear();
                Accounts.AddRange(device.PasswordManager.Accounts.Values.Select(acc => new AccountInfoViewModel(acc)));
            }
        }

        public ICommand AuthorizeDeviceAndLoadStorage
        {
            get
            {
                return new DelegateCommand
                {
                    CommandAction = async (x) =>
                    {
                        try
                        {
                            await device.InitRemoteAndLoadStorageAsync();
                        }
                        catch (Exception ex)
                        {
                            _log.Error(ex);
                        }
                    }
                };
            }
        }

        public string Name => device.Name;
        public string SerialNo => device.SerialNo;
        public string OwnerName => device.OwnerName;
        public string Id => device.Id;
        public string Mac => BleUtils.DeviceIdToMac(Id);
        public bool IsConnected => device.IsConnected;
        public double Proximity => device.Proximity;
        public int Battery => device.Battery;
        public bool IsInitializing => device.IsInitializing;
        public bool IsInitialized => device.IsInitialized;
        public bool IsAuthorizing => device.IsAuthorizingRemoteDevice;
        public bool IsAuthorized => device.IsAuthorized;
        public bool IsLoadingStorage => device.IsLoadingStorage;
        public bool IsStorageLoaded => device.IsStorageLoaded;
        [DependsOn(nameof(IsConnected), nameof(IsInitialized), nameof(IsAuthorized))]
        public bool CanShowPasswordManager { get { return IsConnected && IsInitialized && IsAuthorized && IsAuthorized; } }
        public Version FirmwareVersion => device.FirmwareVersion;
        public Version BootloaderVersion => device.BootloaderVersion;
        public uint StorageTotalSize => device.StorageTotalSize;
        public uint StorageFreeSize => device.StorageFreeSize;
        [DependsOn(nameof(StorageTotalSize))]
        public uint StorageTotalSizeKb => StorageTotalSize / 1024;

        [DependsOn(nameof(StorageFreeSize), nameof(StorageTotalSize))]
        public byte StorageFreePercent => (byte)(((double)StorageFreeSize / StorageTotalSize) * 100);

<<<<<<< HEAD
        public IDictionary<ushort, AccountRecord> AccountsRecords { get { return device.PasswordManager.Accounts; } }
=======
        public IDictionary<ushort, AccountRecord> AccountsRecords 
        { 
            get 
            {
                if (device?.PasswordManager != null)
                    return device.PasswordManager.Accounts;
                else
                    return new Dictionary<ushort, AccountRecord>();
            } 
        }
>>>>>>> 062397e7
        public ObservableCollection<AccountInfoViewModel> Accounts { get; } = new ObservableCollection<AccountInfoViewModel>();

        public Task<ushort> SaveOrUpdateAccountAsync(AccountRecord account)
        {
            return device.PasswordManager.SaveOrUpdateAccount(account.Key, account.Name, account.Password, account.Login, account.OtpSecret, account.Apps, account.Urls, account.IsPrimary);
        }

        public Task DeleteAccountAsync(AccountRecord account)
        {
            return device.PasswordManager.DeleteAccount(account.Key, account.IsPrimary);
        }
        public bool FinishedMainFlow => device.FinishedMainFlow;
        public bool IsCreatingRemoteDevice => device.IsCreatingRemoteDevice;
        public bool IsAuthorizingRemoteDevice => device.IsAuthorizingRemoteDevice;
    }
}<|MERGE_RESOLUTION|>--- conflicted
+++ resolved
@@ -97,9 +97,6 @@
         [DependsOn(nameof(StorageFreeSize), nameof(StorageTotalSize))]
         public byte StorageFreePercent => (byte)(((double)StorageFreeSize / StorageTotalSize) * 100);
 
-<<<<<<< HEAD
-        public IDictionary<ushort, AccountRecord> AccountsRecords { get { return device.PasswordManager.Accounts; } }
-=======
         public IDictionary<ushort, AccountRecord> AccountsRecords 
         { 
             get 
@@ -110,7 +107,6 @@
                     return new Dictionary<ushort, AccountRecord>();
             } 
         }
->>>>>>> 062397e7
         public ObservableCollection<AccountInfoViewModel> Accounts { get; } = new ObservableCollection<AccountInfoViewModel>();
 
         public Task<ushort> SaveOrUpdateAccountAsync(AccountRecord account)
