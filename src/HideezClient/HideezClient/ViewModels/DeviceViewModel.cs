<<<<<<< HEAD
﻿using DynamicData;
using Hideez.SDK.Communication;
using Hideez.SDK.Communication.PasswordManager;
using HideezClient.Controls;
using HideezClient.Extension;
using HideezClient.Models;
using HideezClient.Modules.Localize;
=======
﻿using Hideez.SDK.Communication.BLE;
using HideezClient.Models;
>>>>>>> 27a19444
using HideezClient.Mvvm;
using MvvmExtensions.Attributes;
using MvvmExtensions.Commands;
using NLog;
using System;
using System.Collections.Generic;
using System.Collections.ObjectModel;
using System.Linq;
using System.Text;
using System.Threading.Tasks;
using System.Windows.Input;

namespace HideezClient.ViewModels
{
    class DeviceViewModel : LocalizedObject
    {
        protected Device device;
        protected readonly ILogger _log = LogManager.GetCurrentClassLogger();
        private BindingRaiseevent bindingRaiseeventIsStorageLoaded;

        public DeviceViewModel(Device device)
        {
            if (device == null)
                throw new ArgumentNullException(nameof(device));

            this.device = device;
            device.PropertyChanged += (sender, e) => RaisePropertyChanged(e.PropertyName);

            StorageLoadedStateChanged();
            bindingRaiseeventIsStorageLoaded = new BindingRaiseevent(device, nameof(device.IsStorageLoaded));
            bindingRaiseeventIsStorageLoaded.ValueChanged += obj => StorageLoadedStateChanged();
        }
        private void StorageLoadedStateChanged()
        {
            if (device.IsStorageLoaded && device.PasswordManager != null)
            {
                Accounts.Clear();
                Accounts.AddRange(device.PasswordManager.Accounts.Values.Select(acc => new AccountInfoViewModel(acc)));
            }
        }

        [Localization]
        public string Name => L(device.Name);
        public string SerialNo => device.SerialNo;
        public string OwnerName => device.OwnerName;
        public string Id => device.Id;
<<<<<<< HEAD
        public string Mac => Id.Split(':').FirstOrDefault();
=======
        public string Mac => BleUtils.DeviceIdToMac(Id);

>>>>>>> 27a19444
        public bool IsConnected => device.IsConnected;
        public double Proximity => device.Proximity;
        public int Battery => device.Battery;
        public bool IsInitializing => device.IsInitializing;
        public bool IsInitialized => device.IsInitialized;
        public bool IsAuthorizing => device.IsAuthorizing;
        public bool IsAuthorized => device.IsAuthorized;
        public bool IsLoadingStorage => device.IsLoadingStorage;
        public bool IsStorageLoaded => device.IsStorageLoaded;
        public Version FirmwareVersion => device.FirmwareVersion;
        public Version BootloaderVersion => device.BootloaderVersion;
        public uint StorageTotalSize => device.StorageTotalSize;
        public uint StorageFreeSize => device.StorageFreeSize;
        [DependsOn(nameof(StorageTotalSize))]
        public uint StorageTotalSizeKb => StorageTotalSize / 1024;

        [DependsOn(nameof(StorageFreeSize), nameof(StorageTotalSize))]
        public byte StorageFreePercent => (byte)(((double)StorageFreeSize / StorageTotalSize) * 100);

        public IDictionary<ushort, AccountRecord> AccountsRecords { get { return device.PasswordManager.Accounts; } }
        public ObservableCollection<AccountInfoViewModel> Accounts { get; } = new ObservableCollection<AccountInfoViewModel>();

        public Task<ushort> SaveOrUpdateAccountAsync(AccountRecord account)
        {
            return device.PasswordManager.SaveOrUpdateAccount(account.Key, account.Name, account.Password, account.Login, account.OtpSecret, account.Apps, account.Urls, account.IsPrimary);
        }

        public Task DeleteAccountAsync(AccountRecord account)
        {
            return device.PasswordManager.DeleteAccount(account.Key, account.IsPrimary);
        }
    }
}<|MERGE_RESOLUTION|>--- conflicted
+++ resolved
@@ -1,15 +1,12 @@
-<<<<<<< HEAD
 ﻿using DynamicData;
 using Hideez.SDK.Communication;
 using Hideez.SDK.Communication.PasswordManager;
 using HideezClient.Controls;
 using HideezClient.Extension;
+using Hideez.SDK.Communication.BLE;
+
 using HideezClient.Models;
 using HideezClient.Modules.Localize;
-=======
-﻿using Hideez.SDK.Communication.BLE;
-using HideezClient.Models;
->>>>>>> 27a19444
 using HideezClient.Mvvm;
 using MvvmExtensions.Attributes;
 using MvvmExtensions.Commands;
@@ -56,12 +53,8 @@
         public string SerialNo => device.SerialNo;
         public string OwnerName => device.OwnerName;
         public string Id => device.Id;
-<<<<<<< HEAD
-        public string Mac => Id.Split(':').FirstOrDefault();
-=======
         public string Mac => BleUtils.DeviceIdToMac(Id);
 
->>>>>>> 27a19444
         public bool IsConnected => device.IsConnected;
         public double Proximity => device.Proximity;
         public int Battery => device.Battery;
