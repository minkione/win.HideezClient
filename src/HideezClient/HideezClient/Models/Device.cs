--- conflicted
+++ resolved
@@ -24,13 +24,9 @@
 using System.Threading.Tasks;
 using Hideez.SDK.Communication.Log;
 using HideezClient.Modules.Log;
-<<<<<<< HEAD
-using HideezClient.Modules.Localize;
-=======
 using HideezMiddleware.IPC.DTO;
 using Meta.Lib.Modules.PubSub;
 using HideezMiddleware.IPC.IncommingMessages;
->>>>>>> f553fa3c
 
 namespace HideezClient.Models
 {
@@ -744,15 +740,6 @@
 
                 _log.WriteLine($"({SerialNo}) Remote vault connection established");
             }
-<<<<<<< HEAD
-            catch (FaultException<HideezServiceFault> ex)
-            {
-                _log.WriteLine(ex.FormattedMessage());
-                ShowError(ex.FormattedMessage(), Mac);
-                initErrorCode = (HideezErrorCode)ex.Detail.ErrorCode;
-            }
-=======
->>>>>>> f553fa3c
             catch (HideezException ex)
             {
                 _log.WriteLine(ex);
@@ -802,14 +789,6 @@
                 else
                     ShowError($"({SerialNo}) Authorization failed", Mac);
             }
-<<<<<<< HEAD
-            catch (FaultException<HideezServiceFault> ex)
-            {
-                _log.WriteLine(ex.FormattedMessage());
-                ShowError(ex.FormattedMessage(), Mac);
-            }
-=======
->>>>>>> f553fa3c
             catch (HideezException ex) when (ex.ErrorCode == HideezErrorCode.DeviceIsLocked || ex.ErrorCode == HideezErrorCode.DeviceIsLockedByPin)
             {
                 _log.WriteLine($"({Mac}) Auth failed. Vault is locked due to too many incorrect PIN entries");
@@ -856,16 +835,6 @@
                 
                 IsStorageLoaded = true;
             }
-<<<<<<< HEAD
-            catch (FaultException<HideezServiceFault> ex)
-            {
-                _log.WriteLine(ex);
-                ShowError(ex.Message, Mac);
-
-                await ShutdownRemoteDeviceAsync(HideezErrorCode.UnknownError);
-            }
-=======
->>>>>>> f553fa3c
             catch (Exception ex)
             {
                 _log.WriteLine(ex);
