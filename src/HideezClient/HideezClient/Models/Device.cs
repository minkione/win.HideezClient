--- conflicted
+++ resolved
@@ -470,12 +470,7 @@
             if (obj.SerialNo == SerialNo)
             {
                 IsStorageLocked = true;
-<<<<<<< HEAD
-                _metaMessenger.Publish(new ShowInfoNotificationMessage($"Synchronizing credentials in {serialNo} with your other vault, please wait"
-                   + Environment.NewLine + "Password manager is temporarily unavailable", notificationId: Mac));
-=======
-                _messenger.Send(new ShowInfoNotificationMessage(string.Format(TranslationSource.Instance["Vault.Notification.Synchronizing"], serialNo, Environment.NewLine), notificationId: Mac));
->>>>>>> 0bb7b732
+                _metaMessenger.Publish(new ShowInfoNotificationMessage(string.Format(TranslationSource.Instance["Vault.Notification.Synchronizing"], serialNo, Environment.NewLine), notificationId: Mac));
             }
 
             return Task.CompletedTask;
@@ -877,13 +872,8 @@
             if (!_remoteDevice.AccessLevel.IsButtonRequired)
                 return true;
 
-<<<<<<< HEAD
-            ShowInfo("Please press the Button on your Hideez Key", Mac);
+            ShowInfo(TranslationSource.Instance["Vault.Notification.PressButton"], Mac);
             await _metaMessenger.Publish(new ShowButtonConfirmUiMessage(Id));
-=======
-            ShowInfo(TranslationSource.Instance["Vault.Notification.PressButton"], Mac);
-            _messenger.Send(new ShowButtonConfirmUiMessage(Id));
->>>>>>> 0bb7b732
             var res = await _remoteDevice.WaitButtonConfirmation(CREDENTIAL_TIMEOUT, ct);
             return res;
         }
