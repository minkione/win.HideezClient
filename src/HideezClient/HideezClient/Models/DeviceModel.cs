--- conflicted
+++ resolved
@@ -622,14 +622,14 @@
                                         _log.WriteLine($"({_remoteDevice.SerialNo}) access level is null");
                                 }
 
-                                if (_remoteDevice.IsLockedByCode)
-                                    throw new HideezException(HideezErrorCode.DeviceIsLocked);
-                                else if (authorizeDevice && !IsAuthorized && _remoteDevice?.AccessLevel != null && !_remoteDevice.AccessLevel.IsAllOk)
-                                    await AuthorizeRemoteDevice(authCts.Token);
-                                else if (!authorizeDevice && !IsAuthorized && _remoteDevice?.AccessLevel != null && _remoteDevice.AccessLevel.IsAllOk)
-                                    await AuthorizeRemoteDevice(authCts.Token);
-                                else if (_remoteDevice?.AccessLevel != null && _remoteDevice.AccessLevel.IsLocked)
-                                    throw new HideezException(HideezErrorCode.DeviceIsLocked);
+                            if (_remoteDevice?.IsLockedByCode == true)
+                                throw new HideezException(HideezErrorCode.DeviceIsLocked);
+                            else if (authorizeDevice && !IsAuthorized && _remoteDevice?.AccessLevel != null && !_remoteDevice.AccessLevel.IsAllOk)
+                                await AuthorizeRemoteDevice(authCts.Token);
+                            else if (!authorizeDevice && !IsAuthorized && _remoteDevice?.AccessLevel != null && _remoteDevice.AccessLevel.IsAllOk)
+                                await AuthorizeRemoteDevice(authCts.Token);
+                            else if (_remoteDevice?.AccessLevel != null && _remoteDevice.AccessLevel.IsLocked)
+                                throw new HideezException(HideezErrorCode.DeviceIsLocked);
 
                                 if (!authCts.IsCancellationRequested && !IsStorageLoaded)
                                     await LoadStorage();
@@ -659,30 +659,7 @@
                                     _log.WriteLine(ex);
                                 }
                             }
-<<<<<<< HEAD
                             catch (HideezException ex) when (ex.ErrorCode == HideezErrorCode.DeviceIsLockedByPin)
-=======
-
-                            if (_remoteDevice?.IsLockedByCode == true)
-                                throw new HideezException(HideezErrorCode.DeviceIsLocked);
-                            else if (authorizeDevice && !IsAuthorized && _remoteDevice?.AccessLevel != null && !_remoteDevice.AccessLevel.IsAllOk)
-                                await AuthorizeRemoteDevice(ct);
-                            else if (!authorizeDevice && !IsAuthorized && _remoteDevice?.AccessLevel != null && _remoteDevice.AccessLevel.IsAllOk)
-                                await AuthorizeRemoteDevice(ct);
-                            else if (_remoteDevice?.AccessLevel != null && _remoteDevice.AccessLevel.IsLocked)
-                                throw new HideezException(HideezErrorCode.DeviceIsLocked);
-
-                            if (!ct.IsCancellationRequested && !IsStorageLoaded)
-                                await LoadStorage();
-                        }
-                        catch (HideezException ex) when (ex.ErrorCode == HideezErrorCode.DeviceDisconnected)
-                        {
-                            _log.WriteLine("Remote vault creation aborted, vault disconnected", LogErrorSeverity.Warning);
-                        }
-                        catch (HideezException ex) when (ex.ErrorCode == HideezErrorCode.DeviceIsLocked)
-                        {
-                            if (_remoteDevice.IsLockedByCode)
->>>>>>> 0afe2593
                             {
                             }
                             catch (HideezException ex) when (ex.ErrorCode == HideezErrorCode.DeviceIsLockedByCode)
@@ -870,17 +847,10 @@
                 await PinWorkflow(ct);
                 await ButtonWorkflow(ct);
 
-<<<<<<< HEAD
-                if (IsAuthorized)
-                    _log.WriteLine($"({_remoteDevice.Id}) Remote vault authorized");
-                else
-                    ShowInfo(string.Format(TranslationSource.Instance["Vault.Error.AuthCanceled"], NotificationsId));
-=======
                 if (ct.IsCancellationRequested)
-                    ShowError(string.Format(TranslationSource.Instance["Vault.Error.AuthCanceled"], SerialNo));
+                    ShowError(string.Format(TranslationSource.Instance["Vault.Error.AuthCanceled"], NotificationsId));
                 else if (IsAuthorized)
                     _log.WriteLine($"({_remoteDevice.Id}) Remote vault authorized");
->>>>>>> 0afe2593
             }
             catch (HideezException ex) when (ex.ErrorCode == HideezErrorCode.DeviceIsLocked || ex.ErrorCode == HideezErrorCode.DeviceIsLockedByPin)
             {
