--- conflicted
+++ resolved
@@ -12,11 +12,7 @@
 
             if(values[0] is bool isConnected && values[1] is bool finishedMainFlow && values[2] is int battery)
             {
-<<<<<<< HEAD
-                if(isConnected && isInitialized && battery != 0 && battery <= 25)
-=======
-                if(isConnected && finishedMainFlow && battery != 0 && battery <= 30)
->>>>>>> 95c5db8c
+                if(isConnected && finishedMainFlow && battery != 0 && battery <= 25)
                 {
                     return Visibility.Visible;
                 }
