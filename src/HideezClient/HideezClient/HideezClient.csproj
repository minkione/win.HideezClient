﻿<?xml version="1.0" encoding="utf-8"?>
<Project ToolsVersion="15.0" xmlns="http://schemas.microsoft.com/developer/msbuild/2003">
  <Import Project="..\..\packages\ReactiveUI.Fody.10.3.1\build\ReactiveUI.Fody.props" Condition="Exists('..\..\packages\ReactiveUI.Fody.10.3.1\build\ReactiveUI.Fody.props')" />
  <Import Project="$(MSBuildExtensionsPath)\$(MSBuildToolsVersion)\Microsoft.Common.props" Condition="Exists('$(MSBuildExtensionsPath)\$(MSBuildToolsVersion)\Microsoft.Common.props')" />
  <PropertyGroup>
    <Configuration Condition=" '$(Configuration)' == '' ">Debug</Configuration>
    <Platform Condition=" '$(Platform)' == '' ">AnyCPU</Platform>
    <ProjectGuid>{EA300B43-B917-49D1-9D84-A13F43398246}</ProjectGuid>
    <OutputType>WinExe</OutputType>
    <RootNamespace>HideezClient</RootNamespace>
    <AssemblyName>HideezClient</AssemblyName>
    <TargetFrameworkVersion>v4.7.2</TargetFrameworkVersion>
    <FileAlignment>512</FileAlignment>
    <ProjectTypeGuids>{60dc8134-eba5-43b8-bcc9-bb4bc16c2548};{FAE04EC0-301F-11D3-BF4B-00C04F79EFBC}</ProjectTypeGuids>
    <WarningLevel>4</WarningLevel>
    <AutoGenerateBindingRedirects>true</AutoGenerateBindingRedirects>
    <Deterministic>true</Deterministic>
    <IsWebBootstrapper>false</IsWebBootstrapper>
    <PublishUrl>publish\</PublishUrl>
    <Install>true</Install>
    <InstallFrom>Disk</InstallFrom>
    <UpdateEnabled>false</UpdateEnabled>
    <UpdateMode>Foreground</UpdateMode>
    <UpdateInterval>7</UpdateInterval>
    <UpdateIntervalUnits>Days</UpdateIntervalUnits>
    <UpdatePeriodically>false</UpdatePeriodically>
    <UpdateRequired>false</UpdateRequired>
    <MapFileExtensions>true</MapFileExtensions>
    <ApplicationRevision>0</ApplicationRevision>
    <ApplicationVersion>1.0.0.%2a</ApplicationVersion>
    <UseApplicationTrust>false</UseApplicationTrust>
    <BootstrapperEnabled>true</BootstrapperEnabled>
    <TargetFrameworkProfile />
    <NuGetPackageImportStamp>
    </NuGetPackageImportStamp>
  </PropertyGroup>
  <PropertyGroup Condition=" '$(Configuration)|$(Platform)' == 'Debug|AnyCPU' ">
    <PlatformTarget>AnyCPU</PlatformTarget>
    <DebugSymbols>true</DebugSymbols>
    <DebugType>full</DebugType>
    <Optimize>false</Optimize>
    <OutputPath>bin\Debug\</OutputPath>
    <DefineConstants>DEBUG;TRACE</DefineConstants>
    <ErrorReport>prompt</ErrorReport>
    <WarningLevel>4</WarningLevel>
  </PropertyGroup>
  <PropertyGroup Condition=" '$(Configuration)|$(Platform)' == 'Release|AnyCPU' ">
    <PlatformTarget>AnyCPU</PlatformTarget>
    <DebugType>pdbonly</DebugType>
    <Optimize>true</Optimize>
    <OutputPath>bin\Release\</OutputPath>
    <DefineConstants>TRACE</DefineConstants>
    <ErrorReport>prompt</ErrorReport>
    <WarningLevel>4</WarningLevel>
  </PropertyGroup>
  <PropertyGroup />
  <PropertyGroup>
    <StartupObject>HideezClient.App</StartupObject>
  </PropertyGroup>
  <PropertyGroup>
    <ApplicationIcon>128x128.ico</ApplicationIcon>
  </PropertyGroup>
  <PropertyGroup />
  <PropertyGroup Condition="'$(Configuration)|$(Platform)' == 'Debug|x64'">
    <DebugSymbols>true</DebugSymbols>
    <OutputPath>bin\x64\Debug\</OutputPath>
    <DefineConstants>DEBUG;TRACE</DefineConstants>
    <DebugType>full</DebugType>
    <PlatformTarget>x64</PlatformTarget>
    <ErrorReport>prompt</ErrorReport>
    <CodeAnalysisRuleSet>MinimumRecommendedRules.ruleset</CodeAnalysisRuleSet>
    <Prefer32Bit>true</Prefer32Bit>
    <DocumentationFile>
    </DocumentationFile>
  </PropertyGroup>
  <PropertyGroup Condition="'$(Configuration)|$(Platform)' == 'Release|x64'">
    <OutputPath>bin\x64\Release\</OutputPath>
    <DefineConstants>TRACE</DefineConstants>
    <Optimize>true</Optimize>
    <DebugType>pdbonly</DebugType>
    <PlatformTarget>x64</PlatformTarget>
    <ErrorReport>prompt</ErrorReport>
    <CodeAnalysisRuleSet>MinimumRecommendedRules.ruleset</CodeAnalysisRuleSet>
    <Prefer32Bit>true</Prefer32Bit>
  </PropertyGroup>
  <PropertyGroup Condition="'$(Configuration)|$(Platform)' == 'Debug|x86'">
    <DebugSymbols>true</DebugSymbols>
    <OutputPath>bin\x86\Debug\</OutputPath>
    <DefineConstants>DEBUG;TRACE</DefineConstants>
    <DebugType>full</DebugType>
    <PlatformTarget>x86</PlatformTarget>
    <ErrorReport>prompt</ErrorReport>
    <CodeAnalysisRuleSet>MinimumRecommendedRules.ruleset</CodeAnalysisRuleSet>
    <Prefer32Bit>true</Prefer32Bit>
  </PropertyGroup>
  <PropertyGroup Condition="'$(Configuration)|$(Platform)' == 'Release|x86'">
    <OutputPath>bin\x86\Release\</OutputPath>
    <DefineConstants>TRACE</DefineConstants>
    <Optimize>true</Optimize>
    <DebugType>pdbonly</DebugType>
    <PlatformTarget>x86</PlatformTarget>
    <ErrorReport>prompt</ErrorReport>
    <CodeAnalysisRuleSet>MinimumRecommendedRules.ruleset</CodeAnalysisRuleSet>
    <Prefer32Bit>true</Prefer32Bit>
  </PropertyGroup>
  <PropertyGroup>
    <NoWin32Manifest>true</NoWin32Manifest>
  </PropertyGroup>
  <ItemGroup>
    <Reference Include="CommonServiceLocator, Version=2.0.2.0, Culture=neutral, PublicKeyToken=489b6accfaf20ef0, processorArchitecture=MSIL">
      <HintPath>..\..\packages\CommonServiceLocator.2.0.2\lib\net47\CommonServiceLocator.dll</HintPath>
    </Reference>
    <Reference Include="ControlzEx, Version=3.0.2.4, Culture=neutral, processorArchitecture=MSIL">
      <HintPath>..\..\packages\ControlzEx.3.0.2.4\lib\net462\ControlzEx.dll</HintPath>
    </Reference>
    <Reference Include="DynamicData, Version=6.13.0.0, Culture=neutral, processorArchitecture=MSIL">
      <HintPath>..\..\packages\DynamicData.6.13.5\lib\net461\DynamicData.dll</HintPath>
    </Reference>
    <Reference Include="GalaSoft.MvvmLight, Version=5.4.1.0, Culture=neutral, PublicKeyToken=e7570ab207bcb616, processorArchitecture=MSIL">
      <HintPath>..\..\packages\MvvmLightLibs.5.4.1.1\lib\net45\GalaSoft.MvvmLight.dll</HintPath>
    </Reference>
    <Reference Include="GalaSoft.MvvmLight.Extras, Version=5.4.1.0, Culture=neutral, PublicKeyToken=669f0b5e8f868abf, processorArchitecture=MSIL">
      <HintPath>..\..\packages\MvvmLightLibs.5.4.1.1\lib\net45\GalaSoft.MvvmLight.Extras.dll</HintPath>
    </Reference>
    <Reference Include="GalaSoft.MvvmLight.Platform, Version=5.4.1.0, Culture=neutral, PublicKeyToken=5f873c45e98af8a1, processorArchitecture=MSIL">
      <HintPath>..\..\packages\MvvmLightLibs.5.4.1.1\lib\net45\GalaSoft.MvvmLight.Platform.dll</HintPath>
    </Reference>
    <Reference Include="Gu.Wpf.Adorners, Version=1.5.1.0, Culture=neutral, PublicKeyToken=6dfb64f9972bd31d, processorArchitecture=MSIL">
      <HintPath>..\..\packages\Gu.Wpf.Adorners.1.5.1.0\lib\net45\Gu.Wpf.Adorners.dll</HintPath>
    </Reference>
    <Reference Include="Hardcodet.Wpf.TaskbarNotification, Version=1.0.5.0, Culture=neutral, processorArchitecture=MSIL">
      <HintPath>..\..\packages\Hardcodet.NotifyIcon.Wpf.1.0.8\lib\net451\Hardcodet.Wpf.TaskbarNotification.dll</HintPath>
    </Reference>
    <Reference Include="Hideez.ARM, Version=1.4.3.0, Culture=neutral, processorArchitecture=MSIL">
      <HintPath>..\..\packages\Hideez.ARM.1.4.3\lib\net45\Hideez.ARM.dll</HintPath>
    </Reference>
    <Reference Include="Hideez.ISM, Version=1.2.8.0, Culture=neutral, processorArchitecture=MSIL">
      <HintPath>..\..\packages\Hideez.ISM.1.2.8\lib\net45\Hideez.ISM.dll</HintPath>
    </Reference>
    <Reference Include="Interop.UIAutomationClient, Version=12.0.20617.1, Culture=neutral, PublicKeyToken=b03f5f7f11d50a3a, processorArchitecture=MSIL">
      <HintPath>..\..\packages\UIAComWrapper.1.1.0.14\lib\net40\Interop.UIAutomationClient.dll</HintPath>
      <EmbedInteropTypes>False</EmbedInteropTypes>
    </Reference>
    <Reference Include="MahApps.Metro, Version=1.6.5.1, Culture=neutral, processorArchitecture=MSIL">
      <HintPath>..\..\packages\MahApps.Metro.1.6.5\lib\net47\MahApps.Metro.dll</HintPath>
    </Reference>
    <Reference Include="MahApps.Metro.IconPacks, Version=2.3.0.4, Culture=neutral, processorArchitecture=MSIL">
      <HintPath>..\..\packages\MahApps.Metro.IconPacks.2.3.0\lib\net46\MahApps.Metro.IconPacks.dll</HintPath>
    </Reference>
    <Reference Include="Meta.Lib, Version=1.1.3.0, Culture=neutral, processorArchitecture=MSIL">
      <HintPath>..\..\packages\Meta.Lib.1.1.3\lib\netstandard2.0\Meta.Lib.dll</HintPath>
    </Reference>
    <Reference Include="Microsoft.VisualBasic" />
    <Reference Include="MvvmExtensions, Version=1.2.2.0, Culture=neutral, processorArchitecture=MSIL">
      <HintPath>..\..\packages\Mvvm-Extensions.1.2.2\lib\net45\MvvmExtensions.dll</HintPath>
    </Reference>
    <Reference Include="Newtonsoft.Json, Version=12.0.0.0, Culture=neutral, PublicKeyToken=30ad4fe6b2a6aeed, processorArchitecture=MSIL">
      <HintPath>..\..\packages\Newtonsoft.Json.12.0.3\lib\net45\Newtonsoft.Json.dll</HintPath>
    </Reference>
    <Reference Include="NHotkey, Version=1.2.1.0, Culture=neutral, processorArchitecture=MSIL">
      <HintPath>..\..\packages\NHotkey.1.2.1\lib\net20\NHotkey.dll</HintPath>
    </Reference>
    <Reference Include="NHotkey.Wpf, Version=1.2.1.0, Culture=neutral, processorArchitecture=MSIL">
      <HintPath>..\..\packages\NHotkey.Wpf.1.2.1\lib\net35\NHotkey.Wpf.dll</HintPath>
    </Reference>
    <Reference Include="NLog, Version=4.0.0.0, Culture=neutral, PublicKeyToken=5120e14c03d0593c, processorArchitecture=MSIL">
      <HintPath>..\..\packages\NLog.4.5.11\lib\net45\NLog.dll</HintPath>
    </Reference>
    <Reference Include="ReactiveUI, Version=10.3.0.0, Culture=neutral, processorArchitecture=MSIL">
      <HintPath>..\..\packages\ReactiveUI.10.3.1\lib\net461\ReactiveUI.dll</HintPath>
    </Reference>
    <Reference Include="ReactiveUI.Fody.Helpers, Version=10.3.0.0, Culture=neutral, processorArchitecture=MSIL">
      <HintPath>..\..\packages\ReactiveUI.Fody.10.3.1\lib\net461\ReactiveUI.Fody.Helpers.dll</HintPath>
    </Reference>
    <Reference Include="ReactiveUI.WPF, Version=10.3.0.0, Culture=neutral, processorArchitecture=MSIL">
      <HintPath>..\..\packages\ReactiveUI.WPF.10.3.1\lib\net461\ReactiveUI.WPF.dll</HintPath>
    </Reference>
    <Reference Include="SingleInstanceApp, Version=1.0.0.0, Culture=neutral, processorArchitecture=MSIL">
      <HintPath>..\..\packages\SingleInstanceApp.0.1.0\lib\net45\SingleInstanceApp.dll</HintPath>
    </Reference>
    <Reference Include="Splat, Version=9.0.0.0, Culture=neutral, processorArchitecture=MSIL">
      <HintPath>..\..\packages\Splat.9.0.5\lib\net461\Splat.dll</HintPath>
    </Reference>
    <Reference Include="Splat.Drawing, Version=9.0.0.0, Culture=neutral, processorArchitecture=MSIL">
      <HintPath>..\..\packages\Splat.Drawing.9.0.5\lib\net461\Splat.Drawing.dll</HintPath>
    </Reference>
    <Reference Include="System" />
    <Reference Include="System.Buffers, Version=4.0.3.0, Culture=neutral, PublicKeyToken=cc7b13ffcd2ddd51, processorArchitecture=MSIL">
      <HintPath>..\..\packages\System.Buffers.4.5.1\lib\net461\System.Buffers.dll</HintPath>
    </Reference>
    <Reference Include="System.Collections.Immutable, Version=1.2.5.0, Culture=neutral, PublicKeyToken=b03f5f7f11d50a3a, processorArchitecture=MSIL">
      <HintPath>..\..\packages\System.Collections.Immutable.1.7.0\lib\netstandard2.0\System.Collections.Immutable.dll</HintPath>
    </Reference>
    <Reference Include="System.Configuration" />
    <Reference Include="System.Data" />
    <Reference Include="System.Drawing.Primitives, Version=4.0.1.0, Culture=neutral, PublicKeyToken=b03f5f7f11d50a3a, processorArchitecture=MSIL">
      <HintPath>..\..\packages\System.Drawing.Primitives.4.3.0\lib\net45\System.Drawing.Primitives.dll</HintPath>
      <Private>True</Private>
      <Private>True</Private>
    </Reference>
    <Reference Include="System.IO.Compression" />
    <Reference Include="System.Drawing" />
    <Reference Include="System.Management" />
    <Reference Include="System.Memory, Version=4.0.1.1, Culture=neutral, PublicKeyToken=cc7b13ffcd2ddd51, processorArchitecture=MSIL">
      <HintPath>..\..\packages\System.Memory.4.5.4\lib\net461\System.Memory.dll</HintPath>
    </Reference>
    <Reference Include="System.Numerics" />
    <Reference Include="System.Numerics.Vectors, Version=4.1.4.0, Culture=neutral, PublicKeyToken=b03f5f7f11d50a3a, processorArchitecture=MSIL">
      <HintPath>..\..\packages\System.Numerics.Vectors.4.5.0\lib\net46\System.Numerics.Vectors.dll</HintPath>
    </Reference>
    <Reference Include="System.Reactive, Version=4.1.0.0, Culture=neutral, PublicKeyToken=94bc3704cddfc263, processorArchitecture=MSIL">
      <HintPath>..\..\packages\System.Reactive.4.1.6\lib\net46\System.Reactive.dll</HintPath>
    </Reference>
    <Reference Include="System.Runtime.CompilerServices.Unsafe, Version=4.0.4.1, Culture=neutral, PublicKeyToken=b03f5f7f11d50a3a, processorArchitecture=MSIL">
      <HintPath>..\..\packages\System.Runtime.CompilerServices.Unsafe.4.5.3\lib\net461\System.Runtime.CompilerServices.Unsafe.dll</HintPath>
    </Reference>
    <Reference Include="System.Runtime.Remoting" />
    <Reference Include="System.Runtime.Serialization" />
    <Reference Include="System.Runtime.WindowsRuntime, Version=4.0.0.0, Culture=neutral, PublicKeyToken=b77a5c561934e089, processorArchitecture=MSIL">
      <SpecificVersion>False</SpecificVersion>
      <HintPath>C:\Program Files (x86)\Reference Assemblies\Microsoft\Framework\.NETCore\v4.5\System.Runtime.WindowsRuntime.dll</HintPath>
    </Reference>
    <Reference Include="System.ServiceModel" />
    <Reference Include="System.Threading.Tasks.Extensions, Version=4.2.0.0, Culture=neutral, PublicKeyToken=cc7b13ffcd2ddd51, processorArchitecture=MSIL">
      <HintPath>..\..\packages\System.Threading.Tasks.Extensions.4.5.2\lib\netstandard2.0\System.Threading.Tasks.Extensions.dll</HintPath>
    </Reference>
    <Reference Include="System.Transactions" />
    <Reference Include="System.ValueTuple, Version=4.0.3.0, Culture=neutral, PublicKeyToken=cc7b13ffcd2ddd51, processorArchitecture=MSIL">
      <HintPath>..\..\packages\System.ValueTuple.4.5.0\lib\net47\System.ValueTuple.dll</HintPath>
    </Reference>
    <Reference Include="System.Windows" />
    <Reference Include="System.Windows.Forms" />
    <Reference Include="System.Windows.Interactivity, Version=4.5.0.0, Culture=neutral, PublicKeyToken=31bf3856ad364e35, processorArchitecture=MSIL">
      <HintPath>..\..\packages\MvvmLightLibs.5.4.1.1\lib\net45\System.Windows.Interactivity.dll</HintPath>
    </Reference>
    <Reference Include="System.Xml" />
    <Reference Include="Microsoft.CSharp" />
    <Reference Include="System.Core" />
    <Reference Include="System.Xml.Linq" />
    <Reference Include="System.Data.DataSetExtensions" />
    <Reference Include="System.Net.Http" />
    <Reference Include="System.Xaml">
      <RequiredTargetFramework>4.0</RequiredTargetFramework>
    </Reference>
    <Reference Include="PresentationCore" />
    <Reference Include="PresentationFramework" />
    <Reference Include="UIAComWrapper, Version=1.1.0.14, Culture=neutral, PublicKeyToken=78cbcf77433a85e5, processorArchitecture=MSIL">
      <HintPath>..\..\packages\UIAComWrapper.1.1.0.14\lib\net40\UIAComWrapper.dll</HintPath>
    </Reference>
    <Reference Include="Unity.Abstractions, Version=4.1.0.0, Culture=neutral, PublicKeyToken=489b6accfaf20ef0, processorArchitecture=MSIL">
      <HintPath>..\..\packages\Unity.5.9.7\lib\net47\Unity.Abstractions.dll</HintPath>
    </Reference>
    <Reference Include="Unity.Container, Version=5.9.7.0, Culture=neutral, PublicKeyToken=489b6accfaf20ef0, processorArchitecture=MSIL">
      <HintPath>..\..\packages\Unity.5.9.7\lib\net47\Unity.Container.dll</HintPath>
    </Reference>
    <Reference Include="Windows, Version=255.255.255.255, Culture=neutral, processorArchitecture=MSIL">
      <SpecificVersion>False</SpecificVersion>
      <HintPath>C:\Program Files (x86)\Windows Kits\10\UnionMetadata\10.0.18362.0\Windows.winmd</HintPath>
    </Reference>
    <Reference Include="WindowsBase" />
    <Reference Include="WindowsInput, Version=0.2.0.0, Culture=neutral, PublicKeyToken=9b287f7dc5073cad, processorArchitecture=MSIL">
      <HintPath>..\..\packages\WindowsInput.0.2.0.0\lib\net20\WindowsInput.dll</HintPath>
    </Reference>
    <Reference Include="XAMLMarkupExtensions, Version=1.5.1.0, Culture=neutral, processorArchitecture=MSIL">
      <HintPath>..\..\packages\XAMLMarkupExtensions.1.5.1\lib\net452\XAMLMarkupExtensions.dll</HintPath>
    </Reference>
    <Reference Include="zxing, Version=0.16.5.0, Culture=neutral, PublicKeyToken=4e88037ac681fe60, processorArchitecture=MSIL">
      <HintPath>..\..\packages\ZXing.Net.0.16.5\lib\net47\zxing.dll</HintPath>
    </Reference>
    <Reference Include="zxing.presentation, Version=0.16.5.0, Culture=neutral, PublicKeyToken=4e88037ac681fe60, processorArchitecture=MSIL">
      <HintPath>..\..\packages\ZXing.Net.0.16.5\lib\net47\zxing.presentation.dll</HintPath>
    </Reference>
  </ItemGroup>
  <ItemGroup>
    <Compile Include="..\..\Version.cs">
      <Link>Version.cs</Link>
    </Compile>
    <Compile Include="Controls\AccountInfoControl.xaml.cs">
      <DependentUpon>AccountInfoControl.xaml</DependentUpon>
    </Compile>
    <Compile Include="Controls\ConnectivityIndicators.xaml.cs">
      <DependentUpon>ConnectivityIndicators.xaml</DependentUpon>
    </Compile>
<<<<<<< HEAD
    <Compile Include="Controls\EnterpriseModeContainer.cs" />
=======
    <Compile Include="Controls\CsrModeContainer.cs" />
>>>>>>> 0afe2593
    <Compile Include="Controls\InfoButton.xaml.cs">
      <DependentUpon>InfoButton.xaml</DependentUpon>
    </Compile>
    <Compile Include="Controls\LeftMenuButtonControl.xaml.cs">
      <DependentUpon>LeftMenuButtonControl.xaml</DependentUpon>
    </Compile>
    <Compile Include="Controls\LoadingControl.xaml.cs">
      <DependentUpon>LoadingControl.xaml</DependentUpon>
    </Compile>
    <Compile Include="Controls\Notification\ViewModel\DeviceIsLockedNotificationViewModel.cs" />
    <Compile Include="Controls\Notification\View\UpdateAvailableNotification.xaml.cs">
      <DependentUpon>UpdateAvailableNotification.xaml</DependentUpon>
    </Compile>
    <Compile Include="Controls\Notification\View\AccountNotFoundNotification.xaml.cs">
      <DependentUpon>AccountNotFoundNotification.xaml</DependentUpon>
    </Compile>
    <Compile Include="Controls\ProgressIndicatorWithResultControl.xaml.cs">
      <DependentUpon>ProgressIndicatorWithResultControl.xaml</DependentUpon>
    </Compile>
    <Compile Include="Controls\ServerAddressEditControl.xaml.cs">
      <DependentUpon>ServerAddressEditControl.xaml</DependentUpon>
    </Compile>
    <Compile Include="Controls\ServiceRequiredMessageControl.xaml.cs">
      <DependentUpon>ServiceRequiredMessageControl.xaml</DependentUpon>
    </Compile>
    <Compile Include="Controls\SmallDeviceInfoControl.xaml.cs">
      <DependentUpon>SmallDeviceInfoControl.xaml</DependentUpon>
    </Compile>
    <Compile Include="Controls\DeviceInfoControl.xaml.cs">
      <DependentUpon>DeviceInfoControl.xaml</DependentUpon>
    </Compile>
    <Compile Include="Controls\SelectableDevicesList.xaml.cs">
      <DependentUpon>SelectableDevicesList.xaml</DependentUpon>
    </Compile>
    <Compile Include="Controls\EditAccountControl.xaml.cs">
      <DependentUpon>EditAccountControl.xaml</DependentUpon>
    </Compile>
    <Compile Include="Controls\LeftMenuItemControl.xaml.cs">
      <DependentUpon>LeftMenuItemControl.xaml</DependentUpon>
    </Compile>
    <Compile Include="Controls\Notification\AccountSelector\AccountSelector.xaml.cs">
      <DependentUpon>AccountSelector.xaml</DependentUpon>
    </Compile>
    <Compile Include="Controls\Notification\AccountSelector\AccountSelectorViewModel.cs" />
    <Compile Include="Controls\Notification\AccountSelector\AccountViewModel.cs" />
    <Compile Include="Controls\Notification\NotificationIconType.cs" />
    <Compile Include="Controls\Notification\ViewModel\CredentialsLoadNotificationViewModel.cs" />
    <Compile Include="Controls\Notification\ViewModel\DeviceNotAuthorizedNotificationViewModel.cs" />
    <Compile Include="Controls\Notification\ViewModel\SimpleNotificationViewModel.cs" />
    <Compile Include="Controls\Notification\View\CredentialsLoadNotification.xaml.cs">
      <DependentUpon>CredentialsLoadNotification.xaml</DependentUpon>
    </Compile>
    <Compile Include="Controls\Notification\View\DeviceNotAuthorizedNotification.xaml.cs">
      <DependentUpon>DeviceNotAuthorizedNotification.xaml</DependentUpon>
    </Compile>
    <Compile Include="Controls\Notification\View\SimpleNotification.xaml.cs">
      <DependentUpon>SimpleNotification.xaml</DependentUpon>
    </Compile>
    <Compile Include="Controls\StandaloneModeContainer.cs" />
    <Compile Include="Controls\TBConnectivityIndicator.xaml.cs">
      <DependentUpon>TBConnectivityIndicator.xaml</DependentUpon>
    </Compile>
<<<<<<< HEAD
    <Compile Include="Controls\UnsupportedControl.xaml.cs">
      <DependentUpon>UnsupportedControl.xaml</DependentUpon>
    </Compile>
=======
    <Compile Include="Controls\WinBleModeContainer.cs" />
>>>>>>> 0afe2593
    <Compile Include="Converters\BooleanToVisibilityCollapsedConverter.cs" />
    <Compile Include="Converters\FormatStringConverter.cs" />
    <Compile Include="Converters\IntToVisibilityConverter.cs" />
    <Compile Include="Converters\IsNullOrWhiteSpaceConverter.cs" />
    <Compile Include="Converters\LowBatteryIndicatorVisibilityConverter.cs" />
    <Compile Include="Converters\NullToVisibilityCollapsedConverter.cs" />
    <Compile Include="Converters\NullToVisibilityConverter.cs" />
    <Compile Include="Converters\ProximityToOpacityConverter.cs" />
    <Compile Include="Converters\SerialNoAndFirmwareVerFormater.cs" />
    <Compile Include="Converters\SliderWidthToMinRangeWidthConverter.cs" />
    <Compile Include="Converters\StringToResource.cs" />
    <Compile Include="Dialogs\BackupPasswordDialog.xaml.cs">
      <DependentUpon>BackupPasswordDialog.xaml</DependentUpon>
    </Compile>
    <Compile Include="Dialogs\BaseDialog.cs" />
    <Compile Include="Dialogs\MasterPasswordDialog.xaml.cs">
      <DependentUpon>MasterPasswordDialog.xaml</DependentUpon>
    </Compile>
    <Compile Include="Dialogs\MessageDialog.xaml.cs">
      <DependentUpon>MessageDialog.xaml</DependentUpon>
    </Compile>
    <Compile Include="Dialogs\ActivationDialog.xaml.cs">
      <DependentUpon>ActivationDialog.xaml</DependentUpon>
    </Compile>
    <Compile Include="Dialogs\WipeDialog.xaml.cs">
      <DependentUpon>WipeDialog.xaml</DependentUpon>
    </Compile>
    <Compile Include="Dialogs\PinDialog.xaml.cs">
      <DependentUpon>PinDialog.xaml</DependentUpon>
    </Compile>
    <Compile Include="Exception\HideezClientException.cs" />
    <Compile Include="Extension\AccessLevelDTOExtension.cs" />
    <Compile Include="Extension\BitmapExtension.cs" />
    <Compile Include="Extension\DeviceStateDTOExtension.cs" />
    <Compile Include="Extension\SecureStringExtension.cs" />
    <Compile Include="Extension\TaskExtension.cs" />
    <Compile Include="Extension\VisualEx.cs" />
    <Compile Include="Messages\ActiveDeviceChangedMessage.cs" />
    <Compile Include="Messages\AddAccountForAppMessage.cs" />
    <Compile Include="Messages\ButtonPressedMessage.cs" />
    <Compile Include="Messages\ConnectionChangedMessage.cs" />
    <Compile Include="Messages\ConnectionServiceChangedMessage.cs" />
    <Compile Include="Messages\DeviceButtonPressedMessage.cs" />
    <Compile Include="Messages\DevicesCollectionChangedMessage.cs" />
    <Compile Include="Messages\Dialogs\BackupPassword\BackupPasswordCancelledMessage.cs" />
    <Compile Include="Messages\Dialogs\BackupPassword\SetProgressUIBackupPasswordMessage.cs" />
    <Compile Include="Messages\Dialogs\BackupPassword\SetResultUIBackupPasswordMessage.cs" />
    <Compile Include="Messages\Dialogs\BackupPassword\SendBackupPasswordMessage.cs" />
    <Compile Include="Messages\Dialogs\BackupPassword\ShowBackupPasswordUiMessage.cs" />
    <Compile Include="Messages\Dialogs\HideAllDialogsMessage.cs" />
    <Compile Include="Messages\Dialogs\HideDialogMessage.cs" />
    <Compile Include="Messages\Dialogs\MasterPassword\MasterPasswordCancelledMessage.cs" />
    <Compile Include="Messages\Dialogs\MasterPassword\HideMasterPasswordUiMessage.cs" />
    <Compile Include="Messages\Dialogs\Pin\PinCancelledMessage.cs" />
    <Compile Include="Messages\Dialogs\MasterPassword\SendMasterPasswordMessage.cs" />
    <Compile Include="Messages\Dialogs\Wipe\CancelWipeMessage.cs" />
    <Compile Include="Messages\Dialogs\Wipe\StartWipeMessage.cs" />
    <Compile Include="Messages\Dialogs\Wipe\HideWipeDialogMessage.cs" />
    <Compile Include="Messages\Dialogs\Wipe\ShowWipeDialogMessage.cs" />
    <Compile Include="Messages\ShowDeviceLockedByPinNotificationMessage.cs" />
    <Compile Include="Messages\ShowLowBatteryNotificationMessage.cs" />
    <Compile Include="Messages\ShowLockNotificationMessage.cs" />
    <Compile Include="Messages\ForceShutdownMessage.cs" />
    <Compile Include="Messages\Dialogs\Pin\HidePinUiMessage.cs" />
    <Compile Include="Messages\HotkeyPressedMessage.cs" />
    <Compile Include="Messages\HotkeyStateChangedMessage.cs" />
    <Compile Include="Messages\OpenHideezKeyPageMessage.cs" />
    <Compile Include="Messages\OpenMobileAuthenticatorPageMessage.cs" />
    <Compile Include="Messages\OpenPasswordManagerMessage.cs" />
    <Compile Include="Messages\Remote\Remote_BaseMessage.cs" />
    <Compile Include="Messages\Remote\Remote_DeviceStateChangedMessage.cs" />
    <Compile Include="Messages\Dialogs\Pin\SendPinMessage.cs" />
    <Compile Include="Messages\SessionSwitchMessage.cs" />
    <Compile Include="Messages\SettingsChangedMessage.cs" />
    <Compile Include="Messages\ShowActivateMainWindowMessage.cs" />
    <Compile Include="Messages\Dialogs\Pin\ShowButtonConfirmUiMessage.cs" />
    <Compile Include="Messages\ShowErrorNotificationMessage.cs" />
    <Compile Include="Messages\ShowInfoNotificationMessage.cs" />
    <Compile Include="Messages\Dialogs\MasterPassword\ShowMasterPasswordUiMessage.cs" />
    <Compile Include="Messages\Dialogs\Pin\ShowPinUiMessage.cs" />
    <Compile Include="Messages\ShowWarningNotificationMessage.cs" />
    <Compile Include="Messages\StartApplicationUpdateMessage.cs" />
    <Compile Include="Messages\WipeFinishedMessage.cs" />
    <Compile Include="Models\DeviceModel.cs" />
    <Compile Include="Models\Account.cs" />
    <Compile Include="Modules\AccountManager\AccountExtensions.cs" />
    <Compile Include="Modules\ActionHandler\Exception\AccountException.cs" />
    <Compile Include="Modules\ActionHandler\Exception\ActionNotSupportedException.cs" />
    <Compile Include="Modules\ActionHandler\Exception\FieldNotSecureException.cs" />
    <Compile Include="Modules\ActionHandler\Exception\HideezWindowSelectedException.cs" />
    <Compile Include="Modules\ActionHandler\Exception\LoginNotFoundException.cs" />
    <Compile Include="Modules\ActionHandler\Exception\OtpNotFoundException.cs" />
    <Compile Include="Modules\ActionHandler\Exception\PasswordNotFoundException.cs" />
    <Compile Include="Modules\ActionHandler\Exception\AuthEndedUnexpectedlyException.cs" />
    <Compile Include="Modules\ActionHandler\IInputAlgorithm.cs" />
    <Compile Include="Modules\ActionHandler\InputBase.cs" />
    <Compile Include="Modules\ActionHandler\InputHelper.cs" />
    <Compile Include="Modules\ActionHandler\InputLogin.cs" />
    <Compile Include="Modules\ActionHandler\InputOtp.cs" />
    <Compile Include="Modules\ActionHandler\InputPassword.cs" />
    <Compile Include="Modules\ActionHandler\ITemporaryCacheAccount.cs" />
    <Compile Include="Modules\ActionHandler\TemporaryCacheAccount.cs" />
    <Compile Include="Modules\ActionHandler\UserActionHandler.cs" />
    <Compile Include="Modules\ActiveDevice\ActiveDevice.cs" />
    <Compile Include="Modules\ActiveDevice\IActiveDevice.cs" />
    <Compile Include="Modules\AppUpdater\AppUpdater.cs" />
    <Compile Include="Modules\AppUpdater\IAppUpdater.cs" />
    <Compile Include="Modules\BleDeviceUnpairHelper\BleDeviceUnpairHelper.cs" />
    <Compile Include="Modules\ButtonManager\ButtonManager.cs" />
    <Compile Include="Modules\ButtonManager\IButtonManager.cs" />
    <Compile Include="Modules\DeviceManager\DeviceManager.cs" />
    <Compile Include="Modules\DeviceManager\IDeviceManager.cs" />
    <Compile Include="Controls\Notification\NotificationBase.cs" />
    <Compile Include="Modules\HideDialogsAdapter\HideDialogsAdapter.cs" />
    <Compile Include="Modules\HideDialogsAdapter\IHideDialogsAdapter.cs" />
    <Compile Include="Modules\Log\LogManager.cs" />
    <Compile Include="Modules\NotificationsManager\INotificationsManager.cs" />
    <Compile Include="Modules\NotificationsManager\NotificationsManager.cs" />
    <Compile Include="Controls\Notification\NotificationOptions.cs" />
    <Compile Include="Controls\Notification\NotificationPosition.cs" />
    <Compile Include="Modules\ProximityLockManager\IProximityLockManager.cs" />
    <Compile Include="Modules\ProximityLockManager\ProximityLockManager.cs" />
    <Compile Include="Modules\Remote\IRemoteDeviceFactory.cs" />
    <Compile Include="Modules\Remote\PipeRemoteDeviceConnection.cs" />
    <Compile Include="Modules\Remote\RemoteDeviceCommands.cs" />
    <Compile Include="Modules\Remote\RemoteDeviceEvents.cs" />
    <Compile Include="Modules\Remote\RemoteDeviceFactory.cs" />
    <Compile Include="Modules\SettingsManager\HSSettingsManager.cs" />
    <Compile Include="Modules\EventPublisher\EventPublisher.cs" />
    <Compile Include="Modules\EventPublisher\IEventPublisher.cs" />
    <Compile Include="Modules\VaultLowBatteryMonitor\IVaultLowBatteryMonitor.cs" />
    <Compile Include="Modules\VaultLowBatteryMonitor\VaultLowBatteryMonitor.cs" />
    <Compile Include="Mvvm\WeakPropertyObserver.cs" />
    <Compile Include="Mvvm\IRequireViewIdentification.cs" />
    <Compile Include="Mvvm\LocalizedObject.cs" />
    <Compile Include="Mvvm\ObservableObject.cs" />
    <Compile Include="PagesView\DefaultPage.xaml.cs">
      <DependentUpon>DefaultPage.xaml</DependentUpon>
    </Compile>
    <Compile Include="PagesView\DeviceSettingsPage.xaml.cs">
      <DependentUpon>DeviceSettingsPage.xaml</DependentUpon>
    </Compile>
    <Compile Include="PagesView\HardwareKeyPage.xaml.cs">
      <DependentUpon>HardwareKeyPage.xaml</DependentUpon>
    </Compile>
    <Compile Include="PagesView\HelpPage.xaml.cs">
      <DependentUpon>HelpPage.xaml</DependentUpon>
    </Compile>
    <Compile Include="PagesView\PasswordManagerPage.xaml.cs">
      <DependentUpon>PasswordManagerPage.xaml</DependentUpon>
    </Compile>
    <Compile Include="PagesView\SettingsPage.xaml.cs">
      <DependentUpon>SettingsPage.xaml</DependentUpon>
    </Compile>
    <Compile Include="PagesView\SoftwareKeyPage.xaml.cs">
      <DependentUpon>SoftwareKeyPage.xaml</DependentUpon>
    </Compile>
    <Compile Include="PageViewModels\DefaultPageViewModel.cs" />
    <Compile Include="PageViewModels\DeviceSettingsPageViewModel.cs" />
    <Compile Include="PageViewModels\HelpPageViewModel.cs" />
    <Compile Include="PageViewModels\SettingsPageViewModel.cs" />
    <Compile Include="PageViewModels\HardwareKeyPageViewModel.cs" />
    <Compile Include="PageViewModels\SoftwareKeyPageViewModel.cs" />
    <Compile Include="Resources\StandaloneStrings\Strings.Designer.cs" />
    <Compile Include="Tasks\GetBackupPasswordProc.cs" />
    <Compile Include="Tasks\GetMasterPasswordProc.cs" />
    <Compile Include="Tasks\GetPinProc.cs" />
    <Compile Include="Tasks\GetUserWipeConfirmationProc.cs" />
    <Compile Include="Tasks\GetWipeResultProc.cs" />
    <Compile Include="Utilities\AccountUtility.cs" />
    <Compile Include="Utilities\Base32Encoding.cs" />
    <Compile Include="Utilities\DelayedMethodCaller.cs" />
    <Compile Include="Utilities\QrCode\IQrScannerHelper.cs" />
    <Compile Include="Utilities\QrCode\QrScannerHelper.cs" />
    <Compile Include="Utilities\Trie\ITrie.cs" />
    <Compile Include="Utilities\Trie\Trie.cs" />
    <Compile Include="Utilities\Trie\TrieNode.cs" />
    <Compile Include="Utilities\Trie\TrieNodeBase.cs" />
    <Compile Include="Utilities\Trie\Wrapped.cs" />
    <Compile Include="Utilities\Url\PublicSuffix.cs" />
    <Compile Include="Utilities\Url\IPublicSuffix.cs" />
    <Compile Include="Utilities\Password\PasswordValidator.cs" />
    <Compile Include="Utilities\Url\URLHelper.cs" />
    <Compile Include="Utilities\WeakEvents\WeakEvent.cs" />
    <Compile Include="ViewModels\AppViewModel.cs" />
<<<<<<< HEAD
    <Compile Include="ViewModels\BackupCredentialsControlViewModel.cs" />
    <Compile Include="ViewModels\Controls\AppModeRestrictedContainerViewModel.cs" />
=======
    <Compile Include="ViewModels\Controls\ConnectionModeContainerViewModel.cs" />
>>>>>>> 0afe2593
    <Compile Include="ViewModels\Controls\DeviceInfoViewModel.cs" />
    <Compile Include="ViewModels\Controls\ProgressIndicatorWithResultViewModel.cs" />
    <Compile Include="ViewModels\Controls\ServerAddressEditControlViewModel.cs" />
    <Compile Include="ViewModels\Controls\UnsupportedControls\UnsupportedAccessSettingsViewModel.cs" />
    <Compile Include="ViewModels\DeviceViewModel.cs" />
    <Compile Include="ViewModels\Account\EditAccountViewModel.cs" />
    <Compile Include="ViewModels\Dialog\ActivationViewModel.cs" />
    <Compile Include="ViewModels\Dialog\BackupPasswordViewModel.cs" />
    <Compile Include="ViewModels\Dialog\IDialogViewModel.cs" />
    <Compile Include="ViewModels\Dialog\MasterPasswordViewModel.cs" />
    <Compile Include="ViewModels\Dialog\WipeViewModel.cs" />
    <Compile Include="ViewModels\MessageViewModel.cs" />
    <Compile Include="ViewModels\NotificationsContainerViewModel.cs" />
    <Compile Include="PageViewModels\PasswordManagerViewModel.cs" />
    <Compile Include="ViewModels\Dialog\PinViewModel.cs" />
    <Compile Include="ViewModels\Account\AccountInfoViewModel.cs" />
    <Compile Include="ViewModels\ServiceViewModel.cs" />
    <Compile Include="ViewModels\SoftwareUnlockSettingViewModel.cs" />
<<<<<<< HEAD
    <Compile Include="ViewModels\VaultAccessSettingsControlViewModel.cs" />
=======
    <Compile Include="ViewModels\ReconnectPairedVaultsControlViewModel.cs" />
>>>>>>> 0afe2593
    <Compile Include="Views\NotificationsContainerWindow.xaml.cs">
      <DependentUpon>NotificationsContainerWindow.xaml</DependentUpon>
    </Compile>
    <Compile Include="Modules\SupportMailContentGenerator\ISupportMailContentGenerator.cs" />
    <Compile Include="Modules\SupportMailContentGenerator\SupportMailContentGenerator.cs" />
    <Compile Include="Utilities\LocalToMSAccountConverter.cs" />
    <Compile Include="Utilities\LogManagement.cs" />
    <Compile Include="Utilities\TemporaryCache.cs" />
    <Compile Include="ViewModels\Controls\StateControlViewModel.cs" />
    <Compile Include="ViewModels\Controls\IndicatorsViewModel.cs" />
    <Compile Include="Views\PinView.xaml.cs" />
    <Compile Include="Views\SimpleMainView.xaml.cs">
      <DependentUpon>SimpleMainView.xaml</DependentUpon>
    </Compile>
    <Compile Include="Views\MessageWindow.xaml.cs">
      <DependentUpon>MessageWindow.xaml</DependentUpon>
    </Compile>
    <Page Include="App.xaml">
      <Generator>MSBuild:Compile</Generator>
      <SubType>Designer</SubType>
    </Page>
    <Page Include="Controls\AccountInfoControl.xaml">
      <SubType>Designer</SubType>
      <Generator>MSBuild:Compile</Generator>
    </Page>
    <Page Include="Controls\InfoButton.xaml">
      <SubType>Designer</SubType>
      <Generator>MSBuild:Compile</Generator>
    </Page>
    <Page Include="Controls\LeftMenuButtonControl.xaml">
      <SubType>Designer</SubType>
      <Generator>MSBuild:Compile</Generator>
    </Page>
    <Page Include="Controls\LoadingControl.xaml">
      <SubType>Designer</SubType>
      <Generator>MSBuild:Compile</Generator>
    </Page>
    <Page Include="Controls\Notification\View\UpdateAvailableNotification.xaml">
      <Generator>MSBuild:Compile</Generator>
      <SubType>Designer</SubType>
    </Page>
    <Page Include="Controls\Notification\View\AccountNotFoundNotification.xaml">
      <SubType>Designer</SubType>
      <Generator>MSBuild:Compile</Generator>
    </Page>
    <Page Include="Controls\ProgressIndicatorWithResultControl.xaml">
      <SubType>Designer</SubType>
      <Generator>MSBuild:Compile</Generator>
    </Page>
    <Page Include="Controls\ServerAddressEditControl.xaml">
      <SubType>Designer</SubType>
      <Generator>MSBuild:Compile</Generator>
    </Page>
    <Page Include="Controls\ServiceRequiredMessageControl.xaml">
      <SubType>Designer</SubType>
      <Generator>MSBuild:Compile</Generator>
    </Page>
    <Page Include="Controls\SmallDeviceInfoControl.xaml">
      <Generator>MSBuild:Compile</Generator>
      <SubType>Designer</SubType>
    </Page>
    <Page Include="Controls\SelectableDevicesList.xaml">
      <Generator>MSBuild:Compile</Generator>
      <SubType>Designer</SubType>
    </Page>
    <Page Include="Controls\EditAccountControl.xaml">
      <SubType>Designer</SubType>
      <Generator>MSBuild:Compile</Generator>
    </Page>
    <Page Include="Controls\LeftMenuItemControl.xaml">
      <SubType>Designer</SubType>
      <Generator>MSBuild:Compile</Generator>
    </Page>
    <Page Include="Controls\TBConnectivityIndicator.xaml">
      <SubType>Designer</SubType>
      <Generator>MSBuild:Compile</Generator>
    </Page>
    <Page Include="Controls\UnsupportedControl.xaml">
      <SubType>Designer</SubType>
      <Generator>MSBuild:Compile</Generator>
    </Page>
    <Page Include="Dialogs\BackupPasswordDialog.xaml">
      <Generator>MSBuild:Compile</Generator>
      <SubType>Designer</SubType>
    </Page>
    <Page Include="Dialogs\MasterPasswordDialog.xaml">
      <SubType>Designer</SubType>
      <Generator>MSBuild:Compile</Generator>
    </Page>
    <Page Include="Dialogs\MessageDialog.xaml">
      <SubType>Designer</SubType>
      <Generator>MSBuild:Compile</Generator>
    </Page>
    <Page Include="Dialogs\ActivationDialog.xaml">
      <Generator>MSBuild:Compile</Generator>
      <SubType>Designer</SubType>
    </Page>
    <Page Include="Dialogs\WipeDialog.xaml">
      <Generator>MSBuild:Compile</Generator>
      <SubType>Designer</SubType>
    </Page>
    <Page Include="Dialogs\PinDialog.xaml">
      <SubType>Designer</SubType>
      <Generator>MSBuild:Compile</Generator>
    </Page>
    <Page Include="PagesView\DefaultPage.xaml">
      <SubType>Designer</SubType>
      <Generator>MSBuild:Compile</Generator>
    </Page>
    <Page Include="PagesView\SoftwareKeyPage.xaml">
      <SubType>Designer</SubType>
      <Generator>MSBuild:Compile</Generator>
    </Page>
    <Page Include="Resources\Dictionaries\ComboBox.xaml">
      <SubType>Designer</SubType>
      <Generator>MSBuild:Compile</Generator>
    </Page>
    <Page Include="Controls\ConnectivityIndicators.xaml">
      <SubType>Designer</SubType>
      <Generator>MSBuild:Compile</Generator>
    </Page>
    <Page Include="Controls\DeviceInfoControl.xaml">
      <SubType>Designer</SubType>
      <Generator>MSBuild:Compile</Generator>
    </Page>
    <Page Include="Controls\Notification\AccountSelector\AccountSelector.xaml">
      <SubType>Designer</SubType>
      <Generator>MSBuild:Compile</Generator>
    </Page>
    <Page Include="Controls\Notification\NotificationResource.xaml">
      <SubType>Designer</SubType>
      <Generator>MSBuild:Compile</Generator>
    </Page>
    <Page Include="Controls\Notification\View\CredentialsLoadNotification.xaml">
      <Generator>MSBuild:Compile</Generator>
      <SubType>Designer</SubType>
    </Page>
    <Page Include="Controls\Notification\View\DeviceNotAuthorizedNotification.xaml">
      <Generator>MSBuild:Compile</Generator>
      <SubType>Designer</SubType>
    </Page>
    <Page Include="Controls\Notification\View\SimpleNotification.xaml">
      <Generator>MSBuild:Compile</Generator>
      <SubType>Designer</SubType>
    </Page>
    <Page Include="Controls\StateControl.xaml">
      <SubType>Designer</SubType>
      <Generator>MSBuild:Compile</Generator>
    </Page>
    <Page Include="PagesView\DeviceSettingsPage.xaml">
      <SubType>Designer</SubType>
      <Generator>MSBuild:Compile</Generator>
    </Page>
    <Page Include="PagesView\HardwareKeyPage.xaml">
      <SubType>Designer</SubType>
      <Generator>MSBuild:Compile</Generator>
    </Page>
    <Page Include="PagesView\HelpPage.xaml">
      <SubType>Designer</SubType>
      <Generator>MSBuild:Compile</Generator>
    </Page>
    <Page Include="PagesView\PasswordManagerPage.xaml">
      <SubType>Designer</SubType>
      <Generator>MSBuild:Compile</Generator>
    </Page>
    <Page Include="PagesView\SettingsPage.xaml">
      <SubType>Designer</SubType>
      <Generator>MSBuild:Compile</Generator>
    </Page>
    <Page Include="Resources\Dictionaries\Converters.xaml">
      <SubType>Designer</SubType>
      <Generator>MSBuild:Compile</Generator>
    </Page>
    <Page Include="Views\NotificationsContainerWindow.xaml">
      <SubType>Designer</SubType>
      <Generator>MSBuild:Compile</Generator>
    </Page>
    <Page Include="Resources\Dictionaries\Constants.xaml">
      <SubType>Designer</SubType>
      <Generator>MSBuild:Compile</Generator>
    </Page>
    <Page Include="Resources\Dictionaries\ResourceDictionary.xaml">
      <SubType>Designer</SubType>
      <Generator>MSBuild:Compile</Generator>
    </Page>
    <Page Include="Resources\Dictionaries\SVG.xaml">
      <SubType>Designer</SubType>
      <Generator>MSBuild:Compile</Generator>
    </Page>
    <Page Include="Views\MainWindowView.xaml">
      <Generator>MSBuild:Compile</Generator>
      <SubType>Designer</SubType>
    </Page>
    <Compile Include="App.xaml.cs">
      <DependentUpon>App.xaml</DependentUpon>
      <SubType>Code</SubType>
    </Compile>
    <Compile Include="Controls\StateControl.xaml.cs">
      <DependentUpon>StateControl.xaml</DependentUpon>
    </Compile>
    <Compile Include="Models\Settings\HotkeySettings.cs" />
    <Compile Include="Models\UserAction.cs" />
    <Compile Include="Modules\HotkeyManager\BondTech\HotKeyManagement\Enums and Structs.cs" />
    <Compile Include="Modules\HotkeyManager\BondTech\HotKeyManagement\Event Args.cs" />
    <Compile Include="Modules\HotkeyManager\BondTech\HotKeyManagement\Event Handlers.cs" />
    <Compile Include="Modules\HotkeyManager\BondTech\HotKeyManagement\Exceptions.cs" />
    <Compile Include="Modules\HotkeyManager\BondTech\HotKeyManagement\Global Shortcut Manager.cs" />
    <Compile Include="Modules\HotkeyManager\BondTech\HotKeyManagement\Helpers.cs" />
    <Compile Include="Modules\HotkeyManager\BondTech\HotKeyManagement\HotKeyControl.cs" />
    <Compile Include="Modules\HotkeyManager\BondTech\HotKeyManagement\HotKeys.cs" />
    <Compile Include="Modules\HotkeyManager\BondTech\HotKeyManagement\Keys Enum.cs" />
    <Compile Include="Modules\HotkeyManager\HotkeyManager.cs" />
    <Compile Include="Modules\HotkeyManager\HotkeyState.cs" />
    <Compile Include="Modules\HotkeyManager\IHotkeyManager.cs" />
    <Compile Include="Modules\ServiceProxy\IServiceProxy.cs" />
    <Compile Include="Modules\ServiceProxy\ServiceNotConnectedException.cs" />
    <Compile Include="Modules\ServiceProxy\ServiceProxy.cs" />
    <Compile Include="Modules\ServiceWatchdog\IServiceWatchdog.cs" />
    <Compile Include="Modules\ServiceWatchdog\ServiceWatchdog.cs" />
    <Compile Include="Modules\WorkstationManager\IWorkstationManager.cs" />
    <Compile Include="Modules\WorkstationManager\WorkstationManager.cs" />
    <Compile Include="Modules\BalloonNotify\BalloonTipNotifyManager.cs" />
    <Compile Include="Modules\BalloonNotify\IBalloonTipNotifyManager.cs" />
    <Compile Include="Modules\MenuFactory\IMenuFactory.cs" />
    <Compile Include="Modules\MenuFactory\MenuFactory.cs" />
    <Compile Include="Modules\Localize\LocalizationAttribute.cs" />
    <Compile Include="Modules\Localize\LocalizationExtension.cs" />
    <Compile Include="Modules\TaskbarIconManager\IconState.cs" />
    <Compile Include="Modules\TaskbarIconManager\ITaskbarIconManager.cs" />
    <Compile Include="Modules\TaskbarIconManager\TaskbarIconDataSource.cs" />
    <Compile Include="Modules\TaskbarIconManager\TaskbarIconManager.cs" />
    <Compile Include="Modules\Localize\TranslationSource.cs" />
    <Compile Include="Modules\WindowsManager\IWindowsManager.cs" />
    <Compile Include="Modules\WindowsManager\WindowsManager.cs" />
    <Compile Include="Utilities\App\AppHelper.cs" />
    <Compile Include="Utilities\App\IAppHelper.cs" />
    <Compile Include="Utilities\AutoRunApp\IStartupHelper.cs" />
    <Compile Include="Utilities\AutoRunApp\StartupHelper.cs" />
    <Compile Include="Models\Settings\ApplicationSettings.cs" />
    <Compile Include="Utilities\Constants.cs" />
    <Compile Include="Utilities\Win32Helper.cs" />
    <Compile Include="ViewModels\Taskbar\LanguageMenuItemViewModel.cs" />
    <Compile Include="ViewModels\MainViewModel.cs" />
    <Compile Include="ViewModels\Taskbar\MenuItemViewModel.cs" />
    <Compile Include="ViewModels\Taskbar\TaskbarIconViewModel.cs" />
    <Compile Include="ViewModels\ViewModelLocator.cs" />
    <Compile Include="Views\MainWindowView.xaml.cs">
      <DependentUpon>MainWindowView.xaml</DependentUpon>
      <SubType>Code</SubType>
    </Compile>
    <Page Include="Views\PinView.xaml">
      <Generator>MSBuild:Compile</Generator>
      <SubType>Designer</SubType>
    </Page>
    <Page Include="Views\SimpleMainView.xaml">
      <SubType>Designer</SubType>
      <Generator>MSBuild:Compile</Generator>
    </Page>
    <Page Include="Views\MessageWindow.xaml">
      <SubType>Designer</SubType>
      <Generator>MSBuild:Compile</Generator>
    </Page>
  </ItemGroup>
  <ItemGroup>
    <Compile Include="Properties\AssemblyInfo.cs">
      <SubType>Code</SubType>
    </Compile>
    <Compile Include="Properties\Resources.Designer.cs">
      <AutoGen>True</AutoGen>
      <DesignTime>True</DesignTime>
      <DependentUpon>Resources.resx</DependentUpon>
    </Compile>
    <Compile Include="Properties\Settings.Designer.cs">
      <AutoGen>True</AutoGen>
      <DependentUpon>Settings.settings</DependentUpon>
      <DesignTimeSharedInput>True</DesignTimeSharedInput>
    </Compile>
    <Resource Include="Resources\Icon\Alert\Alert1.ico" />
    <Resource Include="Resources\Icon\Idle\Idle1.ico" />
    <Resource Include="128x128.ico" />
    <None Include="Resources\Data\public_suffix_list.dat">
      <CopyToOutputDirectory>PreserveNewest</CopyToOutputDirectory>
    </None>
    <EmbeddedResource Include="Properties\Resources.resx">
      <Generator>ResXFileCodeGenerator</Generator>
      <LastGenOutput>Resources.Designer.cs</LastGenOutput>
      <SubType>Designer</SubType>
    </EmbeddedResource>
    <EmbeddedResource Include="Resources\StandaloneStrings\Strings.resx">
      <SubType>Designer</SubType>
    </EmbeddedResource>
    <EmbeddedResource Include="Resources\Strings.resx">
      <SubType>Designer</SubType>
    </EmbeddedResource>
    <EmbeddedResource Include="Resources\Strings.ru.resx">
      <SubType>Designer</SubType>
    </EmbeddedResource>
    <EmbeddedResource Include="Resources\Strings.uk.resx" />
    <None Include="app.manifest" />
    <Content Include="Browsers.txt">
      <CopyToOutputDirectory>Always</CopyToOutputDirectory>
    </Content>
    <None Include="NLog.config">
      <CopyToOutputDirectory>Always</CopyToOutputDirectory>
      <SubType>Designer</SubType>
    </None>
    <None Include="NLog.xsd">
      <SubType>Designer</SubType>
    </None>
    <None Include="packages.config" />
    <None Include="Properties\Settings.settings">
      <Generator>SettingsSingleFileGenerator</Generator>
      <LastGenOutput>Settings.Designer.cs</LastGenOutput>
    </None>
    <Compile Include="Resources\Strings.Designer.cs" />
  </ItemGroup>
  <ItemGroup>
    <None Include="App.config">
      <SubType>Designer</SubType>
    </None>
  </ItemGroup>
  <ItemGroup>
    <Folder Include="DataTypes\" />
    <Folder Include="Resources\Icon\NoCon\" />
    <Folder Include="Resources\Icon\NoKeyAlert\" />
    <Folder Include="Resources\Icon\NoKey\" />
    <Folder Include="Resources\Icon\Sync\" />
  </ItemGroup>
  <ItemGroup>
    <BootstrapperPackage Include=".NETFramework,Version=v4.6">
      <Visible>False</Visible>
      <ProductName>Microsoft .NET Framework 4.6 %28x86 and x64%29</ProductName>
      <Install>true</Install>
    </BootstrapperPackage>
    <BootstrapperPackage Include="Microsoft.Net.Framework.3.5.SP1">
      <Visible>False</Visible>
      <ProductName>.NET Framework 3.5 SP1</ProductName>
      <Install>false</Install>
    </BootstrapperPackage>
  </ItemGroup>
  <ItemGroup>
    <WCFMetadata Include="Connected Services\" />
  </ItemGroup>
  <ItemGroup>
    <Resource Include="Images\Computer.png" />
  </ItemGroup>
  <ItemGroup>
    <Resource Include="Images\BackgroundForPage.png" />
  </ItemGroup>
  <ItemGroup>
    <ProjectReference Include="..\..\..\win.sdk\Communication\Communication.csproj">
      <Project>{20B97AF9-6422-4678-900B-0610ED1D2517}</Project>
      <Name>Communication</Name>
    </ProjectReference>
    <ProjectReference Include="..\..\HideezMiddleware\HideezMiddleware\HideezMiddleware.csproj">
      <Project>{2a5abf59-55ee-461b-8c6f-2a294481129b}</Project>
      <Name>HideezMiddleware</Name>
    </ProjectReference>
  </ItemGroup>
  <Import Project="$(MSBuildToolsPath)\Microsoft.CSharp.targets" />
  <Import Project="..\..\packages\Fody.6.0.0\build\Fody.targets" Condition="Exists('..\..\packages\Fody.6.0.0\build\Fody.targets')" />
  <Target Name="EnsureNuGetPackageBuildImports" BeforeTargets="PrepareForBuild">
    <PropertyGroup>
      <ErrorText>This project references NuGet package(s) that are missing on this computer. Use NuGet Package Restore to download them.  For more information, see http://go.microsoft.com/fwlink/?LinkID=322105. The missing file is {0}.</ErrorText>
    </PropertyGroup>
    <Error Condition="!Exists('..\..\packages\Fody.6.0.0\build\Fody.targets')" Text="$([System.String]::Format('$(ErrorText)', '..\..\packages\Fody.6.0.0\build\Fody.targets'))" />
    <Error Condition="!Exists('..\..\packages\ReactiveUI.Fody.10.3.1\build\ReactiveUI.Fody.props')" Text="$([System.String]::Format('$(ErrorText)', '..\..\packages\ReactiveUI.Fody.10.3.1\build\ReactiveUI.Fody.props'))" />
  </Target>
</Project><|MERGE_RESOLUTION|>--- conflicted
+++ resolved
@@ -281,11 +281,8 @@
     <Compile Include="Controls\ConnectivityIndicators.xaml.cs">
       <DependentUpon>ConnectivityIndicators.xaml</DependentUpon>
     </Compile>
-<<<<<<< HEAD
+    <Compile Include="Controls\CsrModeContainer.cs" />
     <Compile Include="Controls\EnterpriseModeContainer.cs" />
-=======
-    <Compile Include="Controls\CsrModeContainer.cs" />
->>>>>>> 0afe2593
     <Compile Include="Controls\InfoButton.xaml.cs">
       <DependentUpon>InfoButton.xaml</DependentUpon>
     </Compile>
@@ -348,13 +345,10 @@
     <Compile Include="Controls\TBConnectivityIndicator.xaml.cs">
       <DependentUpon>TBConnectivityIndicator.xaml</DependentUpon>
     </Compile>
-<<<<<<< HEAD
+    <Compile Include="Controls\WinBleModeContainer.cs" />
     <Compile Include="Controls\UnsupportedControl.xaml.cs">
       <DependentUpon>UnsupportedControl.xaml</DependentUpon>
     </Compile>
-=======
-    <Compile Include="Controls\WinBleModeContainer.cs" />
->>>>>>> 0afe2593
     <Compile Include="Converters\BooleanToVisibilityCollapsedConverter.cs" />
     <Compile Include="Converters\FormatStringConverter.cs" />
     <Compile Include="Converters\IntToVisibilityConverter.cs" />
@@ -540,12 +534,9 @@
     <Compile Include="Utilities\Url\URLHelper.cs" />
     <Compile Include="Utilities\WeakEvents\WeakEvent.cs" />
     <Compile Include="ViewModels\AppViewModel.cs" />
-<<<<<<< HEAD
+    <Compile Include="ViewModels\Controls\ConnectionModeContainerViewModel.cs" />
     <Compile Include="ViewModels\BackupCredentialsControlViewModel.cs" />
     <Compile Include="ViewModels\Controls\AppModeRestrictedContainerViewModel.cs" />
-=======
-    <Compile Include="ViewModels\Controls\ConnectionModeContainerViewModel.cs" />
->>>>>>> 0afe2593
     <Compile Include="ViewModels\Controls\DeviceInfoViewModel.cs" />
     <Compile Include="ViewModels\Controls\ProgressIndicatorWithResultViewModel.cs" />
     <Compile Include="ViewModels\Controls\ServerAddressEditControlViewModel.cs" />
@@ -564,11 +555,8 @@
     <Compile Include="ViewModels\Account\AccountInfoViewModel.cs" />
     <Compile Include="ViewModels\ServiceViewModel.cs" />
     <Compile Include="ViewModels\SoftwareUnlockSettingViewModel.cs" />
-<<<<<<< HEAD
+    <Compile Include="ViewModels\ReconnectPairedVaultsControlViewModel.cs" />
     <Compile Include="ViewModels\VaultAccessSettingsControlViewModel.cs" />
-=======
-    <Compile Include="ViewModels\ReconnectPairedVaultsControlViewModel.cs" />
->>>>>>> 0afe2593
     <Compile Include="Views\NotificationsContainerWindow.xaml.cs">
       <DependentUpon>NotificationsContainerWindow.xaml</DependentUpon>
     </Compile>
