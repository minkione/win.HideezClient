﻿<?xml version="1.0" encoding="utf-8"?>
<Project ToolsVersion="15.0" xmlns="http://schemas.microsoft.com/developer/msbuild/2003">
  <Import Project="..\..\packages\ReactiveUI.Fody.10.3.1\build\ReactiveUI.Fody.props" Condition="Exists('..\..\packages\ReactiveUI.Fody.10.3.1\build\ReactiveUI.Fody.props')" />
  <Import Project="$(MSBuildExtensionsPath)\$(MSBuildToolsVersion)\Microsoft.Common.props" Condition="Exists('$(MSBuildExtensionsPath)\$(MSBuildToolsVersion)\Microsoft.Common.props')" />
  <PropertyGroup>
    <Configuration Condition=" '$(Configuration)' == '' ">Debug</Configuration>
    <Platform Condition=" '$(Platform)' == '' ">AnyCPU</Platform>
    <ProjectGuid>{EA300B43-B917-49D1-9D84-A13F43398246}</ProjectGuid>
    <OutputType>WinExe</OutputType>
    <RootNamespace>HideezClient</RootNamespace>
    <AssemblyName>HideezClient</AssemblyName>
    <TargetFrameworkVersion>v4.7.2</TargetFrameworkVersion>
    <FileAlignment>512</FileAlignment>
    <ProjectTypeGuids>{60dc8134-eba5-43b8-bcc9-bb4bc16c2548};{FAE04EC0-301F-11D3-BF4B-00C04F79EFBC}</ProjectTypeGuids>
    <WarningLevel>4</WarningLevel>
    <AutoGenerateBindingRedirects>true</AutoGenerateBindingRedirects>
    <Deterministic>true</Deterministic>
    <IsWebBootstrapper>false</IsWebBootstrapper>
    <PublishUrl>publish\</PublishUrl>
    <Install>true</Install>
    <InstallFrom>Disk</InstallFrom>
    <UpdateEnabled>false</UpdateEnabled>
    <UpdateMode>Foreground</UpdateMode>
    <UpdateInterval>7</UpdateInterval>
    <UpdateIntervalUnits>Days</UpdateIntervalUnits>
    <UpdatePeriodically>false</UpdatePeriodically>
    <UpdateRequired>false</UpdateRequired>
    <MapFileExtensions>true</MapFileExtensions>
    <ApplicationRevision>0</ApplicationRevision>
    <ApplicationVersion>1.0.0.%2a</ApplicationVersion>
    <UseApplicationTrust>false</UseApplicationTrust>
    <BootstrapperEnabled>true</BootstrapperEnabled>
    <TargetFrameworkProfile />
    <NuGetPackageImportStamp>
    </NuGetPackageImportStamp>
  </PropertyGroup>
  <PropertyGroup Condition=" '$(Configuration)|$(Platform)' == 'Debug|AnyCPU' ">
    <PlatformTarget>AnyCPU</PlatformTarget>
    <DebugSymbols>true</DebugSymbols>
    <DebugType>full</DebugType>
    <Optimize>false</Optimize>
    <OutputPath>bin\Debug\</OutputPath>
    <DefineConstants>DEBUG;TRACE</DefineConstants>
    <ErrorReport>prompt</ErrorReport>
    <WarningLevel>4</WarningLevel>
  </PropertyGroup>
  <PropertyGroup Condition=" '$(Configuration)|$(Platform)' == 'Release|AnyCPU' ">
    <PlatformTarget>AnyCPU</PlatformTarget>
    <DebugType>pdbonly</DebugType>
    <Optimize>true</Optimize>
    <OutputPath>bin\Release\</OutputPath>
    <DefineConstants>TRACE</DefineConstants>
    <ErrorReport>prompt</ErrorReport>
    <WarningLevel>4</WarningLevel>
  </PropertyGroup>
  <PropertyGroup />
  <PropertyGroup>
    <StartupObject>HideezClient.App</StartupObject>
  </PropertyGroup>
  <PropertyGroup>
    <ApplicationIcon>128x128.ico</ApplicationIcon>
  </PropertyGroup>
  <PropertyGroup />
  <PropertyGroup Condition="'$(Configuration)|$(Platform)' == 'Debug|x64'">
    <DebugSymbols>true</DebugSymbols>
    <OutputPath>bin\x64\Debug\</OutputPath>
    <DefineConstants>DEBUG;TRACE</DefineConstants>
    <DebugType>full</DebugType>
    <PlatformTarget>x64</PlatformTarget>
    <ErrorReport>prompt</ErrorReport>
    <CodeAnalysisRuleSet>MinimumRecommendedRules.ruleset</CodeAnalysisRuleSet>
    <Prefer32Bit>true</Prefer32Bit>
    <DocumentationFile>
    </DocumentationFile>
  </PropertyGroup>
  <PropertyGroup Condition="'$(Configuration)|$(Platform)' == 'Release|x64'">
    <OutputPath>bin\x64\Release\</OutputPath>
    <DefineConstants>TRACE</DefineConstants>
    <Optimize>true</Optimize>
    <DebugType>pdbonly</DebugType>
    <PlatformTarget>x64</PlatformTarget>
    <ErrorReport>prompt</ErrorReport>
    <CodeAnalysisRuleSet>MinimumRecommendedRules.ruleset</CodeAnalysisRuleSet>
    <Prefer32Bit>true</Prefer32Bit>
  </PropertyGroup>
  <PropertyGroup Condition="'$(Configuration)|$(Platform)' == 'Debug|x86'">
    <DebugSymbols>true</DebugSymbols>
    <OutputPath>bin\x86\Debug\</OutputPath>
    <DefineConstants>DEBUG;TRACE</DefineConstants>
    <DebugType>full</DebugType>
    <PlatformTarget>x86</PlatformTarget>
    <ErrorReport>prompt</ErrorReport>
    <CodeAnalysisRuleSet>MinimumRecommendedRules.ruleset</CodeAnalysisRuleSet>
    <Prefer32Bit>true</Prefer32Bit>
  </PropertyGroup>
  <PropertyGroup Condition="'$(Configuration)|$(Platform)' == 'Release|x86'">
    <OutputPath>bin\x86\Release\</OutputPath>
    <DefineConstants>TRACE</DefineConstants>
    <Optimize>true</Optimize>
    <DebugType>pdbonly</DebugType>
    <PlatformTarget>x86</PlatformTarget>
    <ErrorReport>prompt</ErrorReport>
    <CodeAnalysisRuleSet>MinimumRecommendedRules.ruleset</CodeAnalysisRuleSet>
    <Prefer32Bit>true</Prefer32Bit>
  </PropertyGroup>
  <PropertyGroup>
    <NoWin32Manifest>true</NoWin32Manifest>
  </PropertyGroup>
  <ItemGroup>
    <Reference Include="CommonServiceLocator, Version=2.0.2.0, Culture=neutral, PublicKeyToken=489b6accfaf20ef0, processorArchitecture=MSIL">
      <HintPath>..\..\packages\CommonServiceLocator.2.0.2\lib\net47\CommonServiceLocator.dll</HintPath>
    </Reference>
    <Reference Include="ControlzEx, Version=3.0.2.4, Culture=neutral, processorArchitecture=MSIL">
      <HintPath>..\..\packages\ControlzEx.3.0.2.4\lib\net462\ControlzEx.dll</HintPath>
    </Reference>
    <Reference Include="DynamicData, Version=6.13.0.0, Culture=neutral, processorArchitecture=MSIL">
      <HintPath>..\..\packages\DynamicData.6.13.5\lib\net461\DynamicData.dll</HintPath>
    </Reference>
    <Reference Include="GalaSoft.MvvmLight, Version=5.4.1.0, Culture=neutral, PublicKeyToken=e7570ab207bcb616, processorArchitecture=MSIL">
      <HintPath>..\..\packages\MvvmLightLibs.5.4.1.1\lib\net45\GalaSoft.MvvmLight.dll</HintPath>
    </Reference>
    <Reference Include="GalaSoft.MvvmLight.Extras, Version=5.4.1.0, Culture=neutral, PublicKeyToken=669f0b5e8f868abf, processorArchitecture=MSIL">
      <HintPath>..\..\packages\MvvmLightLibs.5.4.1.1\lib\net45\GalaSoft.MvvmLight.Extras.dll</HintPath>
    </Reference>
    <Reference Include="GalaSoft.MvvmLight.Platform, Version=5.4.1.0, Culture=neutral, PublicKeyToken=5f873c45e98af8a1, processorArchitecture=MSIL">
      <HintPath>..\..\packages\MvvmLightLibs.5.4.1.1\lib\net45\GalaSoft.MvvmLight.Platform.dll</HintPath>
    </Reference>
    <Reference Include="Gu.Wpf.Adorners, Version=1.5.1.0, Culture=neutral, PublicKeyToken=6dfb64f9972bd31d, processorArchitecture=MSIL">
      <HintPath>..\..\packages\Gu.Wpf.Adorners.1.5.1.0\lib\net45\Gu.Wpf.Adorners.dll</HintPath>
    </Reference>
    <Reference Include="Hardcodet.Wpf.TaskbarNotification, Version=1.0.5.0, Culture=neutral, processorArchitecture=MSIL">
      <HintPath>..\..\packages\Hardcodet.NotifyIcon.Wpf.1.0.8\lib\net451\Hardcodet.Wpf.TaskbarNotification.dll</HintPath>
    </Reference>
    <Reference Include="Hideez.ARM, Version=1.4.3.0, Culture=neutral, processorArchitecture=MSIL">
      <HintPath>..\..\packages\Hideez.ARM.1.4.3\lib\net45\Hideez.ARM.dll</HintPath>
    </Reference>
    <Reference Include="Hideez.ISM, Version=1.2.8.0, Culture=neutral, processorArchitecture=MSIL">
      <HintPath>..\..\packages\Hideez.ISM.1.2.8\lib\net45\Hideez.ISM.dll</HintPath>
    </Reference>
    <Reference Include="Interop.UIAutomationClient, Version=12.0.20617.1, Culture=neutral, PublicKeyToken=b03f5f7f11d50a3a, processorArchitecture=MSIL">
      <HintPath>..\..\packages\UIAComWrapper.1.1.0.14\lib\net40\Interop.UIAutomationClient.dll</HintPath>
      <EmbedInteropTypes>False</EmbedInteropTypes>
    </Reference>
    <Reference Include="MahApps.Metro, Version=1.6.5.1, Culture=neutral, processorArchitecture=MSIL">
      <HintPath>..\..\packages\MahApps.Metro.1.6.5\lib\net47\MahApps.Metro.dll</HintPath>
    </Reference>
    <Reference Include="MahApps.Metro.IconPacks, Version=2.3.0.4, Culture=neutral, processorArchitecture=MSIL">
      <HintPath>..\..\packages\MahApps.Metro.IconPacks.2.3.0\lib\net46\MahApps.Metro.IconPacks.dll</HintPath>
    </Reference>
    <Reference Include="Meta.Lib, Version=1.1.3.0, Culture=neutral, processorArchitecture=MSIL">
      <HintPath>..\..\packages\Meta.Lib.1.1.3\lib\netstandard2.0\Meta.Lib.dll</HintPath>
    </Reference>
    <Reference Include="Microsoft.VisualBasic" />
    <Reference Include="MvvmExtensions, Version=1.2.2.0, Culture=neutral, processorArchitecture=MSIL">
      <HintPath>..\..\packages\Mvvm-Extensions.1.2.2\lib\net45\MvvmExtensions.dll</HintPath>
    </Reference>
    <Reference Include="Newtonsoft.Json, Version=12.0.0.0, Culture=neutral, PublicKeyToken=30ad4fe6b2a6aeed, processorArchitecture=MSIL">
      <HintPath>..\..\packages\Newtonsoft.Json.12.0.3\lib\net45\Newtonsoft.Json.dll</HintPath>
    </Reference>
    <Reference Include="NHotkey, Version=1.2.1.0, Culture=neutral, processorArchitecture=MSIL">
      <HintPath>..\..\packages\NHotkey.1.2.1\lib\net20\NHotkey.dll</HintPath>
    </Reference>
    <Reference Include="NHotkey.Wpf, Version=1.2.1.0, Culture=neutral, processorArchitecture=MSIL">
      <HintPath>..\..\packages\NHotkey.Wpf.1.2.1\lib\net35\NHotkey.Wpf.dll</HintPath>
    </Reference>
    <Reference Include="NLog, Version=4.0.0.0, Culture=neutral, PublicKeyToken=5120e14c03d0593c, processorArchitecture=MSIL">
      <HintPath>..\..\packages\NLog.4.5.11\lib\net45\NLog.dll</HintPath>
    </Reference>
    <Reference Include="ReactiveUI, Version=10.3.0.0, Culture=neutral, processorArchitecture=MSIL">
      <HintPath>..\..\packages\ReactiveUI.10.3.1\lib\net461\ReactiveUI.dll</HintPath>
    </Reference>
    <Reference Include="ReactiveUI.Fody.Helpers, Version=10.3.0.0, Culture=neutral, processorArchitecture=MSIL">
      <HintPath>..\..\packages\ReactiveUI.Fody.10.3.1\lib\net461\ReactiveUI.Fody.Helpers.dll</HintPath>
    </Reference>
    <Reference Include="ReactiveUI.WPF, Version=10.3.0.0, Culture=neutral, processorArchitecture=MSIL">
      <HintPath>..\..\packages\ReactiveUI.WPF.10.3.1\lib\net461\ReactiveUI.WPF.dll</HintPath>
    </Reference>
    <Reference Include="SingleInstanceApp, Version=1.0.0.0, Culture=neutral, processorArchitecture=MSIL">
      <HintPath>..\..\packages\SingleInstanceApp.0.1.0\lib\net45\SingleInstanceApp.dll</HintPath>
    </Reference>
    <Reference Include="Splat, Version=9.0.0.0, Culture=neutral, processorArchitecture=MSIL">
      <HintPath>..\..\packages\Splat.9.0.5\lib\net461\Splat.dll</HintPath>
    </Reference>
    <Reference Include="Splat.Drawing, Version=9.0.0.0, Culture=neutral, processorArchitecture=MSIL">
      <HintPath>..\..\packages\Splat.Drawing.9.0.5\lib\net461\Splat.Drawing.dll</HintPath>
    </Reference>
    <Reference Include="System" />
    <Reference Include="System.Buffers, Version=4.0.3.0, Culture=neutral, PublicKeyToken=cc7b13ffcd2ddd51, processorArchitecture=MSIL">
      <HintPath>..\..\packages\System.Buffers.4.5.1\lib\net461\System.Buffers.dll</HintPath>
    </Reference>
    <Reference Include="System.Collections.Immutable, Version=1.2.5.0, Culture=neutral, PublicKeyToken=b03f5f7f11d50a3a, processorArchitecture=MSIL">
      <HintPath>..\..\packages\System.Collections.Immutable.1.7.0\lib\netstandard2.0\System.Collections.Immutable.dll</HintPath>
    </Reference>
    <Reference Include="System.Configuration" />
    <Reference Include="System.Data" />
    <Reference Include="System.Drawing.Primitives, Version=4.0.1.0, Culture=neutral, PublicKeyToken=b03f5f7f11d50a3a, processorArchitecture=MSIL">
      <HintPath>..\..\packages\System.Drawing.Primitives.4.3.0\lib\net45\System.Drawing.Primitives.dll</HintPath>
      <Private>True</Private>
      <Private>True</Private>
    </Reference>
    <Reference Include="System.IO.Compression" />
    <Reference Include="System.Drawing" />
    <Reference Include="System.Management" />
    <Reference Include="System.Memory, Version=4.0.1.1, Culture=neutral, PublicKeyToken=cc7b13ffcd2ddd51, processorArchitecture=MSIL">
      <HintPath>..\..\packages\System.Memory.4.5.4\lib\net461\System.Memory.dll</HintPath>
    </Reference>
    <Reference Include="System.Numerics" />
    <Reference Include="System.Numerics.Vectors, Version=4.1.4.0, Culture=neutral, PublicKeyToken=b03f5f7f11d50a3a, processorArchitecture=MSIL">
      <HintPath>..\..\packages\System.Numerics.Vectors.4.5.0\lib\net46\System.Numerics.Vectors.dll</HintPath>
    </Reference>
    <Reference Include="System.Reactive, Version=4.1.0.0, Culture=neutral, PublicKeyToken=94bc3704cddfc263, processorArchitecture=MSIL">
      <HintPath>..\..\packages\System.Reactive.4.1.6\lib\net46\System.Reactive.dll</HintPath>
    </Reference>
    <Reference Include="System.Runtime.CompilerServices.Unsafe, Version=4.0.4.1, Culture=neutral, PublicKeyToken=b03f5f7f11d50a3a, processorArchitecture=MSIL">
      <HintPath>..\..\packages\System.Runtime.CompilerServices.Unsafe.4.5.3\lib\net461\System.Runtime.CompilerServices.Unsafe.dll</HintPath>
    </Reference>
    <Reference Include="System.Runtime.Remoting" />
    <Reference Include="System.Runtime.Serialization" />
    <Reference Include="System.Runtime.WindowsRuntime, Version=4.0.0.0, Culture=neutral, PublicKeyToken=b77a5c561934e089, processorArchitecture=MSIL">
      <SpecificVersion>False</SpecificVersion>
      <HintPath>C:\Program Files (x86)\Reference Assemblies\Microsoft\Framework\.NETCore\v4.5\System.Runtime.WindowsRuntime.dll</HintPath>
    </Reference>
    <Reference Include="System.ServiceModel" />
    <Reference Include="System.Threading.Tasks.Extensions, Version=4.2.0.0, Culture=neutral, PublicKeyToken=cc7b13ffcd2ddd51, processorArchitecture=MSIL">
      <HintPath>..\..\packages\System.Threading.Tasks.Extensions.4.5.2\lib\netstandard2.0\System.Threading.Tasks.Extensions.dll</HintPath>
    </Reference>
    <Reference Include="System.Transactions" />
    <Reference Include="System.ValueTuple, Version=4.0.3.0, Culture=neutral, PublicKeyToken=cc7b13ffcd2ddd51, processorArchitecture=MSIL">
      <HintPath>..\..\packages\System.ValueTuple.4.5.0\lib\net47\System.ValueTuple.dll</HintPath>
    </Reference>
    <Reference Include="System.Windows" />
    <Reference Include="System.Windows.Forms" />
    <Reference Include="System.Windows.Interactivity, Version=4.5.0.0, Culture=neutral, PublicKeyToken=31bf3856ad364e35, processorArchitecture=MSIL">
      <HintPath>..\..\packages\MvvmLightLibs.5.4.1.1\lib\net45\System.Windows.Interactivity.dll</HintPath>
    </Reference>
    <Reference Include="System.Xml" />
    <Reference Include="Microsoft.CSharp" />
    <Reference Include="System.Core" />
    <Reference Include="System.Xml.Linq" />
    <Reference Include="System.Data.DataSetExtensions" />
    <Reference Include="System.Net.Http" />
    <Reference Include="System.Xaml">
      <RequiredTargetFramework>4.0</RequiredTargetFramework>
    </Reference>
    <Reference Include="PresentationCore" />
    <Reference Include="PresentationFramework" />
    <Reference Include="UIAComWrapper, Version=1.1.0.14, Culture=neutral, PublicKeyToken=78cbcf77433a85e5, processorArchitecture=MSIL">
      <HintPath>..\..\packages\UIAComWrapper.1.1.0.14\lib\net40\UIAComWrapper.dll</HintPath>
    </Reference>
    <Reference Include="Unity.Abstractions, Version=4.1.0.0, Culture=neutral, PublicKeyToken=489b6accfaf20ef0, processorArchitecture=MSIL">
      <HintPath>..\..\packages\Unity.5.9.7\lib\net47\Unity.Abstractions.dll</HintPath>
    </Reference>
    <Reference Include="Unity.Container, Version=5.9.7.0, Culture=neutral, PublicKeyToken=489b6accfaf20ef0, processorArchitecture=MSIL">
      <HintPath>..\..\packages\Unity.5.9.7\lib\net47\Unity.Container.dll</HintPath>
    </Reference>
    <Reference Include="Windows, Version=255.255.255.255, Culture=neutral, processorArchitecture=MSIL">
      <SpecificVersion>False</SpecificVersion>
      <HintPath>C:\Program Files (x86)\Windows Kits\10\UnionMetadata\10.0.18362.0\Windows.winmd</HintPath>
    </Reference>
    <Reference Include="WindowsBase" />
    <Reference Include="WindowsInput, Version=0.2.0.0, Culture=neutral, PublicKeyToken=9b287f7dc5073cad, processorArchitecture=MSIL">
      <HintPath>..\..\packages\WindowsInput.0.2.0.0\lib\net20\WindowsInput.dll</HintPath>
    </Reference>
    <Reference Include="XAMLMarkupExtensions, Version=1.5.1.0, Culture=neutral, processorArchitecture=MSIL">
      <HintPath>..\..\packages\XAMLMarkupExtensions.1.5.1\lib\net452\XAMLMarkupExtensions.dll</HintPath>
    </Reference>
    <Reference Include="zxing, Version=0.16.5.0, Culture=neutral, PublicKeyToken=4e88037ac681fe60, processorArchitecture=MSIL">
      <HintPath>..\..\packages\ZXing.Net.0.16.5\lib\net47\zxing.dll</HintPath>
    </Reference>
    <Reference Include="zxing.presentation, Version=0.16.5.0, Culture=neutral, PublicKeyToken=4e88037ac681fe60, processorArchitecture=MSIL">
      <HintPath>..\..\packages\ZXing.Net.0.16.5\lib\net47\zxing.presentation.dll</HintPath>
    </Reference>
  </ItemGroup>
  <ItemGroup>
    <Compile Include="..\..\Version.cs">
      <Link>Version.cs</Link>
    </Compile>
    <Compile Include="Controls\AccountInfoControl.xaml.cs">
      <DependentUpon>AccountInfoControl.xaml</DependentUpon>
    </Compile>
    <Compile Include="Controls\ConnectivityIndicators.xaml.cs">
      <DependentUpon>ConnectivityIndicators.xaml</DependentUpon>
    </Compile>
    <Compile Include="Controls\CsrModeContainer.cs" />
    <Compile Include="Controls\EnterpriseModeContainer.cs" />
    <Compile Include="Controls\InfoButton.xaml.cs">
      <DependentUpon>InfoButton.xaml</DependentUpon>
    </Compile>
    <Compile Include="Controls\LeftMenuButtonControl.xaml.cs">
      <DependentUpon>LeftMenuButtonControl.xaml</DependentUpon>
    </Compile>
    <Compile Include="Controls\LoadingControl.xaml.cs">
      <DependentUpon>LoadingControl.xaml</DependentUpon>
    </Compile>
    <Compile Include="Controls\Notification\ViewModel\DeviceIsLockedNotificationViewModel.cs" />
    <Compile Include="Controls\Notification\View\UpdateAvailableNotification.xaml.cs">
      <DependentUpon>UpdateAvailableNotification.xaml</DependentUpon>
    </Compile>
    <Compile Include="Controls\Notification\View\AccountNotFoundNotification.xaml.cs">
      <DependentUpon>AccountNotFoundNotification.xaml</DependentUpon>
    </Compile>
    <Compile Include="Controls\ProgressIndicatorWithResultControl.xaml.cs">
      <DependentUpon>ProgressIndicatorWithResultControl.xaml</DependentUpon>
    </Compile>
    <Compile Include="Controls\ServerAddressEditControl.xaml.cs">
      <DependentUpon>ServerAddressEditControl.xaml</DependentUpon>
    </Compile>
    <Compile Include="Controls\ServiceRequiredMessageControl.xaml.cs">
      <DependentUpon>ServiceRequiredMessageControl.xaml</DependentUpon>
    </Compile>
    <Compile Include="Controls\SmallDeviceInfoControl.xaml.cs">
      <DependentUpon>SmallDeviceInfoControl.xaml</DependentUpon>
    </Compile>
    <Compile Include="Controls\DeviceInfoControl.xaml.cs">
      <DependentUpon>DeviceInfoControl.xaml</DependentUpon>
    </Compile>
    <Compile Include="Controls\SelectableDevicesList.xaml.cs">
      <DependentUpon>SelectableDevicesList.xaml</DependentUpon>
    </Compile>
    <Compile Include="Controls\EditAccountControl.xaml.cs">
      <DependentUpon>EditAccountControl.xaml</DependentUpon>
    </Compile>
    <Compile Include="Controls\LeftMenuItemControl.xaml.cs">
      <DependentUpon>LeftMenuItemControl.xaml</DependentUpon>
    </Compile>
    <Compile Include="Controls\Notification\AccountSelector\AccountSelector.xaml.cs">
      <DependentUpon>AccountSelector.xaml</DependentUpon>
    </Compile>
    <Compile Include="Controls\Notification\AccountSelector\AccountSelectorViewModel.cs" />
    <Compile Include="Controls\Notification\AccountSelector\AccountViewModel.cs" />
    <Compile Include="Controls\Notification\NotificationIconType.cs" />
    <Compile Include="Controls\Notification\ViewModel\CredentialsLoadNotificationViewModel.cs" />
    <Compile Include="Controls\Notification\ViewModel\DeviceNotAuthorizedNotificationViewModel.cs" />
    <Compile Include="Controls\Notification\ViewModel\SimpleNotificationViewModel.cs" />
    <Compile Include="Controls\Notification\View\CredentialsLoadNotification.xaml.cs">
      <DependentUpon>CredentialsLoadNotification.xaml</DependentUpon>
    </Compile>
    <Compile Include="Controls\Notification\View\DeviceNotAuthorizedNotification.xaml.cs">
      <DependentUpon>DeviceNotAuthorizedNotification.xaml</DependentUpon>
    </Compile>
    <Compile Include="Controls\Notification\View\SimpleNotification.xaml.cs">
      <DependentUpon>SimpleNotification.xaml</DependentUpon>
    </Compile>
    <Compile Include="Controls\StandaloneModeContainer.cs" />
    <Compile Include="Controls\TBConnectivityIndicator.xaml.cs">
      <DependentUpon>TBConnectivityIndicator.xaml</DependentUpon>
    </Compile>
    <Compile Include="Controls\WinBleModeContainer.cs" />
    <Compile Include="Controls\UnsupportedControl.xaml.cs">
      <DependentUpon>UnsupportedControl.xaml</DependentUpon>
    </Compile>
    <Compile Include="Converters\BooleanToVisibilityCollapsedConverter.cs" />
    <Compile Include="Converters\FormatStringConverter.cs" />
    <Compile Include="Converters\IntToVisibilityConverter.cs" />
    <Compile Include="Converters\IsNullOrWhiteSpaceConverter.cs" />
    <Compile Include="Converters\LowBatteryIndicatorVisibilityConverter.cs" />
    <Compile Include="Converters\NullToVisibilityCollapsedConverter.cs" />
    <Compile Include="Converters\NullToVisibilityConverter.cs" />
    <Compile Include="Converters\ProximityToOpacityConverter.cs" />
    <Compile Include="Converters\SerialNoAndFirmwareVerFormater.cs" />
    <Compile Include="Converters\SliderWidthToMinRangeWidthConverter.cs" />
    <Compile Include="Converters\StringToResource.cs" />
    <Compile Include="Dialogs\BackupPasswordDialog.xaml.cs">
      <DependentUpon>BackupPasswordDialog.xaml</DependentUpon>
    </Compile>
    <Compile Include="Dialogs\BaseDialog.cs" />
    <Compile Include="Dialogs\MasterPasswordDialog.xaml.cs">
      <DependentUpon>MasterPasswordDialog.xaml</DependentUpon>
    </Compile>
    <Compile Include="Dialogs\MessageDialog.xaml.cs">
      <DependentUpon>MessageDialog.xaml</DependentUpon>
    </Compile>
    <Compile Include="Dialogs\ActivationDialog.xaml.cs">
      <DependentUpon>ActivationDialog.xaml</DependentUpon>
    </Compile>
    <Compile Include="Dialogs\WipeDialog.xaml.cs">
      <DependentUpon>WipeDialog.xaml</DependentUpon>
    </Compile>
    <Compile Include="Dialogs\PinDialog.xaml.cs">
      <DependentUpon>PinDialog.xaml</DependentUpon>
    </Compile>
    <Compile Include="Exception\HideezClientException.cs" />
    <Compile Include="Extension\AccessLevelDTOExtension.cs" />
    <Compile Include="Extension\BitmapExtension.cs" />
    <Compile Include="Extension\DeviceStateDTOExtension.cs" />
    <Compile Include="Extension\SecureStringExtension.cs" />
    <Compile Include="Extension\TaskExtension.cs" />
    <Compile Include="Extension\VisualEx.cs" />
    <Compile Include="Messages\ActiveDeviceChangedMessage.cs" />
    <Compile Include="Messages\AddAccountForAppMessage.cs" />
    <Compile Include="Messages\ButtonPressedMessage.cs" />
    <Compile Include="Messages\ConnectionChangedMessage.cs" />
    <Compile Include="Messages\ConnectionServiceChangedMessage.cs" />
    <Compile Include="Messages\DeviceButtonPressedMessage.cs" />
    <Compile Include="Messages\DevicesCollectionChangedMessage.cs" />
    <Compile Include="Messages\Dialogs\BackupPassword\BackupPasswordCancelledMessage.cs" />
    <Compile Include="Messages\Dialogs\BackupPassword\SetProgressUIBackupPasswordMessage.cs" />
    <Compile Include="Messages\Dialogs\BackupPassword\SetResultUIBackupPasswordMessage.cs" />
    <Compile Include="Messages\Dialogs\BackupPassword\SendBackupPasswordMessage.cs" />
    <Compile Include="Messages\Dialogs\BackupPassword\ShowBackupPasswordUiMessage.cs" />
    <Compile Include="Messages\Dialogs\HideAllDialogsMessage.cs" />
    <Compile Include="Messages\Dialogs\HideDialogMessage.cs" />
    <Compile Include="Messages\Dialogs\MasterPassword\MasterPasswordCancelledMessage.cs" />
    <Compile Include="Messages\Dialogs\MasterPassword\HideMasterPasswordUiMessage.cs" />
    <Compile Include="Messages\Dialogs\Pin\PinCancelledMessage.cs" />
    <Compile Include="Messages\Dialogs\MasterPassword\SendMasterPasswordMessage.cs" />
    <Compile Include="Messages\Dialogs\Wipe\CancelWipeMessage.cs" />
    <Compile Include="Messages\Dialogs\Wipe\StartWipeMessage.cs" />
    <Compile Include="Messages\Dialogs\Wipe\HideWipeDialogMessage.cs" />
    <Compile Include="Messages\Dialogs\Wipe\ShowWipeDialogMessage.cs" />
    <Compile Include="Messages\ShowDeviceLockedByPinNotificationMessage.cs" />
    <Compile Include="Messages\ShowLowBatteryNotificationMessage.cs" />
    <Compile Include="Messages\ShowLockNotificationMessage.cs" />
    <Compile Include="Messages\ForceShutdownMessage.cs" />
    <Compile Include="Messages\Dialogs\Pin\HidePinUiMessage.cs" />
    <Compile Include="Messages\HotkeyPressedMessage.cs" />
    <Compile Include="Messages\HotkeyStateChangedMessage.cs" />
    <Compile Include="Messages\OpenHideezKeyPageMessage.cs" />
    <Compile Include="Messages\OpenMobileAuthenticatorPageMessage.cs" />
    <Compile Include="Messages\OpenPasswordManagerMessage.cs" />
    <Compile Include="Messages\Remote\Remote_BaseMessage.cs" />
    <Compile Include="Messages\Remote\Remote_DeviceStateChangedMessage.cs" />
    <Compile Include="Messages\Dialogs\Pin\SendPinMessage.cs" />
    <Compile Include="Messages\SessionSwitchMessage.cs" />
    <Compile Include="Messages\SettingsChangedMessage.cs" />
    <Compile Include="Messages\ShowActivateMainWindowMessage.cs" />
    <Compile Include="Messages\Dialogs\Pin\ShowButtonConfirmUiMessage.cs" />
    <Compile Include="Messages\ShowErrorNotificationMessage.cs" />
    <Compile Include="Messages\ShowInfoNotificationMessage.cs" />
    <Compile Include="Messages\Dialogs\MasterPassword\ShowMasterPasswordUiMessage.cs" />
    <Compile Include="Messages\Dialogs\Pin\ShowPinUiMessage.cs" />
    <Compile Include="Messages\ShowWarningNotificationMessage.cs" />
    <Compile Include="Messages\StartApplicationUpdateMessage.cs" />
    <Compile Include="Messages\WipeFinishedMessage.cs" />
    <Compile Include="Models\DeviceModel.cs" />
    <Compile Include="Models\Account.cs" />
    <Compile Include="Modules\AccountManager\AccountExtensions.cs" />
    <Compile Include="Modules\ActionHandler\Exception\AccountException.cs" />
    <Compile Include="Modules\ActionHandler\Exception\ActionNotSupportedException.cs" />
    <Compile Include="Modules\ActionHandler\Exception\FieldNotSecureException.cs" />
    <Compile Include="Modules\ActionHandler\Exception\HideezWindowSelectedException.cs" />
    <Compile Include="Modules\ActionHandler\Exception\LoginNotFoundException.cs" />
    <Compile Include="Modules\ActionHandler\Exception\OtpNotFoundException.cs" />
    <Compile Include="Modules\ActionHandler\Exception\PasswordNotFoundException.cs" />
    <Compile Include="Modules\ActionHandler\Exception\AuthEndedUnexpectedlyException.cs" />
    <Compile Include="Modules\ActionHandler\IInputAlgorithm.cs" />
    <Compile Include="Modules\ActionHandler\InputBase.cs" />
    <Compile Include="Modules\ActionHandler\InputHelper.cs" />
    <Compile Include="Modules\ActionHandler\InputLogin.cs" />
    <Compile Include="Modules\ActionHandler\InputOtp.cs" />
    <Compile Include="Modules\ActionHandler\InputPassword.cs" />
    <Compile Include="Modules\ActionHandler\ITemporaryCacheAccount.cs" />
    <Compile Include="Modules\ActionHandler\TemporaryCacheAccount.cs" />
    <Compile Include="Modules\ActionHandler\UserActionHandler.cs" />
    <Compile Include="Modules\ActiveDevice\ActiveDevice.cs" />
    <Compile Include="Modules\ActiveDevice\IActiveDevice.cs" />
    <Compile Include="Modules\AppUpdater\AppUpdater.cs" />
    <Compile Include="Modules\AppUpdater\IAppUpdater.cs" />
    <Compile Include="Modules\BleDeviceUnpairHelper\BleDeviceUnpairHelper.cs" />
    <Compile Include="Modules\ButtonManager\ButtonManager.cs" />
    <Compile Include="Modules\ButtonManager\IButtonManager.cs" />
    <Compile Include="Modules\DeviceManager\DeviceManager.cs" />
    <Compile Include="Modules\DeviceManager\IDeviceManager.cs" />
    <Compile Include="Controls\Notification\NotificationBase.cs" />
    <Compile Include="Modules\HideDialogsAdapter\HideDialogsAdapter.cs" />
    <Compile Include="Modules\HideDialogsAdapter\IHideDialogsAdapter.cs" />
    <Compile Include="Modules\Log\LogManager.cs" />
    <Compile Include="Modules\NotificationsManager\INotificationsManager.cs" />
    <Compile Include="Modules\NotificationsManager\NotificationsManager.cs" />
    <Compile Include="Controls\Notification\NotificationOptions.cs" />
    <Compile Include="Controls\Notification\NotificationPosition.cs" />
    <Compile Include="Modules\ProximityLockManager\IProximityLockManager.cs" />
    <Compile Include="Modules\ProximityLockManager\ProximityLockManager.cs" />
    <Compile Include="Modules\Remote\IRemoteDeviceFactory.cs" />
    <Compile Include="Modules\Remote\PipeRemoteDeviceConnection.cs" />
    <Compile Include="Modules\Remote\RemoteDeviceCommands.cs" />
    <Compile Include="Modules\Remote\RemoteDeviceEvents.cs" />
    <Compile Include="Modules\Remote\RemoteDeviceFactory.cs" />
    <Compile Include="Modules\SettingsManager\HSSettingsManager.cs" />
    <Compile Include="Modules\EventPublisher\EventPublisher.cs" />
    <Compile Include="Modules\EventPublisher\IEventPublisher.cs" />
    <Compile Include="Modules\VaultLowBatteryMonitor\IVaultLowBatteryMonitor.cs" />
    <Compile Include="Modules\VaultLowBatteryMonitor\VaultLowBatteryMonitor.cs" />
    <Compile Include="Mvvm\WeakPropertyObserver.cs" />
    <Compile Include="Mvvm\IRequireViewIdentification.cs" />
    <Compile Include="Mvvm\LocalizedObject.cs" />
    <Compile Include="Mvvm\ObservableObject.cs" />
    <Compile Include="PagesView\DefaultPage.xaml.cs">
      <DependentUpon>DefaultPage.xaml</DependentUpon>
    </Compile>
    <Compile Include="PagesView\DeviceSettingsPage.xaml.cs">
      <DependentUpon>DeviceSettingsPage.xaml</DependentUpon>
    </Compile>
    <Compile Include="PagesView\HardwareKeyPage.xaml.cs">
      <DependentUpon>HardwareKeyPage.xaml</DependentUpon>
    </Compile>
    <Compile Include="PagesView\HelpPage.xaml.cs">
      <DependentUpon>HelpPage.xaml</DependentUpon>
    </Compile>
    <Compile Include="PagesView\PasswordManagerPage.xaml.cs">
      <DependentUpon>PasswordManagerPage.xaml</DependentUpon>
    </Compile>
    <Compile Include="PagesView\SettingsPage.xaml.cs">
      <DependentUpon>SettingsPage.xaml</DependentUpon>
    </Compile>
    <Compile Include="PagesView\SoftwareKeyPage.xaml.cs">
      <DependentUpon>SoftwareKeyPage.xaml</DependentUpon>
    </Compile>
    <Compile Include="PageViewModels\DefaultPageViewModel.cs" />
    <Compile Include="PageViewModels\DeviceSettingsPageViewModel.cs" />
    <Compile Include="PageViewModels\HelpPageViewModel.cs" />
    <Compile Include="PageViewModels\SettingsPageViewModel.cs" />
    <Compile Include="PageViewModels\HardwareKeyPageViewModel.cs" />
    <Compile Include="PageViewModels\SoftwareKeyPageViewModel.cs" />
    <Compile Include="Resources\StandaloneStrings\Strings.Designer.cs" />
    <Compile Include="Tasks\GetBackupPasswordProc.cs" />
    <Compile Include="Tasks\GetMasterPasswordProc.cs" />
    <Compile Include="Tasks\GetPinProc.cs" />
    <Compile Include="Tasks\GetUserWipeConfirmationProc.cs" />
    <Compile Include="Tasks\GetWipeResultProc.cs" />
    <Compile Include="Utilities\AccountUtility.cs" />
    <Compile Include="Utilities\Base32Encoding.cs" />
    <Compile Include="Utilities\DelayedMethodCaller.cs" />
    <Compile Include="Utilities\QrCode\IQrScannerHelper.cs" />
    <Compile Include="Utilities\QrCode\QrScannerHelper.cs" />
    <Compile Include="Utilities\Trie\ITrie.cs" />
    <Compile Include="Utilities\Trie\Trie.cs" />
    <Compile Include="Utilities\Trie\TrieNode.cs" />
    <Compile Include="Utilities\Trie\TrieNodeBase.cs" />
    <Compile Include="Utilities\Trie\Wrapped.cs" />
    <Compile Include="Utilities\Url\PublicSuffix.cs" />
    <Compile Include="Utilities\Url\IPublicSuffix.cs" />
    <Compile Include="Utilities\Password\PasswordValidator.cs" />
    <Compile Include="Utilities\Url\URLHelper.cs" />
    <Compile Include="Utilities\WeakEvents\WeakEvent.cs" />
    <Compile Include="ViewModels\AppViewModel.cs" />
    <Compile Include="ViewModels\Controls\ConnectionModeContainerViewModel.cs" />
    <Compile Include="ViewModels\BackupCredentialsControlViewModel.cs" />
    <Compile Include="ViewModels\Controls\AppModeRestrictedContainerViewModel.cs" />
    <Compile Include="ViewModels\Controls\DeviceInfoViewModel.cs" />
    <Compile Include="ViewModels\Controls\ProgressIndicatorWithResultViewModel.cs" />
    <Compile Include="ViewModels\Controls\ServerAddressEditControlViewModel.cs" />
    <Compile Include="ViewModels\Controls\UnsupportedControls\UnsupportedAccessSettingsViewModel.cs" />
    <Compile Include="ViewModels\DeviceViewModel.cs" />
    <Compile Include="ViewModels\Account\EditAccountViewModel.cs" />
    <Compile Include="ViewModels\Dialog\ActivationViewModel.cs" />
<<<<<<< HEAD
    <Compile Include="ViewModels\Dialog\BackupPasswordViewModel.cs" />
    <Compile Include="ViewModels\Dialog\IDialogViewModel.cs" />
    <Compile Include="ViewModels\Dialog\MasterPasswordViewModel.cs" />
    <Compile Include="ViewModels\Dialog\WipeViewModel.cs" />
=======
>>>>>>> 67e8fa51
    <Compile Include="ViewModels\MessageViewModel.cs" />
    <Compile Include="ViewModels\NotificationsContainerViewModel.cs" />
    <Compile Include="PageViewModels\PasswordManagerViewModel.cs" />
    <Compile Include="ViewModels\Dialog\PinViewModel.cs" />
    <Compile Include="ViewModels\Account\AccountInfoViewModel.cs" />
    <Compile Include="ViewModels\ServiceViewModel.cs" />
    <Compile Include="ViewModels\SoftwareUnlockSettingViewModel.cs" />
    <Compile Include="ViewModels\ReconnectPairedVaultsControlViewModel.cs" />
    <Compile Include="ViewModels\VaultAccessSettingsControlViewModel.cs" />
    <Compile Include="Views\NotificationsContainerWindow.xaml.cs">
      <DependentUpon>NotificationsContainerWindow.xaml</DependentUpon>
    </Compile>
    <Compile Include="Modules\SupportMailContentGenerator\ISupportMailContentGenerator.cs" />
    <Compile Include="Modules\SupportMailContentGenerator\SupportMailContentGenerator.cs" />
    <Compile Include="Utilities\LocalToMSAccountConverter.cs" />
    <Compile Include="Utilities\LogManagement.cs" />
    <Compile Include="Utilities\TemporaryCache.cs" />
    <Compile Include="ViewModels\Controls\StateControlViewModel.cs" />
    <Compile Include="ViewModels\Controls\IndicatorsViewModel.cs" />
    <Compile Include="Views\PinView.xaml.cs" />
    <Compile Include="Views\SimpleMainView.xaml.cs">
      <DependentUpon>SimpleMainView.xaml</DependentUpon>
    </Compile>
    <Compile Include="Views\MessageWindow.xaml.cs">
      <DependentUpon>MessageWindow.xaml</DependentUpon>
    </Compile>
    <Page Include="App.xaml">
      <Generator>MSBuild:Compile</Generator>
      <SubType>Designer</SubType>
    </Page>
    <Page Include="Controls\AccountInfoControl.xaml">
      <SubType>Designer</SubType>
      <Generator>MSBuild:Compile</Generator>
    </Page>
    <Page Include="Controls\InfoButton.xaml">
      <SubType>Designer</SubType>
      <Generator>MSBuild:Compile</Generator>
    </Page>
    <Page Include="Controls\LeftMenuButtonControl.xaml">
      <SubType>Designer</SubType>
      <Generator>MSBuild:Compile</Generator>
    </Page>
    <Page Include="Controls\LoadingControl.xaml">
      <SubType>Designer</SubType>
      <Generator>MSBuild:Compile</Generator>
    </Page>
    <Page Include="Controls\Notification\View\UpdateAvailableNotification.xaml">
      <Generator>MSBuild:Compile</Generator>
      <SubType>Designer</SubType>
    </Page>
    <Page Include="Controls\Notification\View\AccountNotFoundNotification.xaml">
      <SubType>Designer</SubType>
      <Generator>MSBuild:Compile</Generator>
    </Page>
    <Page Include="Controls\ProgressIndicatorWithResultControl.xaml">
      <SubType>Designer</SubType>
      <Generator>MSBuild:Compile</Generator>
    </Page>
    <Page Include="Controls\ServerAddressEditControl.xaml">
      <SubType>Designer</SubType>
      <Generator>MSBuild:Compile</Generator>
    </Page>
    <Page Include="Controls\ServiceRequiredMessageControl.xaml">
      <SubType>Designer</SubType>
      <Generator>MSBuild:Compile</Generator>
    </Page>
    <Page Include="Controls\SmallDeviceInfoControl.xaml">
      <Generator>MSBuild:Compile</Generator>
      <SubType>Designer</SubType>
    </Page>
    <Page Include="Controls\SelectableDevicesList.xaml">
      <Generator>MSBuild:Compile</Generator>
      <SubType>Designer</SubType>
    </Page>
    <Page Include="Controls\EditAccountControl.xaml">
      <SubType>Designer</SubType>
      <Generator>MSBuild:Compile</Generator>
    </Page>
    <Page Include="Controls\LeftMenuItemControl.xaml">
      <SubType>Designer</SubType>
      <Generator>MSBuild:Compile</Generator>
    </Page>
    <Page Include="Controls\TBConnectivityIndicator.xaml">
      <SubType>Designer</SubType>
      <Generator>MSBuild:Compile</Generator>
    </Page>
    <Page Include="Controls\UnsupportedControl.xaml">
      <SubType>Designer</SubType>
      <Generator>MSBuild:Compile</Generator>
    </Page>
    <Page Include="Dialogs\BackupPasswordDialog.xaml">
      <Generator>MSBuild:Compile</Generator>
      <SubType>Designer</SubType>
    </Page>
    <Page Include="Dialogs\MasterPasswordDialog.xaml">
      <SubType>Designer</SubType>
      <Generator>MSBuild:Compile</Generator>
    </Page>
    <Page Include="Dialogs\MessageDialog.xaml">
      <SubType>Designer</SubType>
      <Generator>MSBuild:Compile</Generator>
    </Page>
    <Page Include="Dialogs\ActivationDialog.xaml">
      <Generator>MSBuild:Compile</Generator>
      <SubType>Designer</SubType>
    </Page>
    <Page Include="Dialogs\WipeDialog.xaml">
      <Generator>MSBuild:Compile</Generator>
      <SubType>Designer</SubType>
    </Page>
    <Page Include="Dialogs\PinDialog.xaml">
      <SubType>Designer</SubType>
      <Generator>MSBuild:Compile</Generator>
    </Page>
    <Page Include="PagesView\DefaultPage.xaml">
      <SubType>Designer</SubType>
      <Generator>MSBuild:Compile</Generator>
    </Page>
    <Page Include="PagesView\SoftwareKeyPage.xaml">
      <SubType>Designer</SubType>
      <Generator>MSBuild:Compile</Generator>
    </Page>
    <Page Include="Resources\Dictionaries\ComboBox.xaml">
      <SubType>Designer</SubType>
      <Generator>MSBuild:Compile</Generator>
    </Page>
    <Page Include="Controls\ConnectivityIndicators.xaml">
      <SubType>Designer</SubType>
      <Generator>MSBuild:Compile</Generator>
    </Page>
    <Page Include="Controls\DeviceInfoControl.xaml">
      <SubType>Designer</SubType>
      <Generator>MSBuild:Compile</Generator>
    </Page>
    <Page Include="Controls\Notification\AccountSelector\AccountSelector.xaml">
      <SubType>Designer</SubType>
      <Generator>MSBuild:Compile</Generator>
    </Page>
    <Page Include="Controls\Notification\NotificationResource.xaml">
      <SubType>Designer</SubType>
      <Generator>MSBuild:Compile</Generator>
    </Page>
    <Page Include="Controls\Notification\View\CredentialsLoadNotification.xaml">
      <Generator>MSBuild:Compile</Generator>
      <SubType>Designer</SubType>
    </Page>
    <Page Include="Controls\Notification\View\DeviceNotAuthorizedNotification.xaml">
      <Generator>MSBuild:Compile</Generator>
      <SubType>Designer</SubType>
    </Page>
    <Page Include="Controls\Notification\View\SimpleNotification.xaml">
      <Generator>MSBuild:Compile</Generator>
      <SubType>Designer</SubType>
    </Page>
    <Page Include="Controls\StateControl.xaml">
      <SubType>Designer</SubType>
      <Generator>MSBuild:Compile</Generator>
    </Page>
    <Page Include="PagesView\DeviceSettingsPage.xaml">
      <SubType>Designer</SubType>
      <Generator>MSBuild:Compile</Generator>
    </Page>
    <Page Include="PagesView\HardwareKeyPage.xaml">
      <SubType>Designer</SubType>
      <Generator>MSBuild:Compile</Generator>
    </Page>
    <Page Include="PagesView\HelpPage.xaml">
      <SubType>Designer</SubType>
      <Generator>MSBuild:Compile</Generator>
    </Page>
    <Page Include="PagesView\PasswordManagerPage.xaml">
      <SubType>Designer</SubType>
      <Generator>MSBuild:Compile</Generator>
    </Page>
    <Page Include="PagesView\SettingsPage.xaml">
      <SubType>Designer</SubType>
      <Generator>MSBuild:Compile</Generator>
    </Page>
    <Page Include="Resources\Dictionaries\Converters.xaml">
      <SubType>Designer</SubType>
      <Generator>MSBuild:Compile</Generator>
    </Page>
    <Page Include="Views\NotificationsContainerWindow.xaml">
      <SubType>Designer</SubType>
      <Generator>MSBuild:Compile</Generator>
    </Page>
    <Page Include="Resources\Dictionaries\Constants.xaml">
      <SubType>Designer</SubType>
      <Generator>MSBuild:Compile</Generator>
    </Page>
    <Page Include="Resources\Dictionaries\ResourceDictionary.xaml">
      <SubType>Designer</SubType>
      <Generator>MSBuild:Compile</Generator>
    </Page>
    <Page Include="Resources\Dictionaries\SVG.xaml">
      <SubType>Designer</SubType>
      <Generator>MSBuild:Compile</Generator>
    </Page>
    <Page Include="Views\MainWindowView.xaml">
      <Generator>MSBuild:Compile</Generator>
      <SubType>Designer</SubType>
    </Page>
    <Compile Include="App.xaml.cs">
      <DependentUpon>App.xaml</DependentUpon>
      <SubType>Code</SubType>
    </Compile>
    <Compile Include="Controls\StateControl.xaml.cs">
      <DependentUpon>StateControl.xaml</DependentUpon>
    </Compile>
    <Compile Include="Models\Settings\HotkeySettings.cs" />
    <Compile Include="Models\UserAction.cs" />
    <Compile Include="Modules\HotkeyManager\BondTech\HotKeyManagement\Enums and Structs.cs" />
    <Compile Include="Modules\HotkeyManager\BondTech\HotKeyManagement\Event Args.cs" />
    <Compile Include="Modules\HotkeyManager\BondTech\HotKeyManagement\Event Handlers.cs" />
    <Compile Include="Modules\HotkeyManager\BondTech\HotKeyManagement\Exceptions.cs" />
    <Compile Include="Modules\HotkeyManager\BondTech\HotKeyManagement\Global Shortcut Manager.cs" />
    <Compile Include="Modules\HotkeyManager\BondTech\HotKeyManagement\Helpers.cs" />
    <Compile Include="Modules\HotkeyManager\BondTech\HotKeyManagement\HotKeyControl.cs" />
    <Compile Include="Modules\HotkeyManager\BondTech\HotKeyManagement\HotKeys.cs" />
    <Compile Include="Modules\HotkeyManager\BondTech\HotKeyManagement\Keys Enum.cs" />
    <Compile Include="Modules\HotkeyManager\HotkeyManager.cs" />
    <Compile Include="Modules\HotkeyManager\HotkeyState.cs" />
    <Compile Include="Modules\HotkeyManager\IHotkeyManager.cs" />
    <Compile Include="Modules\ServiceProxy\IServiceProxy.cs" />
    <Compile Include="Modules\ServiceProxy\ServiceNotConnectedException.cs" />
    <Compile Include="Modules\ServiceProxy\ServiceProxy.cs" />
    <Compile Include="Modules\ServiceWatchdog\IServiceWatchdog.cs" />
    <Compile Include="Modules\ServiceWatchdog\ServiceWatchdog.cs" />
    <Compile Include="Modules\WorkstationManager\IWorkstationManager.cs" />
    <Compile Include="Modules\WorkstationManager\WorkstationManager.cs" />
    <Compile Include="Modules\BalloonNotify\BalloonTipNotifyManager.cs" />
    <Compile Include="Modules\BalloonNotify\IBalloonTipNotifyManager.cs" />
    <Compile Include="Modules\MenuFactory\IMenuFactory.cs" />
    <Compile Include="Modules\MenuFactory\MenuFactory.cs" />
    <Compile Include="Modules\Localize\LocalizationAttribute.cs" />
    <Compile Include="Modules\Localize\LocalizationExtension.cs" />
    <Compile Include="Modules\TaskbarIconManager\IconState.cs" />
    <Compile Include="Modules\TaskbarIconManager\ITaskbarIconManager.cs" />
    <Compile Include="Modules\TaskbarIconManager\TaskbarIconDataSource.cs" />
    <Compile Include="Modules\TaskbarIconManager\TaskbarIconManager.cs" />
    <Compile Include="Modules\Localize\TranslationSource.cs" />
    <Compile Include="Modules\WindowsManager\IWindowsManager.cs" />
    <Compile Include="Modules\WindowsManager\WindowsManager.cs" />
    <Compile Include="Utilities\App\AppHelper.cs" />
    <Compile Include="Utilities\App\IAppHelper.cs" />
    <Compile Include="Utilities\AutoRunApp\IStartupHelper.cs" />
    <Compile Include="Utilities\AutoRunApp\StartupHelper.cs" />
    <Compile Include="Models\Settings\ApplicationSettings.cs" />
    <Compile Include="Utilities\Constants.cs" />
    <Compile Include="Utilities\Win32Helper.cs" />
    <Compile Include="ViewModels\Taskbar\LanguageMenuItemViewModel.cs" />
    <Compile Include="ViewModels\MainViewModel.cs" />
    <Compile Include="ViewModels\Taskbar\MenuItemViewModel.cs" />
    <Compile Include="ViewModels\Taskbar\TaskbarIconViewModel.cs" />
    <Compile Include="ViewModels\ViewModelLocator.cs" />
    <Compile Include="Views\MainWindowView.xaml.cs">
      <DependentUpon>MainWindowView.xaml</DependentUpon>
      <SubType>Code</SubType>
    </Compile>
    <Page Include="Views\PinView.xaml">
      <Generator>MSBuild:Compile</Generator>
      <SubType>Designer</SubType>
    </Page>
    <Page Include="Views\SimpleMainView.xaml">
      <SubType>Designer</SubType>
      <Generator>MSBuild:Compile</Generator>
    </Page>
    <Page Include="Views\MessageWindow.xaml">
      <SubType>Designer</SubType>
      <Generator>MSBuild:Compile</Generator>
    </Page>
  </ItemGroup>
  <ItemGroup>
    <Compile Include="Properties\AssemblyInfo.cs">
      <SubType>Code</SubType>
    </Compile>
    <Compile Include="Properties\Resources.Designer.cs">
      <AutoGen>True</AutoGen>
      <DesignTime>True</DesignTime>
      <DependentUpon>Resources.resx</DependentUpon>
    </Compile>
    <Compile Include="Properties\Settings.Designer.cs">
      <AutoGen>True</AutoGen>
      <DependentUpon>Settings.settings</DependentUpon>
      <DesignTimeSharedInput>True</DesignTimeSharedInput>
    </Compile>
    <Resource Include="Resources\Icon\Alert\Alert1.ico" />
    <Resource Include="Resources\Icon\Idle\Idle1.ico" />
    <Resource Include="128x128.ico" />
    <None Include="Resources\Data\public_suffix_list.dat">
      <CopyToOutputDirectory>PreserveNewest</CopyToOutputDirectory>
    </None>
    <EmbeddedResource Include="Properties\Resources.resx">
      <Generator>ResXFileCodeGenerator</Generator>
      <LastGenOutput>Resources.Designer.cs</LastGenOutput>
      <SubType>Designer</SubType>
    </EmbeddedResource>
    <EmbeddedResource Include="Resources\StandaloneStrings\Strings.resx">
      <SubType>Designer</SubType>
    </EmbeddedResource>
    <EmbeddedResource Include="Resources\Strings.resx">
      <SubType>Designer</SubType>
    </EmbeddedResource>
    <EmbeddedResource Include="Resources\Strings.ru.resx">
      <SubType>Designer</SubType>
    </EmbeddedResource>
    <EmbeddedResource Include="Resources\Strings.uk.resx" />
    <None Include="app.manifest" />
    <Content Include="Browsers.txt">
      <CopyToOutputDirectory>Always</CopyToOutputDirectory>
    </Content>
    <None Include="NLog.config">
      <CopyToOutputDirectory>Always</CopyToOutputDirectory>
      <SubType>Designer</SubType>
    </None>
    <None Include="NLog.xsd">
      <SubType>Designer</SubType>
    </None>
    <None Include="packages.config" />
    <None Include="Properties\Settings.settings">
      <Generator>SettingsSingleFileGenerator</Generator>
      <LastGenOutput>Settings.Designer.cs</LastGenOutput>
    </None>
    <Compile Include="Resources\Strings.Designer.cs" />
  </ItemGroup>
  <ItemGroup>
    <None Include="App.config">
      <SubType>Designer</SubType>
    </None>
  </ItemGroup>
  <ItemGroup>
    <Folder Include="DataTypes\" />
    <Folder Include="Resources\Icon\NoCon\" />
    <Folder Include="Resources\Icon\NoKeyAlert\" />
    <Folder Include="Resources\Icon\NoKey\" />
    <Folder Include="Resources\Icon\Sync\" />
  </ItemGroup>
  <ItemGroup>
    <BootstrapperPackage Include=".NETFramework,Version=v4.6">
      <Visible>False</Visible>
      <ProductName>Microsoft .NET Framework 4.6 %28x86 and x64%29</ProductName>
      <Install>true</Install>
    </BootstrapperPackage>
    <BootstrapperPackage Include="Microsoft.Net.Framework.3.5.SP1">
      <Visible>False</Visible>
      <ProductName>.NET Framework 3.5 SP1</ProductName>
      <Install>false</Install>
    </BootstrapperPackage>
  </ItemGroup>
  <ItemGroup>
    <WCFMetadata Include="Connected Services\" />
  </ItemGroup>
  <ItemGroup>
    <Resource Include="Images\Computer.png" />
  </ItemGroup>
  <ItemGroup>
    <Resource Include="Images\BackgroundForPage.png" />
  </ItemGroup>
  <ItemGroup>
    <ProjectReference Include="..\..\..\win.sdk\Communication\Communication.csproj">
      <Project>{20B97AF9-6422-4678-900B-0610ED1D2517}</Project>
      <Name>Communication</Name>
    </ProjectReference>
    <ProjectReference Include="..\..\HideezMiddleware\HideezMiddleware\HideezMiddleware.csproj">
      <Project>{2a5abf59-55ee-461b-8c6f-2a294481129b}</Project>
      <Name>HideezMiddleware</Name>
    </ProjectReference>
  </ItemGroup>
  <Import Project="$(MSBuildToolsPath)\Microsoft.CSharp.targets" />
  <Import Project="..\..\packages\Fody.6.0.0\build\Fody.targets" Condition="Exists('..\..\packages\Fody.6.0.0\build\Fody.targets')" />
  <Target Name="EnsureNuGetPackageBuildImports" BeforeTargets="PrepareForBuild">
    <PropertyGroup>
      <ErrorText>This project references NuGet package(s) that are missing on this computer. Use NuGet Package Restore to download them.  For more information, see http://go.microsoft.com/fwlink/?LinkID=322105. The missing file is {0}.</ErrorText>
    </PropertyGroup>
    <Error Condition="!Exists('..\..\packages\Fody.6.0.0\build\Fody.targets')" Text="$([System.String]::Format('$(ErrorText)', '..\..\packages\Fody.6.0.0\build\Fody.targets'))" />
    <Error Condition="!Exists('..\..\packages\ReactiveUI.Fody.10.3.1\build\ReactiveUI.Fody.props')" Text="$([System.String]::Format('$(ErrorText)', '..\..\packages\ReactiveUI.Fody.10.3.1\build\ReactiveUI.Fody.props'))" />
  </Target>
</Project><|MERGE_RESOLUTION|>--- conflicted
+++ resolved
@@ -544,13 +544,10 @@
     <Compile Include="ViewModels\DeviceViewModel.cs" />
     <Compile Include="ViewModels\Account\EditAccountViewModel.cs" />
     <Compile Include="ViewModels\Dialog\ActivationViewModel.cs" />
-<<<<<<< HEAD
     <Compile Include="ViewModels\Dialog\BackupPasswordViewModel.cs" />
     <Compile Include="ViewModels\Dialog\IDialogViewModel.cs" />
     <Compile Include="ViewModels\Dialog\MasterPasswordViewModel.cs" />
     <Compile Include="ViewModels\Dialog\WipeViewModel.cs" />
-=======
->>>>>>> 67e8fa51
     <Compile Include="ViewModels\MessageViewModel.cs" />
     <Compile Include="ViewModels\NotificationsContainerViewModel.cs" />
     <Compile Include="PageViewModels\PasswordManagerViewModel.cs" />
