﻿<?xml version="1.0" encoding="utf-8"?>
<Project ToolsVersion="15.0" xmlns="http://schemas.microsoft.com/developer/msbuild/2003">
  <Import Project="..\..\packages\ReactiveUI.Fody.10.3.1\build\ReactiveUI.Fody.props" Condition="Exists('..\..\packages\ReactiveUI.Fody.10.3.1\build\ReactiveUI.Fody.props')" />
  <Import Project="$(MSBuildExtensionsPath)\$(MSBuildToolsVersion)\Microsoft.Common.props" Condition="Exists('$(MSBuildExtensionsPath)\$(MSBuildToolsVersion)\Microsoft.Common.props')" />
  <PropertyGroup>
    <Configuration Condition=" '$(Configuration)' == '' ">Debug</Configuration>
    <Platform Condition=" '$(Platform)' == '' ">AnyCPU</Platform>
    <ProjectGuid>{EA300B43-B917-49D1-9D84-A13F43398246}</ProjectGuid>
    <OutputType>WinExe</OutputType>
    <RootNamespace>HideezClient</RootNamespace>
    <AssemblyName>HideezClient</AssemblyName>
    <TargetFrameworkVersion>v4.7.2</TargetFrameworkVersion>
    <FileAlignment>512</FileAlignment>
    <ProjectTypeGuids>{60dc8134-eba5-43b8-bcc9-bb4bc16c2548};{FAE04EC0-301F-11D3-BF4B-00C04F79EFBC}</ProjectTypeGuids>
    <WarningLevel>4</WarningLevel>
    <AutoGenerateBindingRedirects>true</AutoGenerateBindingRedirects>
    <Deterministic>true</Deterministic>
    <IsWebBootstrapper>false</IsWebBootstrapper>
    <PublishUrl>publish\</PublishUrl>
    <Install>true</Install>
    <InstallFrom>Disk</InstallFrom>
    <UpdateEnabled>false</UpdateEnabled>
    <UpdateMode>Foreground</UpdateMode>
    <UpdateInterval>7</UpdateInterval>
    <UpdateIntervalUnits>Days</UpdateIntervalUnits>
    <UpdatePeriodically>false</UpdatePeriodically>
    <UpdateRequired>false</UpdateRequired>
    <MapFileExtensions>true</MapFileExtensions>
    <ApplicationRevision>0</ApplicationRevision>
    <ApplicationVersion>1.0.0.%2a</ApplicationVersion>
    <UseApplicationTrust>false</UseApplicationTrust>
    <BootstrapperEnabled>true</BootstrapperEnabled>
    <TargetFrameworkProfile />
    <NuGetPackageImportStamp>
    </NuGetPackageImportStamp>
  </PropertyGroup>
  <PropertyGroup Condition=" '$(Configuration)|$(Platform)' == 'Debug|AnyCPU' ">
    <PlatformTarget>AnyCPU</PlatformTarget>
    <DebugSymbols>true</DebugSymbols>
    <DebugType>full</DebugType>
    <Optimize>false</Optimize>
    <OutputPath>bin\Debug\</OutputPath>
    <DefineConstants>DEBUG;TRACE</DefineConstants>
    <ErrorReport>prompt</ErrorReport>
    <WarningLevel>4</WarningLevel>
  </PropertyGroup>
  <PropertyGroup Condition=" '$(Configuration)|$(Platform)' == 'Release|AnyCPU' ">
    <PlatformTarget>AnyCPU</PlatformTarget>
    <DebugType>pdbonly</DebugType>
    <Optimize>true</Optimize>
    <OutputPath>bin\Release\</OutputPath>
    <DefineConstants>TRACE</DefineConstants>
    <ErrorReport>prompt</ErrorReport>
    <WarningLevel>4</WarningLevel>
  </PropertyGroup>
  <PropertyGroup />
  <PropertyGroup>
    <StartupObject>HideezClient.App</StartupObject>
  </PropertyGroup>
  <PropertyGroup>
    <ApplicationIcon>Resources\Icon\Idle\32x32.ico</ApplicationIcon>
  </PropertyGroup>
  <PropertyGroup>
    <ApplicationManifest>app.manifest</ApplicationManifest>
  </PropertyGroup>
  <PropertyGroup Condition="'$(Configuration)|$(Platform)' == 'Debug|x64'">
    <DebugSymbols>true</DebugSymbols>
    <OutputPath>bin\x64\Debug\</OutputPath>
    <DefineConstants>DEBUG;TRACE</DefineConstants>
    <DebugType>full</DebugType>
    <PlatformTarget>x64</PlatformTarget>
    <ErrorReport>prompt</ErrorReport>
    <CodeAnalysisRuleSet>MinimumRecommendedRules.ruleset</CodeAnalysisRuleSet>
    <Prefer32Bit>true</Prefer32Bit>
  </PropertyGroup>
  <PropertyGroup Condition="'$(Configuration)|$(Platform)' == 'Release|x64'">
    <OutputPath>bin\x64\Release\</OutputPath>
    <DefineConstants>TRACE</DefineConstants>
    <Optimize>true</Optimize>
    <DebugType>pdbonly</DebugType>
    <PlatformTarget>x64</PlatformTarget>
    <ErrorReport>prompt</ErrorReport>
    <CodeAnalysisRuleSet>MinimumRecommendedRules.ruleset</CodeAnalysisRuleSet>
    <Prefer32Bit>true</Prefer32Bit>
  </PropertyGroup>
  <PropertyGroup Condition="'$(Configuration)|$(Platform)' == 'Debug|x86'">
    <DebugSymbols>true</DebugSymbols>
    <OutputPath>bin\x86\Debug\</OutputPath>
    <DefineConstants>DEBUG;TRACE</DefineConstants>
    <DebugType>full</DebugType>
    <PlatformTarget>x86</PlatformTarget>
    <ErrorReport>prompt</ErrorReport>
    <CodeAnalysisRuleSet>MinimumRecommendedRules.ruleset</CodeAnalysisRuleSet>
    <Prefer32Bit>true</Prefer32Bit>
  </PropertyGroup>
  <PropertyGroup Condition="'$(Configuration)|$(Platform)' == 'Release|x86'">
    <OutputPath>bin\x86\Release\</OutputPath>
    <DefineConstants>TRACE</DefineConstants>
    <Optimize>true</Optimize>
    <DebugType>pdbonly</DebugType>
    <PlatformTarget>x86</PlatformTarget>
    <ErrorReport>prompt</ErrorReport>
    <CodeAnalysisRuleSet>MinimumRecommendedRules.ruleset</CodeAnalysisRuleSet>
    <Prefer32Bit>true</Prefer32Bit>
  </PropertyGroup>
  <ItemGroup>
    <Reference Include="CommonServiceLocator, Version=2.0.2.0, Culture=neutral, PublicKeyToken=489b6accfaf20ef0, processorArchitecture=MSIL">
      <HintPath>..\..\packages\CommonServiceLocator.2.0.2\lib\net47\CommonServiceLocator.dll</HintPath>
    </Reference>
    <Reference Include="ControlzEx, Version=3.0.2.4, Culture=neutral, processorArchitecture=MSIL">
      <HintPath>..\..\packages\ControlzEx.3.0.2.4\lib\net462\ControlzEx.dll</HintPath>
    </Reference>
    <Reference Include="DynamicData, Version=6.13.0.0, Culture=neutral, processorArchitecture=MSIL">
      <HintPath>..\..\packages\DynamicData.6.13.5\lib\net461\DynamicData.dll</HintPath>
    </Reference>
    <Reference Include="GalaSoft.MvvmLight, Version=5.4.1.0, Culture=neutral, PublicKeyToken=e7570ab207bcb616, processorArchitecture=MSIL">
      <HintPath>..\..\packages\MvvmLightLibs.5.4.1.1\lib\net45\GalaSoft.MvvmLight.dll</HintPath>
    </Reference>
    <Reference Include="GalaSoft.MvvmLight.Extras, Version=5.4.1.0, Culture=neutral, PublicKeyToken=669f0b5e8f868abf, processorArchitecture=MSIL">
      <HintPath>..\..\packages\MvvmLightLibs.5.4.1.1\lib\net45\GalaSoft.MvvmLight.Extras.dll</HintPath>
    </Reference>
    <Reference Include="GalaSoft.MvvmLight.Platform, Version=5.4.1.0, Culture=neutral, PublicKeyToken=5f873c45e98af8a1, processorArchitecture=MSIL">
      <HintPath>..\..\packages\MvvmLightLibs.5.4.1.1\lib\net45\GalaSoft.MvvmLight.Platform.dll</HintPath>
    </Reference>
    <Reference Include="Gu.Wpf.Adorners, Version=1.5.1.0, Culture=neutral, PublicKeyToken=6dfb64f9972bd31d, processorArchitecture=MSIL">
      <HintPath>..\..\packages\Gu.Wpf.Adorners.1.5.1.0\lib\net45\Gu.Wpf.Adorners.dll</HintPath>
    </Reference>
    <Reference Include="Hardcodet.Wpf.TaskbarNotification, Version=1.0.5.0, Culture=neutral, processorArchitecture=MSIL">
      <HintPath>..\..\packages\Hardcodet.NotifyIcon.Wpf.1.0.5\lib\net451\Hardcodet.Wpf.TaskbarNotification.dll</HintPath>
    </Reference>
    <Reference Include="Hideez.ARM, Version=1.3.2.0, Culture=neutral, processorArchitecture=MSIL">
      <HintPath>..\..\packages\Hideez.ARM.1.3.2\lib\net45\Hideez.ARM.dll</HintPath>
    </Reference>
    <Reference Include="Hideez.ISM, Version=1.2.8.0, Culture=neutral, processorArchitecture=MSIL">
      <HintPath>..\..\packages\Hideez.ISM.1.2.8\lib\net45\Hideez.ISM.dll</HintPath>
    </Reference>
    <Reference Include="Interop.UIAutomationClient, Version=12.0.20617.1, Culture=neutral, PublicKeyToken=b03f5f7f11d50a3a, processorArchitecture=MSIL">
      <HintPath>..\..\packages\UIAComWrapper.1.1.0.14\lib\net40\Interop.UIAutomationClient.dll</HintPath>
      <EmbedInteropTypes>False</EmbedInteropTypes>
    </Reference>
    <Reference Include="MahApps.Metro, Version=1.6.5.1, Culture=neutral, processorArchitecture=MSIL">
      <HintPath>..\..\packages\MahApps.Metro.1.6.5\lib\net47\MahApps.Metro.dll</HintPath>
    </Reference>
    <Reference Include="MahApps.Metro.IconPacks, Version=2.3.0.4, Culture=neutral, processorArchitecture=MSIL">
      <HintPath>..\..\packages\MahApps.Metro.IconPacks.2.3.0\lib\net46\MahApps.Metro.IconPacks.dll</HintPath>
    </Reference>
    <Reference Include="Microsoft.VisualBasic" />
    <Reference Include="MvvmExtensions, Version=1.2.2.0, Culture=neutral, processorArchitecture=MSIL">
      <HintPath>..\..\packages\Mvvm-Extensions.1.2.2\lib\net45\MvvmExtensions.dll</HintPath>
    </Reference>
    <Reference Include="NHotkey, Version=1.2.1.0, Culture=neutral, processorArchitecture=MSIL">
      <HintPath>..\..\packages\NHotkey.1.2.1\lib\net20\NHotkey.dll</HintPath>
    </Reference>
    <Reference Include="NHotkey.Wpf, Version=1.2.1.0, Culture=neutral, processorArchitecture=MSIL">
      <HintPath>..\..\packages\NHotkey.Wpf.1.2.1\lib\net35\NHotkey.Wpf.dll</HintPath>
    </Reference>
    <Reference Include="NLog, Version=4.0.0.0, Culture=neutral, PublicKeyToken=5120e14c03d0593c, processorArchitecture=MSIL">
      <HintPath>..\..\packages\NLog.4.5.11\lib\net45\NLog.dll</HintPath>
    </Reference>
    <Reference Include="ReactiveUI, Version=10.3.0.0, Culture=neutral, processorArchitecture=MSIL">
      <HintPath>..\..\packages\ReactiveUI.10.3.1\lib\net461\ReactiveUI.dll</HintPath>
    </Reference>
    <Reference Include="ReactiveUI.Fody.Helpers, Version=10.3.0.0, Culture=neutral, processorArchitecture=MSIL">
      <HintPath>..\..\packages\ReactiveUI.Fody.10.3.1\lib\net461\ReactiveUI.Fody.Helpers.dll</HintPath>
    </Reference>
    <Reference Include="ReactiveUI.WPF, Version=10.3.0.0, Culture=neutral, processorArchitecture=MSIL">
      <HintPath>..\..\packages\ReactiveUI.WPF.10.3.1\lib\net461\ReactiveUI.WPF.dll</HintPath>
    </Reference>
    <Reference Include="SingleInstanceApp, Version=1.0.0.0, Culture=neutral, processorArchitecture=MSIL">
      <HintPath>..\..\packages\SingleInstanceApp.0.1.0\lib\net45\SingleInstanceApp.dll</HintPath>
    </Reference>
    <Reference Include="Splat, Version=9.0.0.0, Culture=neutral, processorArchitecture=MSIL">
      <HintPath>..\..\packages\Splat.9.0.5\lib\net461\Splat.dll</HintPath>
    </Reference>
    <Reference Include="Splat.Drawing, Version=9.0.0.0, Culture=neutral, processorArchitecture=MSIL">
      <HintPath>..\..\packages\Splat.Drawing.9.0.5\lib\net461\Splat.Drawing.dll</HintPath>
    </Reference>
    <Reference Include="System" />
    <Reference Include="System.Configuration" />
    <Reference Include="System.Data" />
    <Reference Include="System.Drawing.Primitives, Version=4.0.1.0, Culture=neutral, PublicKeyToken=b03f5f7f11d50a3a, processorArchitecture=MSIL">
      <HintPath>..\..\packages\System.Drawing.Primitives.4.3.0\lib\net45\System.Drawing.Primitives.dll</HintPath>
      <Private>True</Private>
      <Private>True</Private>
    </Reference>
    <Reference Include="System.IO.Compression" />
    <Reference Include="System.Drawing" />
    <Reference Include="System.Management" />
    <Reference Include="System.Reactive, Version=4.1.0.0, Culture=neutral, PublicKeyToken=94bc3704cddfc263, processorArchitecture=MSIL">
      <HintPath>..\..\packages\System.Reactive.4.1.6\lib\net46\System.Reactive.dll</HintPath>
    </Reference>
    <Reference Include="System.Runtime.CompilerServices.Unsafe, Version=4.0.4.1, Culture=neutral, PublicKeyToken=b03f5f7f11d50a3a, processorArchitecture=MSIL">
      <HintPath>..\..\packages\System.Runtime.CompilerServices.Unsafe.4.5.2\lib\netstandard2.0\System.Runtime.CompilerServices.Unsafe.dll</HintPath>
    </Reference>
    <Reference Include="System.Runtime.Remoting" />
    <Reference Include="System.Runtime.Serialization" />
    <Reference Include="System.ServiceModel" />
    <Reference Include="System.Threading.Tasks.Extensions, Version=4.2.0.0, Culture=neutral, PublicKeyToken=cc7b13ffcd2ddd51, processorArchitecture=MSIL">
      <HintPath>..\..\packages\System.Threading.Tasks.Extensions.4.5.2\lib\netstandard2.0\System.Threading.Tasks.Extensions.dll</HintPath>
    </Reference>
    <Reference Include="System.Transactions" />
    <Reference Include="System.ValueTuple, Version=4.0.3.0, Culture=neutral, PublicKeyToken=cc7b13ffcd2ddd51, processorArchitecture=MSIL">
      <HintPath>..\..\packages\System.ValueTuple.4.5.0\lib\net47\System.ValueTuple.dll</HintPath>
    </Reference>
    <Reference Include="System.Windows" />
    <Reference Include="System.Windows.Forms" />
    <Reference Include="System.Windows.Interactivity, Version=4.5.0.0, Culture=neutral, PublicKeyToken=31bf3856ad364e35, processorArchitecture=MSIL">
      <HintPath>..\..\packages\MvvmLightLibs.5.4.1.1\lib\net45\System.Windows.Interactivity.dll</HintPath>
    </Reference>
    <Reference Include="System.Xml" />
    <Reference Include="Microsoft.CSharp" />
    <Reference Include="System.Core" />
    <Reference Include="System.Xml.Linq" />
    <Reference Include="System.Data.DataSetExtensions" />
    <Reference Include="System.Net.Http" />
    <Reference Include="System.Xaml">
      <RequiredTargetFramework>4.0</RequiredTargetFramework>
    </Reference>
    <Reference Include="PresentationCore" />
    <Reference Include="PresentationFramework" />
    <Reference Include="UIAComWrapper, Version=1.1.0.14, Culture=neutral, PublicKeyToken=78cbcf77433a85e5, processorArchitecture=MSIL">
      <HintPath>..\..\packages\UIAComWrapper.1.1.0.14\lib\net40\UIAComWrapper.dll</HintPath>
    </Reference>
    <Reference Include="Unity.Abstractions, Version=4.1.0.0, Culture=neutral, PublicKeyToken=489b6accfaf20ef0, processorArchitecture=MSIL">
      <HintPath>..\..\packages\Unity.5.9.7\lib\net47\Unity.Abstractions.dll</HintPath>
    </Reference>
    <Reference Include="Unity.Container, Version=5.9.7.0, Culture=neutral, PublicKeyToken=489b6accfaf20ef0, processorArchitecture=MSIL">
      <HintPath>..\..\packages\Unity.5.9.7\lib\net47\Unity.Container.dll</HintPath>
    </Reference>
    <Reference Include="WindowsBase" />
    <Reference Include="WindowsInput, Version=0.2.0.0, Culture=neutral, PublicKeyToken=9b287f7dc5073cad, processorArchitecture=MSIL">
      <HintPath>..\..\packages\WindowsInput.0.2.0.0\lib\net20\WindowsInput.dll</HintPath>
    </Reference>
    <Reference Include="XAMLMarkupExtensions, Version=1.5.1.0, Culture=neutral, processorArchitecture=MSIL">
      <HintPath>..\..\packages\XAMLMarkupExtensions.1.5.1\lib\net452\XAMLMarkupExtensions.dll</HintPath>
    </Reference>
    <Reference Include="zxing, Version=0.16.4.0, Culture=neutral, PublicKeyToken=4e88037ac681fe60, processorArchitecture=MSIL">
      <HintPath>..\..\packages\ZXing.Net.0.16.4\lib\net47\zxing.dll</HintPath>
    </Reference>
    <Reference Include="zxing.presentation, Version=0.16.4.0, Culture=neutral, PublicKeyToken=4e88037ac681fe60, processorArchitecture=MSIL">
      <HintPath>..\..\packages\ZXing.Net.0.16.4\lib\net47\zxing.presentation.dll</HintPath>
    </Reference>
  </ItemGroup>
  <ItemGroup>
    <Compile Include="..\..\Version.cs">
      <Link>Version.cs</Link>
    </Compile>
    <Compile Include="Controls\AccountInfoControl.xaml.cs">
      <DependentUpon>AccountInfoControl.xaml</DependentUpon>
    </Compile>
    <Compile Include="Controls\ConnectivityIndicators.xaml.cs">
      <DependentUpon>ConnectivityIndicators.xaml</DependentUpon>
    </Compile>
    <Compile Include="Controls\DeviceInfo.xaml.cs">
      <DependentUpon>DeviceInfo.xaml</DependentUpon>
    </Compile>
    <Compile Include="Controls\EditAccountControl.xaml.cs">
      <DependentUpon>EditAccountControl.xaml</DependentUpon>
    </Compile>
    <Compile Include="Controls\LeftMenuItemControl.xaml.cs">
      <DependentUpon>LeftMenuItemControl.xaml</DependentUpon>
    </Compile>
    <Compile Include="Controls\Notification\AccountSelector\AccountSelector.xaml.cs">
      <DependentUpon>AccountSelector.xaml</DependentUpon>
    </Compile>
    <Compile Include="Controls\Notification\AccountSelector\AccountSelectorViewModel.cs" />
    <Compile Include="Controls\Notification\AccountSelector\AccountViewModel.cs" />
    <Compile Include="Controls\Notification\IconType.cs" />
    <Compile Include="Controls\Notification\ViewModel\CredentialsLoadNotificationViewModel.cs" />
    <Compile Include="Controls\Notification\ViewModel\DeviceNotAuthorizedNotificationViewModel.cs" />
    <Compile Include="Controls\Notification\ViewModel\SimpleNotificationViewModel.cs" />
    <Compile Include="Controls\Notification\View\CredentialsLoadNotification.xaml.cs">
      <DependentUpon>CredentialsLoadNotification.xaml</DependentUpon>
    </Compile>
    <Compile Include="Controls\Notification\View\DeviceNotAuthorizedNotification.xaml.cs">
      <DependentUpon>DeviceNotAuthorizedNotification.xaml</DependentUpon>
    </Compile>
    <Compile Include="Controls\Notification\View\SimpleNotification.xaml.cs">
      <DependentUpon>SimpleNotification.xaml</DependentUpon>
    </Compile>
    <Compile Include="Converters\BooleanToVisibilityCollapsedConverter.cs" />
    <Compile Include="Converters\FormatStringConverter.cs" />
    <Compile Include="Converters\IsNullOrWhiteSpaceConverter.cs" />
    <Compile Include="Converters\LowBatteryIndicatorVisibilityConverter.cs" />
    <Compile Include="Converters\NullToVisibilityCollapsedConverter.cs" />
    <Compile Include="Converters\NullToVisibilityConverter.cs" />
    <Compile Include="Converters\ProximityToOpacityConverter.cs" />
    <Compile Include="Converters\SerialNoAndFirmwareVerFormater.cs" />
    <Compile Include="Converters\SliderWidthToMinRangeWidthConverter.cs" />
    <Compile Include="Converters\StringToResource.cs" />
    <Compile Include="Dialogs\MessageDialog.xaml.cs">
      <DependentUpon>MessageDialog.xaml</DependentUpon>
    </Compile>
    <Compile Include="Dialogs\PinDialog.xaml.cs">
      <DependentUpon>PinDialog.xaml</DependentUpon>
    </Compile>
    <Compile Include="Exception\HideezClientException.cs" />
    <Compile Include="Extension\AccessLevelDTOExtension.cs" />
    <Compile Include="Extension\DeviceStateDTOExtension.cs" />
    <Compile Include="Extension\SecureStringExtension.cs" />
    <Compile Include="Extension\TaskExtension.cs" />
    <Compile Include="Extension\VisualEx.cs" />
    <Compile Include="Messages\ActivateScreenMessage.cs" />
    <Compile Include="Messages\ButtonPressedMessage.cs" />
    <Compile Include="Messages\ConnectionChangedMessage.cs" />
    <Compile Include="Messages\ConnectionServiceChangedMessage.cs" />
    <Compile Include="Messages\DeviceBatteryChangedMessage.cs" />
    <Compile Include="Messages\DeviceConnectionStateChangedMessage.cs" />
    <Compile Include="Messages\DeviceFinishedMainFlowMessage.cs" />
    <Compile Include="Messages\DeviceInitializedMessage.cs" />
    <Compile Include="Messages\DeviceOperationCancelledMessage.cs" />
    <Compile Include="Messages\DeviceProximitySettingsChangedMessage.cs" />
    <Compile Include="Messages\DeviceProximityChangedMessage.cs" />
    <Compile Include="Messages\DevicesCollectionChangedMessage.cs" />
    <Compile Include="Messages\ForceShutdownMessage.cs" />
    <Compile Include="Messages\HidePinUiMessage.cs" />
    <Compile Include="Messages\HotkeyPressedMessage.cs" />
    <Compile Include="Messages\HotkeyStateChangedMessage.cs" />
    <Compile Include="Messages\LockWorkstationMessage.cs" />
    <Compile Include="Messages\Remote\Remote_BaseMessage.cs" />
    <Compile Include="Messages\Remote\Remote_DeviceStateChangedMessage.cs" />
    <Compile Include="Messages\SendPinMessage.cs" />
    <Compile Include="Messages\ServiceComponentsStateChangedMessage.cs" />
    <Compile Include="Messages\ServiceErrorReceivedMessage.cs" />
    <Compile Include="Messages\ServiceNotificationReceivedMessage.cs" />
    <Compile Include="Messages\SessionSwitchMessage.cs" />
    <Compile Include="Messages\SettingsChangedMessage.cs" />
    <Compile Include="Messages\ShowButtonConfirmUiMessage.cs" />
    <Compile Include="Messages\ShowErrorNotificationMessage.cs" />
    <Compile Include="Messages\ShowInfoNotificationMessage.cs" />
    <Compile Include="Messages\ShowPinUiMessage.cs" />
    <Compile Include="Messages\ShowWarningNotificationMessage.cs" />
    <Compile Include="Models\Device.cs" />
    <Compile Include="Models\Account.cs" />
    <Compile Include="Modules\AccountManager\AccountExtensions.cs" />
    <Compile Include="Modules\ActionHandler\Exception\AccountException.cs" />
    <Compile Include="Modules\ActionHandler\Exception\FieldNotSecureException.cs" />
    <Compile Include="Modules\ActionHandler\Exception\LoginNotFoundException.cs" />
    <Compile Include="Modules\ActionHandler\Exception\OtpNotFoundException.cs" />
    <Compile Include="Modules\ActionHandler\Exception\PasswordNotFoundException.cs" />
    <Compile Include="Modules\ActionHandler\IInputAlgorithm.cs" />
    <Compile Include="Modules\ActionHandler\InputBase.cs" />
    <Compile Include="Modules\ActionHandler\InputHelper.cs" />
    <Compile Include="Modules\ActionHandler\InputLogin.cs" />
    <Compile Include="Modules\ActionHandler\InputOtp.cs" />
    <Compile Include="Modules\ActionHandler\InputPassword.cs" />
    <Compile Include="Modules\ActionHandler\ITemporaryCacheAccount.cs" />
    <Compile Include="Modules\ActionHandler\TemporaryCacheAccount.cs" />
    <Compile Include="Modules\ActionHandler\UserActionHandler.cs" />
    <Compile Include="Modules\DeviceManager\DeviceManager.cs" />
    <Compile Include="Modules\DeviceManager\IDeviceManager.cs" />
    <Compile Include="Controls\Notification\NotificationBase.cs" />
    <Compile Include="Modules\Notify\INotifier.cs" />
    <Compile Include="Modules\Notify\NotificationOptions.cs" />
    <Compile Include="Modules\Notify\NotificationPosition.cs" />
    <Compile Include="Modules\Notify\Notifier.cs" />
    <Compile Include="Modules\Remote\IRemoteDeviceFactory.cs" />
    <Compile Include="Modules\Remote\RemoteDeviceCommands.cs" />
    <Compile Include="Modules\Remote\RemoteDeviceEvents.cs" />
    <Compile Include="Modules\Remote\RemoteDeviceFactory.cs" />
    <Compile Include="Modules\SettingsManager\HSSettingsManager.cs" />
    <Compile Include="Modules\EventPublisher\EventPublisher.cs" />
    <Compile Include="Modules\EventPublisher\IEventPublisher.cs" />
    <Compile Include="Mvvm\WeakPropertyObserver.cs" />
    <Compile Include="Mvvm\IRequireViewIdentification.cs" />
    <Compile Include="Mvvm\LocalizedObject.cs" />
    <Compile Include="Mvvm\ObservableObject.cs" />
    <Compile Include="PagesView\DeviceSettingsPage.xaml.cs">
      <DependentUpon>DeviceSettingsPage.xaml</DependentUpon>
    </Compile>
    <Compile Include="PagesView\DefaultPage.xaml.cs">
      <DependentUpon>DefaultPage.xaml</DependentUpon>
    </Compile>
    <Compile Include="PagesView\HelpPage.xaml.cs">
      <DependentUpon>HelpPage.xaml</DependentUpon>
    </Compile>
    <Compile Include="PagesView\PasswordManagerPage.xaml.cs">
      <DependentUpon>PasswordManagerPage.xaml</DependentUpon>
    </Compile>
    <Compile Include="PagesView\SettingsPage.xaml.cs">
      <DependentUpon>SettingsPage.xaml</DependentUpon>
    </Compile>
    <Compile Include="PageViewModels\DeviceSettingsPageViewModel.cs" />
    <Compile Include="PageViewModels\HelpPageViewModel.cs" />
    <Compile Include="PageViewModels\SettingsPageViewModel.cs" />
    <Compile Include="PageViewModels\DefaultPageViewModel.cs" />
    <Compile Include="Utilities\AccountUtility.cs" />
    <Compile Include="Utilities\Base32Encoding.cs" />
    <Compile Include="Utilities\DelayedMethodCaller.cs" />
    <Compile Include="Utilities\Password\PasswordGenerator.cs" />
    <Compile Include="Utilities\QrCode\IQrScannerHelper.cs" />
    <Compile Include="Utilities\QrCode\QrScannerHelper.cs" />
    <Compile Include="Utilities\Trie\ITrie.cs" />
    <Compile Include="Utilities\Trie\Trie.cs" />
    <Compile Include="Utilities\Trie\TrieNode.cs" />
    <Compile Include="Utilities\Trie\TrieNodeBase.cs" />
    <Compile Include="Utilities\Trie\Wrapped.cs" />
    <Compile Include="Utilities\Url\PublicSuffix.cs" />
    <Compile Include="Utilities\Url\IPublicSuffix.cs" />
    <Compile Include="Utilities\Password\PasswordValidator.cs" />
    <Compile Include="Utilities\Url\URLHelper.cs" />
    <Compile Include="Utilities\WeakEvents\WeakEvent.cs" />
    <Compile Include="ViewModels\AppViewModel.cs" />
    <Compile Include="ViewModels\Controls\DeviceInfoViewModel.cs" />
    <Compile Include="ViewModels\DeviceViewModel.cs" />
    <Compile Include="ViewModels\Account\EditAccountViewModel.cs" />
    <Compile Include="ViewModels\MessageViewModel.cs" />
    <Compile Include="ViewModels\NotificationsContainerViewModel.cs" />
    <Compile Include="PageViewModels\PasswordManagerViewModel.cs" />
    <Compile Include="ViewModels\Dialog\PinViewModel.cs" />
    <Compile Include="ViewModels\Account\AccountInfoViewModel.cs" />
    <Compile Include="Views\NotificationsContainerWindow.xaml.cs">
      <DependentUpon>NotificationsContainerWindow.xaml</DependentUpon>
    </Compile>
    <Compile Include="Modules\SupportMailContentGenerator\ISupportMailContentGenerator.cs" />
    <Compile Include="Modules\SupportMailContentGenerator\SupportMailContentGenerator.cs" />
    <Compile Include="Utilities\FaultExceptionExtension.cs" />
    <Compile Include="Utilities\LocalToMSAccountConverter.cs" />
    <Compile Include="Utilities\LogManagement.cs" />
    <Compile Include="Utilities\TemporaryCache.cs" />
    <Compile Include="ViewModels\Dialog\AddCredentialViewModel.cs" />
    <Compile Include="ViewModels\Controls\ConnectionIndicatorViewModel.cs" />
    <Compile Include="ViewModels\Controls\IndicatorsViewModel.cs" />
    <Compile Include="Views\Dialog\AddCredentialView.xaml.cs">
      <DependentUpon>AddCredentialView.xaml</DependentUpon>
    </Compile>
<<<<<<< HEAD
=======
    <Compile Include="Views\PinView.xaml.cs" />
    <Compile Include="Views\SimpleMainView.xaml.cs">
      <DependentUpon>SimpleMainView.xaml</DependentUpon>
    </Compile>
    <Compile Include="Views\MessageWindow.xaml.cs">
      <DependentUpon>MessageWindow.xaml</DependentUpon>
    </Compile>
>>>>>>> c1791c48
    <Page Include="App.xaml">
      <Generator>MSBuild:Compile</Generator>
      <SubType>Designer</SubType>
    </Page>
    <Page Include="Controls\AccountInfoControl.xaml">
      <SubType>Designer</SubType>
      <Generator>MSBuild:Compile</Generator>
    </Page>
    <Page Include="Controls\EditAccountControl.xaml">
      <SubType>Designer</SubType>
      <Generator>MSBuild:Compile</Generator>
    </Page>
    <Page Include="Controls\LeftMenuItemControl.xaml">
      <SubType>Designer</SubType>
      <Generator>MSBuild:Compile</Generator>
    </Page>
    <Page Include="Dialogs\MessageDialog.xaml">
      <SubType>Designer</SubType>
      <Generator>MSBuild:Compile</Generator>
    </Page>
    <Page Include="Dialogs\PinDialog.xaml">
      <SubType>Designer</SubType>
      <Generator>MSBuild:Compile</Generator>
    </Page>
    <Page Include="Resources\Dictionaries\ComboBox.xaml">
      <SubType>Designer</SubType>
      <Generator>MSBuild:Compile</Generator>
    </Page>
    <Page Include="Controls\ConnectivityIndicators.xaml">
      <SubType>Designer</SubType>
      <Generator>MSBuild:Compile</Generator>
    </Page>
    <Page Include="Controls\DeviceInfo.xaml">
      <SubType>Designer</SubType>
      <Generator>MSBuild:Compile</Generator>
    </Page>
    <Page Include="Controls\Notification\AccountSelector\AccountSelector.xaml">
      <SubType>Designer</SubType>
      <Generator>MSBuild:Compile</Generator>
    </Page>
    <Page Include="Controls\Notification\NotificationResource.xaml">
      <SubType>Designer</SubType>
      <Generator>MSBuild:Compile</Generator>
    </Page>
    <Page Include="Controls\Notification\View\CredentialsLoadNotification.xaml">
      <Generator>MSBuild:Compile</Generator>
      <SubType>Designer</SubType>
    </Page>
    <Page Include="Controls\Notification\View\DeviceNotAuthorizedNotification.xaml">
      <Generator>MSBuild:Compile</Generator>
      <SubType>Designer</SubType>
    </Page>
    <Page Include="Controls\Notification\View\SimpleNotification.xaml">
      <Generator>MSBuild:Compile</Generator>
      <SubType>Designer</SubType>
    </Page>
    <Page Include="Controls\StateControl.xaml">
      <SubType>Designer</SubType>
      <Generator>MSBuild:Compile</Generator>
    </Page>
    <Page Include="PagesView\DeviceSettingsPage.xaml">
      <SubType>Designer</SubType>
      <Generator>MSBuild:Compile</Generator>
    </Page>
    <Page Include="PagesView\DefaultPage.xaml">
      <SubType>Designer</SubType>
      <Generator>MSBuild:Compile</Generator>
    </Page>
    <Page Include="PagesView\HelpPage.xaml">
      <SubType>Designer</SubType>
      <Generator>MSBuild:Compile</Generator>
    </Page>
    <Page Include="PagesView\PasswordManagerPage.xaml">
      <SubType>Designer</SubType>
      <Generator>MSBuild:Compile</Generator>
    </Page>
    <Page Include="PagesView\SettingsPage.xaml">
      <SubType>Designer</SubType>
      <Generator>MSBuild:Compile</Generator>
    </Page>
    <Page Include="Resources\Dictionaries\Converters.xaml">
      <SubType>Designer</SubType>
      <Generator>MSBuild:Compile</Generator>
    </Page>
    <Page Include="Views\NotificationsContainerWindow.xaml">
      <SubType>Designer</SubType>
      <Generator>MSBuild:Compile</Generator>
    </Page>
    <Page Include="Resources\Dictionaries\Constants.xaml">
      <SubType>Designer</SubType>
      <Generator>MSBuild:Compile</Generator>
    </Page>
    <Page Include="Resources\Dictionaries\ResourceDictionary.xaml">
      <SubType>Designer</SubType>
      <Generator>MSBuild:Compile</Generator>
    </Page>
    <Page Include="Resources\Dictionaries\SVG.xaml">
      <SubType>Designer</SubType>
      <Generator>MSBuild:Compile</Generator>
    </Page>
    <Page Include="Views\Dialog\AddCredentialView.xaml">
      <SubType>Designer</SubType>
      <Generator>MSBuild:Compile</Generator>
    </Page>
    <Page Include="Views\MainWindowView.xaml">
      <Generator>MSBuild:Compile</Generator>
      <SubType>Designer</SubType>
    </Page>
    <Compile Include="App.xaml.cs">
      <DependentUpon>App.xaml</DependentUpon>
      <SubType>Code</SubType>
    </Compile>
    <Compile Include="Connected Services\HideezServiceReference\Reference.cs">
      <AutoGen>True</AutoGen>
      <DesignTime>True</DesignTime>
      <DependentUpon>Reference.svcmap</DependentUpon>
    </Compile>
    <Compile Include="Controls\StateControl.xaml.cs">
      <DependentUpon>StateControl.xaml</DependentUpon>
    </Compile>
    <Compile Include="Models\Settings\HotkeySettings.cs" />
    <Compile Include="Models\UserAction.cs" />
    <Compile Include="Modules\HotkeyManager\BondTech\HotKeyManagement\Enums and Structs.cs" />
    <Compile Include="Modules\HotkeyManager\BondTech\HotKeyManagement\Event Args.cs" />
    <Compile Include="Modules\HotkeyManager\BondTech\HotKeyManagement\Event Handlers.cs" />
    <Compile Include="Modules\HotkeyManager\BondTech\HotKeyManagement\Exceptions.cs" />
    <Compile Include="Modules\HotkeyManager\BondTech\HotKeyManagement\Global Shortcut Manager.cs" />
    <Compile Include="Modules\HotkeyManager\BondTech\HotKeyManagement\Helpers.cs" />
    <Compile Include="Modules\HotkeyManager\BondTech\HotKeyManagement\HotKeyControl.cs" />
    <Compile Include="Modules\HotkeyManager\BondTech\HotKeyManagement\HotKeys.cs" />
    <Compile Include="Modules\HotkeyManager\BondTech\HotKeyManagement\Keys Enum.cs" />
    <Compile Include="Modules\HotkeyManager\HotkeyManager.cs" />
    <Compile Include="Modules\HotkeyManager\HotkeyState.cs" />
    <Compile Include="Modules\HotkeyManager\IHotkeyManager.cs" />
    <Compile Include="Modules\ServiceCallbackMessanger\ServiceCallbackMessanger.cs" />
    <Compile Include="Modules\ServiceProxy\IServiceProxy.cs" />
    <Compile Include="Modules\ServiceProxy\ServiceNotConnectedException.cs" />
    <Compile Include="Modules\ServiceProxy\ServiceProxy.cs" />
    <Compile Include="Modules\ServiceWatchdog\IServiceWatchdog.cs" />
    <Compile Include="Modules\ServiceWatchdog\ServiceWatchdog.cs" />
    <Compile Include="Modules\WorkstationManager\IWorkstationManager.cs" />
    <Compile Include="Modules\WorkstationManager\WorkstationManager.cs" />
    <Compile Include="Modules\BalloonNotify\BalloonTipNotifyManager.cs" />
    <Compile Include="Modules\BalloonNotify\IBalloonTipNotifyManager.cs" />
    <Compile Include="Modules\HelpMenuFactory\IMenuFactory.cs" />
    <Compile Include="Modules\HelpMenuFactory\MenuFactory.cs" />
    <Compile Include="Modules\Localize\LocalizationAttribute.cs" />
    <Compile Include="Modules\Localize\LocalizationExtension.cs" />
    <Compile Include="Modules\TaskbarIconManager\IconState.cs" />
    <Compile Include="Modules\TaskbarIconManager\ITaskbarIconManager.cs" />
    <Compile Include="Modules\TaskbarIconManager\TaskbarIconDataSource.cs" />
    <Compile Include="Modules\TaskbarIconManager\TaskbarIconManager.cs" />
    <Compile Include="Modules\Localize\TranslationSource.cs" />
    <Compile Include="Modules\WindowsManager\IWindowsManager.cs" />
    <Compile Include="Modules\WindowsManager\WindowsManager.cs" />
    <Compile Include="Utilities\App\AppHelper.cs" />
    <Compile Include="Utilities\App\IAppHelper.cs" />
    <Compile Include="Utilities\AutoRunApp\IStartupHelper.cs" />
    <Compile Include="Utilities\AutoRunApp\StartupHelper.cs" />
    <Compile Include="Models\Settings\ApplicationSettings.cs" />
    <Compile Include="Utilities\Constants.cs" />
    <Compile Include="Utilities\Win32Helper.cs" />
    <Compile Include="ViewModels\Taskbar\LanguageMenuItemViewModel.cs" />
    <Compile Include="ViewModels\MainViewModel.cs" />
    <Compile Include="ViewModels\Taskbar\MenuItemViewModel.cs" />
    <Compile Include="ViewModels\Taskbar\TaskbarIconViewModel.cs" />
    <Compile Include="ViewModels\ViewModelLocator.cs" />
    <Compile Include="Views\MainWindowView.xaml.cs">
      <DependentUpon>MainWindowView.xaml</DependentUpon>
      <SubType>Code</SubType>
    </Compile>
<<<<<<< HEAD
=======
    <Page Include="Views\PinView.xaml">
      <Generator>MSBuild:Compile</Generator>
      <SubType>Designer</SubType>
    </Page>
    <Page Include="Views\SimpleMainView.xaml">
      <SubType>Designer</SubType>
      <Generator>MSBuild:Compile</Generator>
    </Page>
    <Page Include="Views\MessageWindow.xaml">
      <SubType>Designer</SubType>
      <Generator>MSBuild:Compile</Generator>
    </Page>
>>>>>>> c1791c48
  </ItemGroup>
  <ItemGroup>
    <Compile Include="Properties\AssemblyInfo.cs">
      <SubType>Code</SubType>
    </Compile>
    <Compile Include="Properties\Resources.Designer.cs">
      <AutoGen>True</AutoGen>
      <DesignTime>True</DesignTime>
      <DependentUpon>Resources.resx</DependentUpon>
    </Compile>
    <Compile Include="Properties\Settings.Designer.cs">
      <AutoGen>True</AutoGen>
      <DependentUpon>Settings.settings</DependentUpon>
      <DesignTimeSharedInput>True</DesignTimeSharedInput>
    </Compile>
    <None Include="Connected Services\HideezServiceReference\HideezClient.HideezServiceReference.ProximitySettingsDTO.datasource">
      <DependentUpon>Reference.svcmap</DependentUpon>
    </None>
    <None Include="Resources\Data\public_suffix_list.dat">
      <CopyToOutputDirectory>PreserveNewest</CopyToOutputDirectory>
    </None>
    <Resource Include="Resources\Icon\Idle\Idle1.ico" />
    <EmbeddedResource Include="Properties\Resources.resx">
      <Generator>ResXFileCodeGenerator</Generator>
      <LastGenOutput>Resources.Designer.cs</LastGenOutput>
      <SubType>Designer</SubType>
    </EmbeddedResource>
    <EmbeddedResource Include="Resources\Strings.resx">
      <SubType>Designer</SubType>
    </EmbeddedResource>
    <EmbeddedResource Include="Resources\Strings.ru.resx">
      <SubType>Designer</SubType>
    </EmbeddedResource>
    <EmbeddedResource Include="Resources\Strings.uk.resx" />
    <None Include="app.manifest" />
    <None Include="Connected Services\HideezServiceReference\configuration91.svcinfo" />
    <None Include="Connected Services\HideezServiceReference\configuration.svcinfo" />
    <None Include="Connected Services\HideezServiceReference\Hideez.SDK.Communication.xsd">
      <SubType>Designer</SubType>
    </None>
    <None Include="Connected Services\HideezServiceReference\HideezClient.HideezServiceReference.DeviceDTO.datasource">
      <DependentUpon>Reference.svcmap</DependentUpon>
    </None>
    <None Include="Connected Services\HideezServiceReference\Reference.svcmap">
      <Generator>WCF Proxy Generator</Generator>
      <LastGenOutput>Reference.cs</LastGenOutput>
    </None>
    <Content Include="Browsers.txt">
      <CopyToOutputDirectory>Always</CopyToOutputDirectory>
    </Content>
    <None Include="NLog.config">
      <CopyToOutputDirectory>Always</CopyToOutputDirectory>
      <SubType>Designer</SubType>
    </None>
    <None Include="Connected Services\HideezServiceReference\service.wsdl" />
    <None Include="Connected Services\HideezServiceReference\service.xsd">
      <SubType>Designer</SubType>
    </None>
    <None Include="Connected Services\HideezServiceReference\service1.xsd">
      <SubType>Designer</SubType>
    </None>
    <None Include="Connected Services\HideezServiceReference\ServiceLibrary.xsd">
      <SubType>Designer</SubType>
    </None>
    <None Include="Connected Services\HideezServiceReference\System.xsd">
      <SubType>Designer</SubType>
    </None>
    <None Include="NLog.xsd">
      <SubType>Designer</SubType>
    </None>
    <None Include="packages.config" />
    <None Include="Properties\Settings.settings">
      <Generator>SettingsSingleFileGenerator</Generator>
      <LastGenOutput>Settings.Designer.cs</LastGenOutput>
    </None>
    <Compile Include="Resources\Strings.Designer.cs" />
  </ItemGroup>
  <ItemGroup>
    <None Include="App.config">
      <SubType>Designer</SubType>
    </None>
  </ItemGroup>
  <ItemGroup>
    <Folder Include="DataTypes\" />
  </ItemGroup>
  <ItemGroup>
    <BootstrapperPackage Include=".NETFramework,Version=v4.6">
      <Visible>False</Visible>
      <ProductName>Microsoft .NET Framework 4.6 %28x86 and x64%29</ProductName>
      <Install>true</Install>
    </BootstrapperPackage>
    <BootstrapperPackage Include="Microsoft.Net.Framework.3.5.SP1">
      <Visible>False</Visible>
      <ProductName>.NET Framework 3.5 SP1</ProductName>
      <Install>false</Install>
    </BootstrapperPackage>
  </ItemGroup>
  <ItemGroup>
    <Resource Include="Resources\Icon\Idle\Idle.ico" />
  </ItemGroup>
  <ItemGroup>
    <Resource Include="Resources\Icon\Idle\128x128.ico" />
    <Resource Include="Resources\Icon\Idle\16x16.ico" />
    <Resource Include="Resources\Icon\Idle\32x32.ico" />
    <Resource Include="Resources\Icon\Idle\48x48.ico" />
    <Resource Include="Resources\Icon\Idle\64x64.ico" />
  </ItemGroup>
  <ItemGroup>
    <Resource Include="Resources\Icon\Alert\Alert1.ico" />
    <Resource Include="Resources\Icon\NoCon\NoCon1.ico" />
    <Resource Include="Resources\Icon\NoKeyAlert\NoKeyAlert1.ico" />
    <Resource Include="Resources\Icon\NoKey\NoKey1.ico" />
    <Resource Include="Resources\Icon\Sync\Sync1.ico" />
    <Resource Include="Resources\Icon\Sync\Sync2.ico" />
    <Resource Include="Resources\Icon\Sync\Sync3.ico" />
    <Resource Include="Resources\Icon\Sync\Sync4.ico" />
    <Resource Include="Resources\Icon\Sync\Sync5.ico" />
    <Resource Include="Resources\Icon\Sync\Sync6.ico" />
    <Resource Include="Resources\Icon\Sync\Sync7.ico" />
    <Resource Include="Resources\Icon\Sync\Sync8.ico" />
  </ItemGroup>
  <ItemGroup>
    <WCFMetadata Include="Connected Services\" />
  </ItemGroup>
  <ItemGroup>
    <WCFMetadataStorage Include="Connected Services\HideezServiceReference\" />
  </ItemGroup>
  <ItemGroup>
    <Resource Include="Images\Computer.png" />
  </ItemGroup>
  <ItemGroup>
    <Resource Include="Images\BackgroundForPage.png" />
  </ItemGroup>
  <ItemGroup>
    <ProjectReference Include="..\..\..\..\win.sdk\Communication\Communication.csproj">
      <Project>{20B97AF9-6422-4678-900B-0610ED1D2517}</Project>
      <Name>Communication</Name>
    </ProjectReference>
    <ProjectReference Include="..\..\HideezMiddleware\HideezMiddleware\HideezMiddleware.csproj">
      <Project>{2a5abf59-55ee-461b-8c6f-2a294481129b}</Project>
      <Name>HideezMiddleware</Name>
    </ProjectReference>
  </ItemGroup>
  <Import Project="$(MSBuildToolsPath)\Microsoft.CSharp.targets" />
  <Import Project="..\..\packages\Fody.6.0.0\build\Fody.targets" Condition="Exists('..\..\packages\Fody.6.0.0\build\Fody.targets')" />
  <Target Name="EnsureNuGetPackageBuildImports" BeforeTargets="PrepareForBuild">
    <PropertyGroup>
      <ErrorText>This project references NuGet package(s) that are missing on this computer. Use NuGet Package Restore to download them.  For more information, see http://go.microsoft.com/fwlink/?LinkID=322105. The missing file is {0}.</ErrorText>
    </PropertyGroup>
    <Error Condition="!Exists('..\..\packages\Fody.6.0.0\build\Fody.targets')" Text="$([System.String]::Format('$(ErrorText)', '..\..\packages\Fody.6.0.0\build\Fody.targets'))" />
    <Error Condition="!Exists('..\..\packages\ReactiveUI.Fody.10.3.1\build\ReactiveUI.Fody.props')" Text="$([System.String]::Format('$(ErrorText)', '..\..\packages\ReactiveUI.Fody.10.3.1\build\ReactiveUI.Fody.props'))" />
  </Target>
</Project><|MERGE_RESOLUTION|>--- conflicted
+++ resolved
@@ -253,6 +253,9 @@
     </Compile>
     <Compile Include="Controls\DeviceInfo.xaml.cs">
       <DependentUpon>DeviceInfo.xaml</DependentUpon>
+    </Compile>
+    <Compile Include="Controls\DevicesExpander.xaml.cs">
+      <DependentUpon>DevicesExpander.xaml</DependentUpon>
     </Compile>
     <Compile Include="Controls\EditAccountControl.xaml.cs">
       <DependentUpon>EditAccountControl.xaml</DependentUpon>
@@ -402,6 +405,8 @@
     <Compile Include="Utilities\WeakEvents\WeakEvent.cs" />
     <Compile Include="ViewModels\AppViewModel.cs" />
     <Compile Include="ViewModels\Controls\DeviceInfoViewModel.cs" />
+    <Compile Include="ViewModels\Controls\DeviceForExpanderViewModel.cs" />
+    <Compile Include="ViewModels\Controls\DevicesExpanderViewModel.cs" />
     <Compile Include="ViewModels\DeviceViewModel.cs" />
     <Compile Include="ViewModels\Account\EditAccountViewModel.cs" />
     <Compile Include="ViewModels\MessageViewModel.cs" />
@@ -409,6 +414,7 @@
     <Compile Include="PageViewModels\PasswordManagerViewModel.cs" />
     <Compile Include="ViewModels\Dialog\PinViewModel.cs" />
     <Compile Include="ViewModels\Account\AccountInfoViewModel.cs" />
+    <Compile Include="ViewModels\SimpleMainViewModel.cs" />
     <Compile Include="Views\NotificationsContainerWindow.xaml.cs">
       <DependentUpon>NotificationsContainerWindow.xaml</DependentUpon>
     </Compile>
@@ -424,8 +430,6 @@
     <Compile Include="Views\Dialog\AddCredentialView.xaml.cs">
       <DependentUpon>AddCredentialView.xaml</DependentUpon>
     </Compile>
-<<<<<<< HEAD
-=======
     <Compile Include="Views\PinView.xaml.cs" />
     <Compile Include="Views\SimpleMainView.xaml.cs">
       <DependentUpon>SimpleMainView.xaml</DependentUpon>
@@ -433,7 +437,6 @@
     <Compile Include="Views\MessageWindow.xaml.cs">
       <DependentUpon>MessageWindow.xaml</DependentUpon>
     </Compile>
->>>>>>> c1791c48
     <Page Include="App.xaml">
       <Generator>MSBuild:Compile</Generator>
       <SubType>Designer</SubType>
@@ -441,6 +444,10 @@
     <Page Include="Controls\AccountInfoControl.xaml">
       <SubType>Designer</SubType>
       <Generator>MSBuild:Compile</Generator>
+    </Page>
+    <Page Include="Controls\DevicesExpander.xaml">
+      <Generator>MSBuild:Compile</Generator>
+      <SubType>Designer</SubType>
     </Page>
     <Page Include="Controls\EditAccountControl.xaml">
       <SubType>Designer</SubType>
@@ -605,8 +612,6 @@
       <DependentUpon>MainWindowView.xaml</DependentUpon>
       <SubType>Code</SubType>
     </Compile>
-<<<<<<< HEAD
-=======
     <Page Include="Views\PinView.xaml">
       <Generator>MSBuild:Compile</Generator>
       <SubType>Designer</SubType>
@@ -619,7 +624,6 @@
       <SubType>Designer</SubType>
       <Generator>MSBuild:Compile</Generator>
     </Page>
->>>>>>> c1791c48
   </ItemGroup>
   <ItemGroup>
     <Compile Include="Properties\AssemblyInfo.cs">
