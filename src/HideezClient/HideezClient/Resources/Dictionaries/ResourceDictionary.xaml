--- conflicted
+++ resolved
@@ -623,7 +623,6 @@
         </Setter>
     </Style>
 
-<<<<<<< HEAD
     <!--  UnderLine Style  -->
     <Style x:Key="UnderLine" TargetType="{x:Type ContentControl}">
         <Setter Property="IsTabStop" Value="False" />
@@ -695,7 +694,12 @@
                                 </Storyboard>
                             </BeginStoryboard>
                         </EventTrigger>
-=======
+                    </ControlTemplate.Triggers>
+                </ControlTemplate>
+            </Setter.Value>
+        </Setter>
+    </Style>
+
     <Style x:Key="CustomLightMetroWindowButtonStyle" TargetType="{x:Type Button}" BasedOn="{StaticResource LightMetroWindowButtonStyle}">
         <Setter Property="FontFamily" Value="" />
     </Style>
@@ -759,14 +763,11 @@
                             <Setter Property="Foreground"
                                 Value="#ADADAD" />
                         </Trigger>
->>>>>>> 95c5db8c
-                    </ControlTemplate.Triggers>
-                </ControlTemplate>
-            </Setter.Value>
-        </Setter>
-    </Style>
-<<<<<<< HEAD
-=======
+                    </ControlTemplate.Triggers>
+                </ControlTemplate>
+            </Setter.Value>
+        </Setter>
+    </Style>
 
     <!-- default button style for min, max and close window buttons -->
     <Style x:Key="CloseWindowButtonStyle"
@@ -783,5 +784,4 @@
         <Setter Property="Padding"
             Value="0" />
     </Style>
->>>>>>> 95c5db8c
 </ResourceDictionary>