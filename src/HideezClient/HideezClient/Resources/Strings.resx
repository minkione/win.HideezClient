--- conflicted
+++ resolved
@@ -444,7 +444,6 @@
   <data name="Pin.SetInProgres" xml:space="preserve">
     <value>Save PIN in progres</value>
   </data>
-<<<<<<< HEAD
   <data name="Menu.Help" xml:space="preserve">
     <value>Help</value>
   </data>
@@ -591,9 +590,8 @@
   </data>
   <data name="MessageBox.DisconectDevice.Message" xml:space="preserve">
     <value>Are you sure you want to disconnect {0}?</value>
-=======
+  </data>
   <data name="CredentialsLoad.Failed" xml:space="preserve">
     <value>Credentials loading failed {0}</value>
->>>>>>> 06df759e
   </data>
 </root>