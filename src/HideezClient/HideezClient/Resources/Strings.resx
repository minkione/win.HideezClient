﻿<?xml version="1.0" encoding="utf-8"?>
<root>
  <!-- 
    Microsoft ResX Schema 
    
    Version 2.0
    
    The primary goals of this format is to allow a simple XML format 
    that is mostly human readable. The generation and parsing of the 
    various data types are done through the TypeConverter classes 
    associated with the data types.
    
    Example:
    
    ... ado.net/XML headers & schema ...
    <resheader name="resmimetype">text/microsoft-resx</resheader>
    <resheader name="version">2.0</resheader>
    <resheader name="reader">System.Resources.ResXResourceReader, System.Windows.Forms, ...</resheader>
    <resheader name="writer">System.Resources.ResXResourceWriter, System.Windows.Forms, ...</resheader>
    <data name="Name1"><value>this is my long string</value><comment>this is a comment</comment></data>
    <data name="Color1" type="System.Drawing.Color, System.Drawing">Blue</data>
    <data name="Bitmap1" mimetype="application/x-microsoft.net.object.binary.base64">
        <value>[base64 mime encoded serialized .NET Framework object]</value>
    </data>
    <data name="Icon1" type="System.Drawing.Icon, System.Drawing" mimetype="application/x-microsoft.net.object.bytearray.base64">
        <value>[base64 mime encoded string representing a byte array form of the .NET Framework object]</value>
        <comment>This is a comment</comment>
    </data>
                
    There are any number of "resheader" rows that contain simple 
    name/value pairs.
    
    Each data row contains a name, and value. The row also contains a 
    type or mimetype. Type corresponds to a .NET class that support 
    text/value conversion through the TypeConverter architecture. 
    Classes that don't support this are serialized and stored with the 
    mimetype set.
    
    The mimetype is used for serialized objects, and tells the 
    ResXResourceReader how to depersist the object. This is currently not 
    extensible. For a given mimetype the value must be set accordingly:
    
    Note - application/x-microsoft.net.object.binary.base64 is the format 
    that the ResXResourceWriter will generate, however the reader can 
    read any of the formats listed below.
    
    mimetype: application/x-microsoft.net.object.binary.base64
    value   : The object must be serialized with 
            : System.Runtime.Serialization.Formatters.Binary.BinaryFormatter
            : and then encoded with base64 encoding.
    
    mimetype: application/x-microsoft.net.object.soap.base64
    value   : The object must be serialized with 
            : System.Runtime.Serialization.Formatters.Soap.SoapFormatter
            : and then encoded with base64 encoding.

    mimetype: application/x-microsoft.net.object.bytearray.base64
    value   : The object must be serialized into a byte array 
            : using a System.ComponentModel.TypeConverter
            : and then encoded with base64 encoding.
    -->
  <xsd:schema id="root" xmlns="" xmlns:xsd="http://www.w3.org/2001/XMLSchema" xmlns:msdata="urn:schemas-microsoft-com:xml-msdata">
    <xsd:import namespace="http://www.w3.org/XML/1998/namespace" />
    <xsd:element name="root" msdata:IsDataSet="true">
      <xsd:complexType>
        <xsd:choice maxOccurs="unbounded">
          <xsd:element name="metadata">
            <xsd:complexType>
              <xsd:sequence>
                <xsd:element name="value" type="xsd:string" minOccurs="0" />
              </xsd:sequence>
              <xsd:attribute name="name" use="required" type="xsd:string" />
              <xsd:attribute name="type" type="xsd:string" />
              <xsd:attribute name="mimetype" type="xsd:string" />
              <xsd:attribute ref="xml:space" />
            </xsd:complexType>
          </xsd:element>
          <xsd:element name="assembly">
            <xsd:complexType>
              <xsd:attribute name="alias" type="xsd:string" />
              <xsd:attribute name="name" type="xsd:string" />
            </xsd:complexType>
          </xsd:element>
          <xsd:element name="data">
            <xsd:complexType>
              <xsd:sequence>
                <xsd:element name="value" type="xsd:string" minOccurs="0" msdata:Ordinal="1" />
                <xsd:element name="comment" type="xsd:string" minOccurs="0" msdata:Ordinal="2" />
              </xsd:sequence>
              <xsd:attribute name="name" type="xsd:string" use="required" msdata:Ordinal="1" />
              <xsd:attribute name="type" type="xsd:string" msdata:Ordinal="3" />
              <xsd:attribute name="mimetype" type="xsd:string" msdata:Ordinal="4" />
              <xsd:attribute ref="xml:space" />
            </xsd:complexType>
          </xsd:element>
          <xsd:element name="resheader">
            <xsd:complexType>
              <xsd:sequence>
                <xsd:element name="value" type="xsd:string" minOccurs="0" msdata:Ordinal="1" />
              </xsd:sequence>
              <xsd:attribute name="name" type="xsd:string" use="required" />
            </xsd:complexType>
          </xsd:element>
        </xsd:choice>
      </xsd:complexType>
    </xsd:element>
  </xsd:schema>
  <resheader name="resmimetype">
    <value>text/microsoft-resx</value>
  </resheader>
  <resheader name="version">
    <value>2.0</value>
  </resheader>
  <resheader name="reader">
    <value>System.Resources.ResXResourceReader, System.Windows.Forms, Version=4.0.0.0, Culture=neutral, PublicKeyToken=b77a5c561934e089</value>
  </resheader>
  <resheader name="writer">
    <value>System.Resources.ResXResourceWriter, System.Windows.Forms, Version=4.0.0.0, Culture=neutral, PublicKeyToken=b77a5c561934e089</value>
  </resheader>
  <data name="Button.Cancel" xml:space="preserve">
    <value>Cancel</value>
  </data>
  <data name="Button.ChangePassword" xml:space="preserve">
    <value>Change password</value>
  </data>
  <data name="Button.ComputerLocker" xml:space="preserve">
    <value>Computer Locker</value>
  </data>
  <data name="Button.Done" xml:space="preserve">
    <value>Done</value>
  </data>
  <data name="Button.LockDistance" xml:space="preserve">
    <value>Lock/unlock distance Bluetooth</value>
  </data>
  <data name="Button.Next" xml:space="preserve">
    <value>Next</value>
  </data>
  <data name="Button.Save" xml:space="preserve">
    <value>Save</value>
  </data>
  <data name="DeviceType.Key" xml:space="preserve">
    <value>Hideez key</value>
  </data>
  <data name="Dialog.ChangePass.Info" xml:space="preserve">
    <value>The new password must be the same as your current system password</value>
  </data>
  <data name="Dialog.ChangePass.New" xml:space="preserve">
    <value>New Pass</value>
  </data>
  <data name="Error" xml:space="preserve">
    <value>Error</value>
  </data>
  <data name="Error.FillAllFields" xml:space="preserve">
    <value>Fill all fields.</value>
  </data>
  <data name="Error.SaveCredential" xml:space="preserve">
    <value>Error save credential.</value>
  </data>
  <data name="Info.NoDevice" xml:space="preserve">
    <value>No vault</value>
  </data>
  <data name="Icon.DeviceNotConnected" xml:space="preserve">
    <value>Vault is not connected</value>
  </data>
  <data name="Icon.FailedConnectHideezService" xml:space="preserve">
    <value>Cannot connect to Hideez service</value>
  </data>
  <data name="Icon.NewNotificationsAvailable" xml:space="preserve">
    <value>New notifications are available</value>
  </data>
  <data name="Icon.LockByProximityDisabled" xml:space="preserve">
    <value>Lock by proximity is disabled</value>
  </data>
  <data name="Icon.NoKeyConnectionAlert" xml:space="preserve">
    <value>New notifications are available
Vault is not connected</value>
  </data>
  <data name="Icon.SynchronizationInProgress" xml:space="preserve">
    <value>Synchronization in progress</value>
  </data>
  <data name="Label.Login" xml:space="preserve">
    <value>Login</value>
  </data>
  <data name="Label.Password" xml:space="preserve">
    <value>Password</value>
  </data>
  <data name="LockPage.Description" xml:space="preserve">
    <value>Lock and unlock the computer with a key or phone.                  Watch the video</value>
  </data>
  <data name="LockPage.Header" xml:space="preserve">
    <value>Control your computer from anywhere</value>
  </data>
  <data name="LockPage.PasswordInfo" xml:space="preserve">
    <value>Type your password for login into the system</value>
  </data>
  <data name="LockPage.PasswordLabel" xml:space="preserve">
    <value>Password from PC</value>
  </data>
  <data name="LockSettingsPage.OneMeter" xml:space="preserve">
    <value>1 meter</value>
  </data>
  <data name="LockSettingsPage.TenMeters" xml:space="preserve">
    <value>10 meters</value>
  </data>
  <data name="LockSettingsPage.UnlockDistans" xml:space="preserve">
    <value>Unlock distance: </value>
  </data>
  <data name="Menu.AddDevice" xml:space="preserve">
    <value>Add new vault ...</value>
  </data>
  <data name="Menu.ChangePassword" xml:space="preserve">
    <value>Change account password</value>
  </data>
  <data name="Menu.CheckForUpdates" xml:space="preserve">
    <value>Check for updates</value>
  </data>
  <data name="Menu.DisconnectDevice" xml:space="preserve">
    <value>Disconnect vault</value>
  </data>
  <data name="Menu.Exit" xml:space="preserve">
    <value>Exit</value>
  </data>
  <data name="Menu.InterfaceLanguages" xml:space="preserve">
    <value>Languages</value>
  </data>
  <data name="Menu.LaunchOnStartup" xml:space="preserve">
    <value>Launch on computer startup</value>
  </data>
  <data name="Menu.Legal" xml:space="preserve">
    <value>Legal information</value>
  </data>
  <data name="Menu.LiveChat" xml:space="preserve">
    <value>Live chat</value>
  </data>
  <data name="Menu.LogOff" xml:space="preserve">
    <value>Log off</value>
  </data>
  <data name="Menu.RemoveDevice" xml:space="preserve">
    <value>Remove vault</value>
  </data>
  <data name="Menu.RFIDUsage" xml:space="preserve">
    <value>RFID usage</value>
  </data>
  <data name="Menu.SavePCPassword" xml:space="preserve">
    <value>Save PC password</value>
  </data>
  <data name="Menu.ShowWindow" xml:space="preserve">
    <value>Open Hideez Client</value>
  </data>
  <data name="Menu.TechnicalSupport" xml:space="preserve">
    <value>Technical support</value>
  </data>
  <data name="Menu.UserManual" xml:space="preserve">
    <value>User manual</value>
  </data>
  <data name="Menu.VideoTutorial" xml:space="preserve">
    <value>Video tutorial</value>
  </data>
  <data name="Status.Dongle" xml:space="preserve">
    <value>Dongle</value>
  </data>
  <data name="Status.Server" xml:space="preserve">
    <value>Server</value>
  </data>
  <data name="Status.RFID" xml:space="preserve">
    <value>RFID</value>
  </data>
  <data name="Status.Service" xml:space="preserve">
    <value>Service</value>
  </data>
  <data name="Status.Tooltip.ConectedDongle" xml:space="preserve">
    <value>Hideez Dongle connected</value>
  </data>
  <data name="Status.Tooltip.ConectedServer" xml:space="preserve">
    <value>Connected to the server</value>
  </data>
  <data name="Status.Tooltip.ConectedRFID" xml:space="preserve">
    <value>RFID reader connected</value>
  </data>
  <data name="Status.Tooltip.ConectedService" xml:space="preserve">
    <value>Connected to the service</value>
  </data>
  <data name="Status.Tooltip.DisconectedDongle" xml:space="preserve">
    <value>Hideez Dongle disconnected</value>
  </data>
  <data name="Status.Tooltip.DisconectedServer" xml:space="preserve">
    <value>No connection to the server</value>
  </data>
  <data name="Status.Tooltip.DisconectedRFID" xml:space="preserve">
    <value>RFID reader disconnected</value>
  </data>
  <data name="Status.Tooltip.DisconectedService" xml:space="preserve">
    <value>No connection to the service</value>
  </data>
  <data name="Url.Legal" xml:space="preserve">
    <value>https://hideez.com/pages/warranty</value>
  </data>
  <data name="Url.LiveChat" xml:space="preserve">
    <value>https://hideez.com/pages/intercom_en</value>
  </data>
  <data name="Url.LockVideoTutorial" xml:space="preserve">
    <value>https://hideez.com/404</value>
  </data>
  <data name="Url.RFIDUsage" xml:space="preserve">
    <value>https://support.hideez.com/en/articles/3029777-using-of-rfid-sensor</value>
  </data>
  <data name="Url.UserManual" xml:space="preserve">
    <value>https://hideez.com/404</value>
  </data>
  <data name="Url.VideoTutorial" xml:space="preserve">
    <value>https://hideez.com/404</value>
  </data>
  <data name="Warning" xml:space="preserve">
    <value>Warning</value>
  </data>
  <data name="Menu.Logs" xml:space="preserve">
    <value>Logs</value>
  </data>
  <data name="Menu.Logs.OpenClientFolder" xml:space="preserve">
    <value>Client Logs</value>
  </data>
  <data name="Menu.Logs.OpenServiceFolder" xml:space="preserve">
    <value>Service Logs</value>
  </data>
  <data name="Exception.LoginNotFound" xml:space="preserve">
    <value>Login not found for {0}</value>
  </data>
  <data name="Exception.NoOneAccountWithOtp" xml:space="preserve">
    <value>OTP not found for {0}</value>
  </data>
  <data name="Exception.PasswordNotFound" xml:space="preserve">
    <value>Password not found for {0}</value>
  </data>
  <data name="SupportMail" xml:space="preserve">
    <value>support@hideez.com</value>
  </data>
  <data name="SupportMailUri" xml:space="preserve">
    <value>mailto:support@hideez.com</value>
  </data>
  <data name="Exception.FieldNotSecure" xml:space="preserve">
    <value>Password entry cancelled. Field not protected.</value>
  </data>
  <data name="Exception.AccountNotFound" xml:space="preserve">
    <value>Account not found for {0}</value>
  </data>
  <data name="NoConnectedDevices" xml:space="preserve">
    <value>No connected vault</value>
  </data>
  <data name="Menu.DeviceSettings" xml:space="preserve">
    <value>Vault settings</value>
  </data>
  <data name="Button.Confirm" xml:space="preserve">
    <value>Confirm</value>
  </data>
  <data name="Button.Ok" xml:space="preserve">
    <value>Ok</value>
  </data>
  <data name="AppName" xml:space="preserve">
    <value>Hideez Client</value>
  </data>
  <data name="Pin.BtnConfirmed" xml:space="preserve">
    <value>Button press confirmed</value>
  </data>
  <data name="Pin.ConfirmedPIN" xml:space="preserve">
    <value>PIN confirmed</value>
  </data>
  <data name="Pin.EnterPin" xml:space="preserve">
    <value>Enter PIN code for {0} 
to access stored credentials</value>
  </data>
  <data name="Pin.InvalidPin" xml:space="preserve">
    <value>Invalid PIN!
{0} attempts left.</value>
  </data>
  <data name="Pin.ReqBtnConfirm" xml:space="preserve">
    <value>Press the button on your vault to confirm authorization</value>
  </data>
  <data name="Pin.VerifyingPIN" xml:space="preserve">
    <value>Verifying PIN code</value>
  </data>
  <data name="CredentialsLoad.Loaded" xml:space="preserve">
    <value>Credentials loading completed {0}</value>
  </data>
  <data name="CredentialsLoad.Loading" xml:space="preserve">
    <value>Loading credentials {0}</value>
  </data>
  <data name="DeviceLocked.Body.Head" xml:space="preserve">
    <value>This vault is locked</value>
  </data>
  <data name="PinNotVerified.Description" xml:space="preserve">
    <value>Pin for {0} was not verified. You cannot use the credentials from this vault until you verify the PIN code</value>
  </data>
  <data name="PinNotVerified.LinkText" xml:space="preserve">
    <value>Click to enter PIN now</value>
  </data>
  <data name="Pin.SetPin" xml:space="preserve">
    <value>Set PIN code for {0}</value>
  </data>
  <data name="Button.Change" xml:space="preserve">
    <value>Change</value>
  </data>
  <data name="Pin.ChangePin" xml:space="preserve">
    <value>Change PIN code for {0}</value>
  </data>
  <data name="Pin.Confirm" xml:space="preserve">
    <value>Confirm PIN</value>
  </data>
  <data name="Pin.New" xml:space="preserve">
    <value>New PIN</value>
  </data>
  <data name="Pin.Old" xml:space="preserve">
    <value>Current PIN</value>
  </data>
  <data name="Pin.ChangedPIN" xml:space="preserve">
    <value>PIN changed successfully</value>
  </data>
  <data name="Pin.SavedPIN" xml:space="preserve">
    <value>PIN saved successfully.</value>
  </data>
  <data name="Pin.ErrorChangePIN" xml:space="preserve">
    <value>Error while changing PIN code</value>
  </data>
  <data name="Pin.ErrorSavedPIN" xml:space="preserve">
    <value>Error while saving the PIN code.</value>
  </data>
  <data name="Pin.Error.ConfirmNotMatch" xml:space="preserve">
    <value>Confirmation PIN code does not match.</value>
  </data>
  <data name="Pin.Error.MaxLenght" xml:space="preserve">
    <value>PIN code must be no more than {0} characters.</value>
  </data>
  <data name="Pin.Error.MinLenght" xml:space="preserve">
    <value>PIN code must be more than {0} characters.</value>
  </data>
  <data name="Pin.Error.NotSpecified" xml:space="preserve">
    <value>PIN code must be specified.</value>
  </data>
  <data name="Pin.ChangeInProgres" xml:space="preserve">
    <value>Change PIN in progres</value>
  </data>
  <data name="Pin.PinChange" xml:space="preserve">
    <value>PIN code changed successfully</value>
  </data>
  <data name="Pin.PinSeved" xml:space="preserve">
    <value>PIN code saved successfully</value>
  </data>
  <data name="Pin.SetInProgres" xml:space="preserve">
    <value>Save PIN in progres</value>
  </data>
  <data name="Menu.Help" xml:space="preserve">
    <value>Help</value>
  </data>
  <data name="Menu.PasswordManager" xml:space="preserve">
    <value>Password manager</value>
  </data>
  <data name="Menu.Settings" xml:space="preserve">
    <value>Settings</value>
  </data>
  <data name="PM.Otp.Disabled" xml:space="preserve">
    <value>disabled</value>
  </data>
  <data name="PM.Otp.Enabled" xml:space="preserve">
    <value>enabled</value>
  </data>
  <data name="WaterMark.Search" xml:space="preserve">
    <value>Search</value>
  </data>
  <data name="WaterMark.SearchSettings" xml:space="preserve">
    <value>Search settings</value>
  </data>
  <data name="PM.Label.AppsAndUrls" xml:space="preserve">
    <value>Web-site/app</value>
  </data>
  <data name="PM.Label.Login" xml:space="preserve">
    <value>Login</value>
  </data>
  <data name="PM.Label.Otp" xml:space="preserve">
    <value>OTP</value>
  </data>
  <data name="PM.Label.Account" xml:space="preserve">
    <value>ACCOUNT</value>
  </data>
  <data name="EnableDevice.Header" xml:space="preserve">
    <value>Enable your vault</value>
  </data>
  <data name="EnableDevice.Step1" xml:space="preserve">
    <value>Make sure that all indicators below are green.</value>
  </data>
  <data name="EnableDevice.Step2" xml:space="preserve">
    <value>Long touch the dongle with the vault until initication process launches.</value>
  </data>
  <data name="EnableDevice.Step3" xml:space="preserve">
    <value>Follow the screen notifications.</value>
  </data>
  <data name="Notify.NotScanQr" xml:space="preserve">
    <value>Could not scan QR code.</value>
  </data>
  <data name="DeleteSelectedAccountsMessage" xml:space="preserve">
    <value>Are you sure you want to delete this account?</value>
  </data>
  <data name="DS.Label.BootloaderVersion" xml:space="preserve">
    <value>Bootloader Version: </value>
  </data>
  <data name="DS.Label.DeviceName" xml:space="preserve">
    <value>Vault name: </value>
  </data>
  <data name="DS.Label.FirmwareVersion" xml:space="preserve">
    <value>Firmware Version: </value>
  </data>
  <data name="DS.Label.MAC" xml:space="preserve">
    <value>MAC: </value>
  </data>
  <data name="DS.Label.SN" xml:space="preserve">
    <value>Serial Number: </value>
  </data>
  <data name="HideezKey2EEName" xml:space="preserve">
    <value>Hideez Key 2 EE</value>
  </data>
  <data name="Status.Device.Authorized" xml:space="preserve">
    <value>Authorized</value>
  </data>
  <data name="Status.Device.Initialized" xml:space="preserve">
    <value>Initialized</value>
  </data>
  <data name="Status.Device.StorageLoaded" xml:space="preserve">
    <value>Storage loaded</value>
  </data>
  <data name="Status.Device.Сonnected" xml:space="preserve">
    <value>Сonnected</value>
  </data>
  <data name="PM.AddApp" xml:space="preserve">
    <value>Add application</value>
  </data>
  <data name="PM.AddWebSite" xml:space="preserve">
    <value>Add Web-site</value>
  </data>
  <data name="PM.EnterOtp" xml:space="preserve">
    <value>Enter secret key</value>
  </data>
  <data name="PM.Label.AccountName" xml:space="preserve">
    <value>Account Name</value>
  </data>
  <data name="PM.Label.Password" xml:space="preserve">
    <value>Password</value>
  </data>
  <data name="Button.Yes" xml:space="preserve">
    <value>Yes</value>
  </data>
  <data name="Button.YesDelete" xml:space="preserve">
    <value>Yes, delete</value>
  </data>
  <data name="MessageBox.DeleteCredentials.Caption" xml:space="preserve">
    <value>Delete account</value>
  </data>
  <data name="MessageBox.DeleteCredentials.Message" xml:space="preserve">
    <value>Are you sure you want to delete this account?</value>
  </data>
  <data name="Notification.DeviceLockedByPin.Caption" xml:space="preserve">
    <value>Vault is locked</value>
  </data>
  <data name="Notification.DeviceLockedByPin.Message" xml:space="preserve">
    <value>To many incorrect PIN entries. To unlock the vault, contact your system administrator.</value>
  </data>
  <data name="Button.No" xml:space="preserve">
    <value>No</value>
  </data>
  <data name="MessageBox.DeleteDevice.Caption" xml:space="preserve">
    <value>Remove {0}</value>
  </data>
  <data name="MessageBox.DeleteDevice.Message" xml:space="preserve">
    <value>Are you sure you want to remove {0}?</value>
  </data>
  <data name="MessageBox.DisconectDevice.Caption" xml:space="preserve">
    <value>Disconnect {0}</value>
  </data>
  <data name="MessageBox.DisconectDevice.Message" xml:space="preserve">
    <value>Are you sure you want to disconnect {0}?</value>
  </data>
  <data name="CredentialsLoad.Failed" xml:space="preserve">
    <value>Credentials loading failed {0}</value>
  </data>
  <data name="UserAction.DeviceIsNotActive" xml:space="preserve">
    <value>Action cancelled. Vault ({0}) is not selected as active vault.</value>
  </data>
  <data name="Enum.ButtonPressCode.Double" xml:space="preserve">
    <value>twice</value>
  </data>
  <data name="Enum.ButtonPressCode.Hepta" xml:space="preserve">
    <value>7 times</value>
  </data>
  <data name="Enum.ButtonPressCode.Hexa" xml:space="preserve">
    <value>6 times</value>
  </data>
  <data name="Enum.ButtonPressCode.Octa" xml:space="preserve">
    <value>8 times</value>
  </data>
  <data name="Enum.ButtonPressCode.Penta" xml:space="preserve">
    <value>5 times</value>
  </data>
  <data name="Enum.ButtonPressCode.Quad" xml:space="preserve">
    <value>4 times</value>
  </data>
  <data name="Enum.ButtonPressCode.Single" xml:space="preserve">
    <value>once</value>
  </data>
  <data name="Enum.ButtonPressCode.Triple" xml:space="preserve">
    <value>3 times</value>
  </data>
  <data name="Enum.UserAction.AddAccount" xml:space="preserve">
    <value>Add new account</value>
  </data>
  <data name="Enum.UserAction.InputLogin" xml:space="preserve">
    <value>Input Login</value>
  </data>
  <data name="Enum.UserAction.InputOtp" xml:space="preserve">
    <value>Input Otp</value>
  </data>
  <data name="Enum.UserAction.InputPassword" xml:space="preserve">
    <value>Input Password</value>
  </data>
  <data name="UserAction.HideezWindowSelected.AddAccount" xml:space="preserve">
    <value>Did you try to create new account for an app or website?{0}{0}Open app or browser{0}then {1}</value>
  </data>
  <data name="UserAction.HideezWindowSelected.InputLogin" xml:space="preserve">
    <value>Did you try to enter login into an app or browser?{0}{0}Select login field in app or browser{0}then {1}</value>
  </data>
  <data name="UserAction.HideezWindowSelected.InputOtp" xml:space="preserve">
    <value>Did you try to enter OTP into an app or browser?{0}{0}Select OTP field in app or browser{0}then {1}</value>
  </data>
  <data name="UserAction.HideezWindowSelected.InputPassword" xml:space="preserve">
    <value>Did you try to enter password into an app or browser?{0}{0}Select password field in app or browser{0}then {1}</value>
  </data>
  <data name="Menu.Authorize" xml:space="preserve">
    <value>Authorize vault access</value>
  </data>
  <data name="Menu.Authorize.Tooltip" xml:space="preserve">
    <value>Launch authorization to access vault storage</value>
  </data>
  <data name="Menu.DisconnectDevice.Tooltip" xml:space="preserve">
    <value>Disconnect vault</value>
  </data>
  <data name="Menu.RemoveDevice.Tooltip" xml:space="preserve">
    <value>Disconnect vault and delete bluetooth bond</value>
  </data>
  <data name="SearchPasswords" xml:space="preserve">
    <value>Search passwords</value>
  </data>
  <data name="UserAction.ButtonDisabled.ToManyOtherConnections" xml:space="preserve">
    <value>Button actions are disabled because your vault ({0}) is connected to {1} other workstations. Instead use hotkey {2} to {3}.</value>
  </data>
  <data name="Menu.Logs.OpenDeviceFolder" xml:space="preserve">
    <value>Vault Logs</value>
  </data>
  <data name="Exception.AuthEndedUnexpectedly" xml:space="preserve">
    <value>Vault authorization ended unexpectedly. Please, try again.</value>
  </data>
  <data name="Url.Help" xml:space="preserve">
    <value>https://support.hideez.com</value>
  </data>
  <data name="Settings.Label.RequestAddressFromAdmin" xml:space="preserve">
    <value>Contact your Administrator and ask the URL of Hideez Enterprise Server.</value>
  </data>
  <data name="Settings.Label.ServerAddress" xml:space="preserve">
    <value>Hideez Enterprise Server</value>
  </data>
  <data name="Settings.Label.ServerUnavailable" xml:space="preserve">
    <value>Hideez Enterprise Server is not available, or the address is incorrect.</value>
  </data>
  <data name="Settings.Watermark.ServerAddress" xml:space="preserve">
    <value>Enter URL here</value>
  </data>
  <data name="Error.CantReachServer" xml:space="preserve">
    <value>Failed to connect to the server</value>
  </data>
  <data name="Settings.Label.CheckingConnection" xml:space="preserve">
    <value>Checking server...</value>
  </data>
  <data name="Settings.Label.ServiceOfflineTip" xml:space="preserve">
    <value>Certain settings cannot be changed while Hideez Service is offline</value>
  </data>
  <data name="DP.Description" xml:space="preserve">
    <value>Includes Hideez Enterprise Server, Hideez Client Application and two types of a security key:</value>
  </data>
  <data name="DP.Header" xml:space="preserve">
    <value>Hideez Authentication Solution</value>
  </data>
  <data name="DP.HideezKey.Description" xml:space="preserve">
    <value>Hardware token with Bluetooth connection</value>
  </data>
  <data name="DP.HideezKey.Header" xml:space="preserve">
    <value>Hideez Key</value>
  </data>
  <data name="DP.MobileKey.Description" xml:space="preserve">
    <value>Software Vault that can be installed on your smartphone</value>
  </data>
  <data name="DP.MobileKey.Header" xml:space="preserve">
    <value>Hideez Mobile Authenticator</value>
  </data>
  <data name="HMK.ActivationCode.Header" xml:space="preserve">
    <value>Activation Code</value>
  </data>
  <data name="HMK.Login.Description" xml:space="preserve">
    <value>Turn your smartphone with a biometric sensor into mobile security key.</value>
  </data>
  <data name="HMK.Login.Header" xml:space="preserve">
    <value>Login into Computer</value>
  </data>
  <data name="HMK.MobileKey.Description" xml:space="preserve">
    <value>Install the application on your smartphone from the Google Play Market or Apple App Store.</value>
  </data>
  <data name="HMK.MobileKey.Header" xml:space="preserve">
    <value>Hideez Mobile Key</value>
  </data>
  <data name="Menu.HardwareKeyPage.Header" xml:space="preserve">
    <value>Hideez Key</value>
  </data>
  <data name="Menu.SoftwareKeyPage.Header" xml:space="preserve">
    <value>Hideez Mobile Authenticator</value>
  </data>
  <data name="Settings.CheckBox.EnableSoftwareVaultUnlockModule" xml:space="preserve">
    <value>Allow unlock with Hideez Mobile Authenticator</value>
  </data>
  <data name="Status.Network" xml:space="preserve">
    <value>Network</value>
  </data>
  <data name="Status.Tooltip.NetworkAvailable" xml:space="preserve">
    <value>Ok</value>
  </data>
  <data name="Status.Tooltip.NetworkUnavailable" xml:space="preserve">
    <value>Please check your internet connection</value>
  </data>
  <data name="Menu.HardwareKeyPage.Description" xml:space="preserve">
    <value>Hardware Vault</value>
  </data>
  <data name="Menu.SoftwareKeyPage.Description" xml:space="preserve">
    <value>Software Vault</value>
  </data>
  <data name="HKP.Description1" xml:space="preserve">
    <value>Make sure that all the indicators in the bottom left corner are green.</value>
  </data>
  <data name="HKP.Description2" xml:space="preserve">
    <value>Long tap the dongle with the vault until the initiation process launches.</value>
  </data>
  <data name="HKP.Description3" xml:space="preserve">
    <value>Follow the screen notifications.</value>
  </data>
  <data name="HMK.ActivationCode.Description1" xml:space="preserve">
    <value>Scan this Activation code by your smartphone.</value>
  </data>
  <data name="HMK.ActivationCode.Description2" xml:space="preserve">
    <value>Follow the instructions on your smartphone.</value>
  </data>
  <data name="Menu.SecurityType.Header" xml:space="preserve">
    <value>Please choose your type of Security Vault</value>
  </data>
  <data name="Pin.InvalidPin.LastAttempt" xml:space="preserve">
    <value>Invalid PIN!
Only 1 attempt left.</value>
  </data>
  <data name="Status.Tooltip.NotApprovedServer" xml:space="preserve">
    <value>Workstation not approved on the server</value>
  </data>
  <data name="Notification.DeviceLockedByCode.Caption" xml:space="preserve">
    <value>Vault is locked</value>
  </data>
  <data name="Notification.DeviceLockedByCode.Message" xml:space="preserve">
    <value>To unlock the vault, contact your system administrator for activation code and then reconnect the vault.</value>
  </data>
<<<<<<< HEAD
  <data name="AccountSelectorNotification.Title" xml:space="preserve">
    <value>There are few suitable accounts, select one of them, please.</value>
  </data>
  <data name="ActivationCode.Label" xml:space="preserve">
    <value>Activation Code</value>
  </data>
  <data name="ActivationCode.Title" xml:space="preserve">
    <value>Please enter Activation Code for {0}</value>
  </data>
  <data name="ButtonWindow.Content" xml:space="preserve">
    <value>Press the button on your vault to confirm authorization</value>
  </data>
  <data name="NoAccountNotification.CloseButton" xml:space="preserve">
    <value>Close</value>
  </data>
  <data name="NoAccountNotification.NewAccountButton" xml:space="preserve">
    <value>Create new account</value>
  </data>
  <data name="Pin.ChangePin.Label" xml:space="preserve">
    <value>Change vault PIN (minimum {0})</value>
  </data>
  <data name="Pin.ConfirmPin.Label" xml:space="preserve">
    <value>Confirm PIN</value>
  </data>
  <data name="Pin.CurrentPin.Label" xml:space="preserve">
    <value>Current PIN</value>
  </data>
  <data name="Pin.EnterPin.Label" xml:space="preserve">
    <value>Enter vault PIN</value>
  </data>
  <data name="Pin.InProgress" xml:space="preserve">
    <value>Processing</value>
  </data>
  <data name="Pin.NewPin.Label" xml:space="preserve">
    <value>New PIN</value>
  </data>
  <data name="Pin.Title" xml:space="preserve">
    <value>Set up new PIN for vault (minimum {0})</value>
  </data>
  <data name="PM.CustomUrl.ToolTip" xml:space="preserve">
    <value>Enter URL here</value>
  </data>
  <data name="PM.Label.AddTOTP" xml:space="preserve">
    <value>Add TOTP</value>
  </data>
  <data name="VaultControl.BatteryIcon.ToolTip" xml:space="preserve">
    <value>Low battery</value>
  </data>
  <data name="VaultControl.ConnectingIcon.ToolTip" xml:space="preserve">
    <value>Connecting vault</value>
  </data>
  <data name="VaultControl.LoadingStorageIcon.ToolTip" xml:space="preserve">
    <value>Loading storage</value>
  </data>
  <data name="VaultControl.ProximityIcon.ToolTip" xml:space="preserve">
    <value>Vault proximity level</value>
  </data>
  <data name="VaultControl.VaultsSyncIcon.ToolTip" xml:space="preserve">
    <value>Synchronizing storage with other vaults</value>
  </data>
  <data name="DeviceInfo.CurrentProximityLevel" xml:space="preserve">
    <value>Current level of signal {0,3}%</value>
  </data>
  <data name="FirmwareVersion.Unknown" xml:space="preserve">
    <value>unknown</value>
  </data>
  <data name="Menu.SetAsActive.ToolTip" xml:space="preserve">
    <value>Set vault as active</value>
  </data>
  <data name="Notification.ProximityLockDisabled" xml:space="preserve">
    <value>Lock by proximity is disabled</value>
  </data>
  <data name="PasswordManager.AppList.CustomUrl" xml:space="preserve">
    <value>&lt;Enter Url&gt;</value>
  </data>
  <data name="PasswordManager.AppList.Loading" xml:space="preserve">
    <value>Loading...</value>
  </data>
  <data name="PasswordManager.Error.FailedToDelete" xml:space="preserve">
    <value>An error occured while deleting account</value>
  </data>
  <data name="PasswordManager.Error.FailedToSave" xml:space="preserve">
    <value>An error occured while saving account</value>
  </data>
  <data name="PasswordManager.Error.NameEmpty" xml:space="preserve">
    <value>Account name cannot be empty</value>
  </data>
  <data name="PasswordManager.Error.NameTaken" xml:space="preserve">
    <value>Account with the same name and login already exists</value>
  </data>
  <data name="PasswordManager.Error.OtpSecretInvalid" xml:space="preserve">
    <value>Not valid OTP secret</value>
  </data>
  <data name="PasswordManager.Error.PasswordEmpty" xml:space="preserve">
    <value>Password cannot be empty.</value>
  </data>
  <data name="PasswordManager.Error.Unauthorized" xml:space="preserve">
    <value>An error occured during operation: Unauthorizated</value>
  </data>
  <data name="PasswordManager.ReadOnlyAccount.ToolTip" xml:space="preserve">
    <value>This account cannot be edited</value>
  </data>
  <data name="Pin.Error.PinsDontMatch" xml:space="preserve">
    <value>The new PIN and confirmation PIN does not match</value>
  </data>
  <data name="UserAction.Notification.CreatingNewAccount" xml:space="preserve">
    <value>Creating new account for {0}</value>
  </data>
  <data name="UserAction.NotSupportedPart" xml:space="preserve">
    <value>Unable to {0}{1}Action not supported</value>
  </data>
  <data name="UserAction.PressButton" xml:space="preserve">
    <value>press vault button</value>
  </data>
  <data name="UserAction.PressHotkey" xml:space="preserve">
    <value>press</value>
  </data>
  <data name="Vault.Error.AuthCanceled" xml:space="preserve">
    <value>({0}) Authorization canceled</value>
  </data>
  <data name="Vault.Error.AuthFailed" xml:space="preserve">
    <value>({0}) Authorization failed</value>
  </data>
  <data name="Vault.Error.InvalidPin" xml:space="preserve">
    <value>Invalid PIN</value>
  </data>
  <data name="Vault.Error.InvalidRemoteSerialNo" xml:space="preserve">
    <value>Remote vault serial number does not match the enumerated serial</value>
  </data>
  <data name="Vault.Error.NoAvailableChannels" xml:space="preserve">
    <value>No available channels on vault ({0})</value>
  </data>
  <data name="Vault.Error.PinToShort" xml:space="preserve">
    <value>PIN is too short</value>
  </data>
  <data name="Vault.Error.VaultLocked" xml:space="preserve">
    <value>Vault is locked</value>
  </data>
  <data name="Vault.Error.WrongPin" xml:space="preserve">
    <value>Wrong PIN ({0} attempts left)</value>
  </data>
  <data name="Vault.Notification.EnterCurrentPin" xml:space="preserve">
    <value>Please enter the PIN code for your Hardware Vault</value>
  </data>
  <data name="Vault.Notification.NewPin" xml:space="preserve">
    <value>Please create new PIN code for your Hardware Vault</value>
  </data>
  <data name="Vault.Notification.PreparingForAuth" xml:space="preserve">
    <value>Preparing for vault {0} authorization</value>
  </data>
  <data name="Vault.Notification.PressButton" xml:space="preserve">
    <value>Please press the Button on your Hardware Vault</value>
  </data>
  <data name="Vault.Notification.Synchronizing" xml:space="preserve">
    <value>Synchronizing credentials in {0} with your other vault, please wait{1}Password manager is temporarily unavailable</value>
=======
  <data name="Error.CantSaveAddress" xml:space="preserve">
    <value>Failed to save server address</value>
  </data>
  <data name="Error.Clarification.KeyNotFound" xml:space="preserve">
    <value>Registry key not found. Please, contact your system administrator to perform a Repair of application installation.</value>
  </data>
  <data name="Error.Clarification.SecurityError" xml:space="preserve">
    <value>Hideez Service is not allowed to make changes to registry. Contact your system administrator.</value>
  </data>
  <data name="Error.Clarification.ServerUnavailable" xml:space="preserve">
    <value>Hideez Enterprise Server is not available, or the address is incorrect.</value>
  </data>
  <data name="Error.Clarification.UnauthorizedAccess" xml:space="preserve">
    <value>Registry key is protected from changes. Contact your system administrator.</value>
  </data>
  <data name="Error.Clarification.UnexpectedError" xml:space="preserve">
    <value>Please, try again. If error persists, contact your system administrator.</value>
  </data>
  <data name="Error.UnexpectedError" xml:space="preserve">
    <value>Unexpected error occured</value>
>>>>>>> 27c7ad62
  </data>
</root><|MERGE_RESOLUTION|>--- conflicted
+++ resolved
@@ -766,7 +766,27 @@
   <data name="Notification.DeviceLockedByCode.Message" xml:space="preserve">
     <value>To unlock the vault, contact your system administrator for activation code and then reconnect the vault.</value>
   </data>
-<<<<<<< HEAD
+  <data name="Error.CantSaveAddress" xml:space="preserve">
+    <value>Failed to save server address</value>
+  </data>
+  <data name="Error.Clarification.KeyNotFound" xml:space="preserve">
+    <value>Registry key not found. Please, contact your system administrator to perform a Repair of application installation.</value>
+  </data>
+  <data name="Error.Clarification.SecurityError" xml:space="preserve">
+    <value>Hideez Service is not allowed to make changes to registry. Contact your system administrator.</value>
+  </data>
+  <data name="Error.Clarification.ServerUnavailable" xml:space="preserve">
+    <value>Hideez Enterprise Server is not available, or the address is incorrect.</value>
+  </data>
+  <data name="Error.Clarification.UnauthorizedAccess" xml:space="preserve">
+    <value>Registry key is protected from changes. Contact your system administrator.</value>
+  </data>
+  <data name="Error.Clarification.UnexpectedError" xml:space="preserve">
+    <value>Please, try again. If error persists, contact your system administrator.</value>
+  </data>
+  <data name="Error.UnexpectedError" xml:space="preserve">
+    <value>Unexpected error occured</value>
+  </data>
   <data name="AccountSelectorNotification.Title" xml:space="preserve">
     <value>There are few suitable accounts, select one of them, please.</value>
   </data>
@@ -922,27 +942,5 @@
   </data>
   <data name="Vault.Notification.Synchronizing" xml:space="preserve">
     <value>Synchronizing credentials in {0} with your other vault, please wait{1}Password manager is temporarily unavailable</value>
-=======
-  <data name="Error.CantSaveAddress" xml:space="preserve">
-    <value>Failed to save server address</value>
-  </data>
-  <data name="Error.Clarification.KeyNotFound" xml:space="preserve">
-    <value>Registry key not found. Please, contact your system administrator to perform a Repair of application installation.</value>
-  </data>
-  <data name="Error.Clarification.SecurityError" xml:space="preserve">
-    <value>Hideez Service is not allowed to make changes to registry. Contact your system administrator.</value>
-  </data>
-  <data name="Error.Clarification.ServerUnavailable" xml:space="preserve">
-    <value>Hideez Enterprise Server is not available, or the address is incorrect.</value>
-  </data>
-  <data name="Error.Clarification.UnauthorizedAccess" xml:space="preserve">
-    <value>Registry key is protected from changes. Contact your system administrator.</value>
-  </data>
-  <data name="Error.Clarification.UnexpectedError" xml:space="preserve">
-    <value>Please, try again. If error persists, contact your system administrator.</value>
-  </data>
-  <data name="Error.UnexpectedError" xml:space="preserve">
-    <value>Unexpected error occured</value>
->>>>>>> 27c7ad62
   </data>
 </root>