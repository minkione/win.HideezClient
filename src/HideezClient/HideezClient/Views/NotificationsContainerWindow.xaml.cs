--- conflicted
+++ resolved
@@ -99,11 +99,7 @@
                 //NotificationBase nb = notifyItems.Items.Cast<NotificationBase>().FirstOrDefault(n => n.Options.SetFocus);
                 //nb?.Focus();
             }
-<<<<<<< HEAD
-            catch(Exception ex)
-=======
             catch (Exception ex)
->>>>>>> 5221c210
             {
                 log.Error(ex);
             }
