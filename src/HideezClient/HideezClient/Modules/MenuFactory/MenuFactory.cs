--- conflicted
+++ resolved
@@ -198,19 +198,11 @@
                     var result = await _windowsManager.ShowDisconnectDevicePromptAsync(device.Name);
 
                     if (result)
-<<<<<<< HEAD
-                        await _serviceProxy.GetService().DisconnectDeviceAsync(device.Id);
-                }
-                catch (FaultException<HideezServiceFault> ex)
+                        await _metaMessenger.PublishOnServer(new DisconnectDeviceMessage(device.Id));
+                }
+                catch (Exception ex)
                 {
                     _messenger.Send(new ShowErrorNotificationMessage(ex.Message, notificationId: device.Mac));
-=======
-                        await _metaMessenger.PublishOnServer(new DisconnectDeviceMessage(device.Id));
->>>>>>> f553fa3c
-                }
-                catch (Exception ex)
-                {
-                    _messenger.Send(new ShowErrorNotificationMessage(ex.Message, notificationId: device.Mac));
                 }
             }
         }
@@ -224,15 +216,7 @@
                     var result = await _windowsManager.ShowRemoveDevicePromptAsync(device.Name);
 
                     if (result)
-<<<<<<< HEAD
-                        await _serviceProxy.GetService().RemoveDeviceAsync(device.Id);
-                }
-                catch (FaultException<HideezServiceFault> ex)
-                {
-                    _messenger.Send(new ShowErrorNotificationMessage(ex.Message, notificationId: device.Mac));
-=======
                         await _metaMessenger.PublishOnServer(new RemoveDeviceMessage(device.Id));
->>>>>>> f553fa3c
                 }
                 catch (Exception ex)
                 {
