--- conflicted
+++ resolved
@@ -17,12 +17,8 @@
         event EventHandler<bool> MainWindowVisibleChanged;
         bool IsMainWindowVisible { get; }
         void ShowDialogAddCredential(Device device);
-<<<<<<< HEAD
-        void CloseWindow(Guid id);
-=======
         void ShowInfoAboutDevice(Device device);
         void CloseWindow(string id);
->>>>>>> ce3f40f1
 
         void ShowInfo(string message, string title = null, string notificationId = null);
         void ShowWarn(string message, string title = null, string notificationId = null);
