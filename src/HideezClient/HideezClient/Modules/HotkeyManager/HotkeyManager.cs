--- conflicted
+++ resolved
@@ -45,12 +45,8 @@
         public HotkeyManager(ISettingsManager<HotkeySettings> hotkeySettingsManager, IMetaPubSub metaMessenger, ILog log)
             : base(nameof(HotkeyManager), log)
 		{
-<<<<<<< HEAD
-			this.hotkeySettingsManager = hotkeySettingsManager;
-            hotkeySettingsManager.SettingsFilePath = Path.Combine(Constants.DefaultSettingsFolderPath, "hotkeys.xml");
-=======
 			_hotkeySettingsManager = hotkeySettingsManager;
->>>>>>> 702bb367
+            hotkeySettingsManager.SettingsFilePath = Path.Combine(Constants.DefaultSettingsFolderPath, "hotkeys.xml"); ;
             _metaMessenger = metaMessenger;
 
             _metaMessenger.Subscribe<SettingsChangedMessage<HotkeySettings>>(OnHotkeysSettingsChanged);
