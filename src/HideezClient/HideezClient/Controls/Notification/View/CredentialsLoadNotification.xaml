--- conflicted
+++ resolved
@@ -34,7 +34,7 @@
             Margin="0,15,-13,0"
             HorizontalAlignment="Right"
             VerticalAlignment="Center"
-            Foreground="LightGreen"
+            Foreground="LightGray"
             Kind="SyncAltSolid" />
 
         <StackPanel Grid.Column="2">
@@ -94,69 +94,5 @@
                 Opacity="0.5"
                 Text="X" />
         </Button>
-<<<<<<< HEAD
-=======
-
-        <ContentPresenter
-            Grid.RowSpan="2"
-            Width="40"
-            Height="40"
-            Content="{StaticResource HideezKeySimpleIMG}" />
-
-        <iconPacks:PackIconFontAwesome
-            x:Name="IcoLoadState"
-            Grid.RowSpan="2"
-            Width="25"
-            Height="25"
-            Margin="0,15,-13,0"
-            HorizontalAlignment="Right"
-            VerticalAlignment="Center"
-            Foreground="LightGray"
-            Kind="SyncAltSolid" />
-
-        <TextBlock
-            Grid.Row="1"
-            Grid.Column="2"
-            Margin="0,5,0,0"
-            VerticalAlignment="Center"
-            FontSize="14"
-            Foreground="White"
-            TextWrapping="Wrap">
-            <TextBlock.Style>
-                <Style TargetType="TextBlock">
-                    <Setter Property="Text">
-                        <Setter.Value>
-                            <MultiBinding Converter="{StaticResource FormatStringConverter}">
-                                <Binding Path="[CredentialsLoad.Loading]" Source="{x:Static l:TranslationSource.Instance}" />
-                                <Binding Path="DeviceSN" />
-                            </MultiBinding>
-                        </Setter.Value>
-                    </Setter>
-                    <Style.Triggers>
-                        <DataTrigger Binding="{Binding State}" Value="Loaded">
-                            <Setter Property="Text">
-                                <Setter.Value>
-                                    <MultiBinding Converter="{StaticResource FormatStringConverter}">
-                                        <Binding Path="[CredentialsLoad.Loaded]" Source="{x:Static l:TranslationSource.Instance}" />
-                                        <Binding Path="DeviceSN" />
-                                    </MultiBinding>
-                                </Setter.Value>
-                            </Setter>
-                        </DataTrigger>
-                        <DataTrigger Binding="{Binding State}" Value="Fail">
-                            <Setter Property="Text">
-                                <Setter.Value>
-                                    <MultiBinding Converter="{StaticResource FormatStringConverter}">
-                                        <Binding Path="[CredentialsLoad.Failed]" Source="{x:Static l:TranslationSource.Instance}" />
-                                        <Binding Path="DeviceSN" />
-                                    </MultiBinding>
-                                </Setter.Value>
-                            </Setter>
-                        </DataTrigger>
-                    </Style.Triggers>
-                </Style>
-            </TextBlock.Style>
-        </TextBlock>
->>>>>>> 06df759e
     </Grid>
 </local:NotificationBase>