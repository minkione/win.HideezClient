--- conflicted
+++ resolved
@@ -64,15 +64,15 @@
         {
         }
 
-<<<<<<< HEAD
         public void ProximitySettingsChanged()
-=======
+        {
+        }
+
         public void DeviceProximityChanged(string deviceId, double proximity)
         {
         }
 
         public void DeviceBatteryChanged(string deviceId, int battery)
->>>>>>> 95c5db8c
         {
         }
     }
