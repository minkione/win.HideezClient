--- conflicted
+++ resolved
@@ -304,7 +304,9 @@
   <wsdl:message name="IHideezService_HidePinUi_OutputCallbackMessage">
     <wsdl:part name="parameters" element="tns:HidePinUi" />
   </wsdl:message>
-<<<<<<< HEAD
+  <wsdl:message name="IHideezService_WorkstationUnlocked_OutputCallbackMessage">
+    <wsdl:part name="parameters" element="tns:WorkstationUnlocked" />
+  </wsdl:message>
   <wsdl:message name="IHideezService_ShowActivationCodeUi_OutputCallbackMessage">
     <wsdl:part name="parameters" element="tns:ShowActivationCodeUi" />
   </wsdl:message>
@@ -316,10 +318,6 @@
   </wsdl:message>
   <wsdl:message name="IHideezService_LiftDeviceStorageLock_OutputCallbackMessage">
     <wsdl:part name="parameters" element="tns:LiftDeviceStorageLock" />
-=======
-  <wsdl:message name="IHideezService_WorkstationUnlocked_OutputCallbackMessage">
-    <wsdl:part name="parameters" element="tns:WorkstationUnlocked" />
->>>>>>> 7b7778d5
   </wsdl:message>
   <wsdl:portType msc:usingSession="true" name="IHideezService">
     <wsdl:operation msc:isInitiating="true" msc:isTerminating="false" name="AttachClient">
@@ -491,7 +489,9 @@
     <wsdl:operation msc:isInitiating="true" msc:isTerminating="false" name="HidePinUi">
       <wsdl:output wsaw:Action="http://tempuri.org/IHideezService/HidePinUi" message="tns:IHideezService_HidePinUi_OutputCallbackMessage" />
     </wsdl:operation>
-<<<<<<< HEAD
+    <wsdl:operation msc:isInitiating="true" msc:isTerminating="false" name="WorkstationUnlocked">
+      <wsdl:output wsaw:Action="http://tempuri.org/IHideezService/WorkstationUnlocked" message="tns:IHideezService_WorkstationUnlocked_OutputCallbackMessage" />
+    </wsdl:operation>
     <wsdl:operation msc:isInitiating="true" msc:isTerminating="false" name="ShowActivationCodeUi">
       <wsdl:output wsaw:Action="http://tempuri.org/IHideezService/ShowActivationCodeUi" message="tns:IHideezService_ShowActivationCodeUi_OutputCallbackMessage" />
     </wsdl:operation>
@@ -503,10 +503,6 @@
     </wsdl:operation>
     <wsdl:operation msc:isInitiating="true" msc:isTerminating="false" name="LiftDeviceStorageLock">
       <wsdl:output wsaw:Action="http://tempuri.org/IHideezService/LiftDeviceStorageLock" message="tns:IHideezService_LiftDeviceStorageLock_OutputCallbackMessage" />
-=======
-    <wsdl:operation msc:isInitiating="true" msc:isTerminating="false" name="WorkstationUnlocked">
-      <wsdl:output wsaw:Action="http://tempuri.org/IHideezService/WorkstationUnlocked" message="tns:IHideezService_WorkstationUnlocked_OutputCallbackMessage" />
->>>>>>> 7b7778d5
     </wsdl:operation>
   </wsdl:portType>
   <wsdl:binding name="NetNamedPipeBinding_IHideezService" type="tns:IHideezService">
@@ -897,7 +893,12 @@
         <soap12:body use="literal" />
       </wsdl:output>
     </wsdl:operation>
-<<<<<<< HEAD
+    <wsdl:operation name="WorkstationUnlocked">
+      <soap12:operation soapAction="http://tempuri.org/IHideezService/WorkstationUnlocked" style="document" />
+      <wsdl:output>
+        <soap12:body use="literal" />
+      </wsdl:output>
+    </wsdl:operation>
     <wsdl:operation name="ShowActivationCodeUi">
       <soap12:operation soapAction="http://tempuri.org/IHideezService/ShowActivationCodeUi" style="document" />
       <wsdl:output>
@@ -918,10 +919,6 @@
     </wsdl:operation>
     <wsdl:operation name="LiftDeviceStorageLock">
       <soap12:operation soapAction="http://tempuri.org/IHideezService/LiftDeviceStorageLock" style="document" />
-=======
-    <wsdl:operation name="WorkstationUnlocked">
-      <soap12:operation soapAction="http://tempuri.org/IHideezService/WorkstationUnlocked" style="document" />
->>>>>>> 7b7778d5
       <wsdl:output>
         <soap12:body use="literal" />
       </wsdl:output>
