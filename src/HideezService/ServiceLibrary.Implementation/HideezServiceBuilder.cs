﻿using Hideez.CsrBLE;
using Hideez.SDK.Communication;
using Hideez.SDK.Communication.Connection;
using Hideez.SDK.Communication.Device;
using Hideez.SDK.Communication.HES.Client;
using Hideez.SDK.Communication.Interfaces;
using Hideez.SDK.Communication.Log;
using Hideez.SDK.Communication.Proximity.Interfaces;
using Hideez.SDK.Communication.Workstation;
using HideezMiddleware;
using HideezMiddleware.Audit;
using HideezMiddleware.ClientManagement;
using HideezMiddleware.CredentialProvider;
using HideezMiddleware.DeviceConnection;
using HideezMiddleware.DeviceConnection.Workflow;
using HideezMiddleware.DeviceLogging;
using HideezMiddleware.IPC.DTO;
using HideezMiddleware.Local;
using HideezMiddleware.Modules;
using HideezMiddleware.Modules.Audit;
using HideezMiddleware.Modules.ClientPipe;
using HideezMiddleware.Modules.CredentialProvider;
using HideezMiddleware.Modules.Csr;
using HideezMiddleware.Modules.DeviceManagement;
using HideezMiddleware.Modules.FatalExceptionHandler;
using HideezMiddleware.Modules.Hes;
using HideezMiddleware.Modules.RemoteUnlock;
using HideezMiddleware.Modules.Rfid;
using HideezMiddleware.Modules.WinBle;
using HideezMiddleware.ScreenActivation;
using HideezMiddleware.Settings;
using HideezMiddleware.Settings.SettingsProvider;
using HideezMiddleware.Utils.WorkstationHelper;
using HideezMiddleware.Workstation;
using Meta.Lib.Modules.PubSub;
using ServiceLibrary.Implementation.ScreenActivation;
using System;
using System.Collections.Generic;
using System.IO;
using System.IO.Pipes;
using System.Security.AccessControl;
using System.Security.Principal;
using System.Threading.Tasks;
using Unity;
using Unity.Injection;
using Unity.Lifetime;
using Unity.Resolution;
using WinBle._10._0._18362;

namespace ServiceLibrary.Implementation
{
    /// <summary>
    /// Allows flexible building of Hideez Service by separately enabling required modules. 
    /// Modules are initialized and enabled as soon as they were added.
    /// </summary>
    public sealed class HideezServiceBuilder
    {
        // NOTE: Because container is disposed after service building is finished, 
        // components that implement IDisposable interface should have ExternallyControlledLifetimeManager
        // because container recursively disposes of all objects it controls

        /// <summary>
        /// Reference to service instance that is being built
        /// </summary>
        private HideezService _service;

        /// <summary>
        /// Container that holds all modules previously created for the service and used for params injection
        /// </summary>
        private IUnityContainer _container;

        // Stored reference to %ProgramData% folder to shorten filepath declarations
        readonly string _commonAppData = Environment.GetFolderPath(Environment.SpecialFolder.CommonApplicationData);
        
        private void Cleanup()
        {
            _service = null;
            _container?.Dispose();
        }

        private void AddModule(IModule module)
        {
            _service.ServiceModules.Add(module);
        }

        /// <summary>
        /// Start building service by creating the essential modules
        /// </summary>
        public void Begin()
        {
            _service = new HideezService();
            _container = new UnityContainer();
            _container.AddExtension(new Diagnostic());

            // Register and instantiate essentials

            // Used by all modules to write logs
            NLog.LogManager.EnableLogging();
            var sdkLogger = new NLogWrapper();
            _container.RegisterInstance<ILog>(sdkLogger, new ExternallyControlledLifetimeManager());

            // Used by almost all modules to communicate with each other through "weak-event style" messages
            var messenger = new MetaPubSub(new MetaPubSubLogger(sdkLogger));
            _container.RegisterInstance<IMetaPubSub>(messenger, new ExternallyControlledLifetimeManager());

            // Used by some modules to access data stored in registry
            var registryRoot = HideezClientRegistryRoot.GetRootRegistryKey(true);
            _container.RegisterInstance(registryRoot, new ExternallyControlledLifetimeManager());

            // Used by many modules to gather info about currect PC state
            _container.RegisterType<IWorkstationHelper, WorkstationHelper>(new ContainerControlledLifetimeManager());

            // Used by some modules to gather info about workstation
            _container.RegisterType<IWorkstationIdProvider, WorkstationIdProvider>(new ContainerControlledLifetimeManager());
            _container.RegisterType<IWorkstationInfoProvider, WorkstationInfoProvider>(new ContainerControlledLifetimeManager());

            // Device manager module is the most basic one and will be required for most configurations
            _container.RegisterType<ConnectionManagersCoordinator>(new ContainerControlledLifetimeManager());
            _container.RegisterType<ConnectionManagerRestarter>(new ContainerControlledLifetimeManager());
            _container.RegisterType<DeviceManager>(new ContainerControlledLifetimeManager());
            var deviceManagerModule = _container.Resolve<DeviceManagementModule>();
            AddModule(deviceManagerModule);

            // Settings are used to configure operation of many modules
            string settingsDirectory = $@"{_commonAppData}\Hideez\Service\Settings\";
            string bondsFolderPath = $"{_commonAppData}\\Hideez\\Service\\Bonds";
            string deviceLogsPath = $"{_commonAppData}\\Hideez\\Service\\DeviceLogs";
            string sdkSettingsPath = Path.Combine(settingsDirectory, "Sdk.xml");
            string rfidSettingsPath = Path.Combine(settingsDirectory, "Rfid.xml");
            string proximitySettingsPath = Path.Combine(settingsDirectory, "Unlock.xml");
            string serviceSettingsPath = Path.Combine(settingsDirectory, "Service.xml");
            string workstationSettingsPath = Path.Combine(settingsDirectory, "Workstation.xml");
            string userProximitySettingsPath = Path.Combine(settingsDirectory, "UserProximitySettings.xml");

            Directory.CreateDirectory(bondsFolderPath); // Ensure directory for bonds is created since unmanaged code doesn't do that

            IFileSerializer fileSerializer = _container.Resolve<XmlFileSerializer>();

            List<Task> settingsInitializationTasks = new List<Task>
            {
                Task.Run(async () =>
                {
                    var sdkSettingsManager = new SettingsManager<SdkSettings>(sdkSettingsPath, fileSerializer);
                    sdkSettingsManager.InitializeFileStruct();
                    await SdkConfigLoader.LoadSdkConfigFromFileAsync(sdkSettingsManager).ConfigureAwait(false);
                    sdkLogger.WriteLine(nameof(HideezService), $"{nameof(SdkSettings)} loaded");
                    _container.RegisterInstance<ISettingsManager<SdkSettings>>(sdkSettingsManager, new ExternallyControlledLifetimeManager());
                }),
                Task.Run(async () =>
                {
                    var rfidSettingsManager = new SettingsManager<RfidSettings>(rfidSettingsPath, fileSerializer);
                    rfidSettingsManager.InitializeFileStruct();
                    await rfidSettingsManager.LoadSettingsAsync().ConfigureAwait(false);
                    sdkLogger.WriteLine(nameof(HideezService), $"{nameof(RfidSettings)} loaded");
                    _container.RegisterInstance<ISettingsManager<RfidSettings>>(rfidSettingsManager, new ExternallyControlledLifetimeManager());
                }),
                Task.Run(async () =>
                {
                    var proximitySettingsManager = new SettingsManager<ProximitySettings>(proximitySettingsPath, fileSerializer);
                    proximitySettingsManager.InitializeFileStruct();
                    await proximitySettingsManager.GetSettingsAsync().ConfigureAwait(false);
                    _container.RegisterInstance<ISettingsManager<ProximitySettings>>(proximitySettingsManager, new ExternallyControlledLifetimeManager());
                    sdkLogger.WriteLine(nameof(HideezService), $"{nameof(ProximitySettings)} loaded");
                }),
                Task.Run(async () =>
                {
                    var serviceSettingsManager = new SettingsManager<ServiceSettings>(serviceSettingsPath, fileSerializer);
                    serviceSettingsManager.InitializeFileStruct();
                    await serviceSettingsManager.LoadSettingsAsync().ConfigureAwait(false);
                    sdkLogger.WriteLine(nameof(HideezService), $"{nameof(ServiceSettings)} loaded");
                    _container.RegisterInstance<ISettingsManager<ServiceSettings>>(serviceSettingsManager, new ExternallyControlledLifetimeManager());
                }),
                Task.Run(async () =>
                {
                    var workstationSettingsManager = new WatchingSettingsManager<WorkstationSettings>(workstationSettingsPath, fileSerializer);
                    workstationSettingsManager.InitializeFileStruct();
                    await workstationSettingsManager.LoadSettingsAsync().ConfigureAwait(false);
                    workstationSettingsManager.AutoReloadOnFileChanges = true;
                    sdkLogger.WriteLine(nameof(HideezService), $"{nameof(WorkstationSettings)} loaded");
                    _container.RegisterInstance<ISettingsManager<WorkstationSettings>>(workstationSettingsManager, new ExternallyControlledLifetimeManager());
                }),
                Task.Run(async () =>
                {
                    var userProximitySettingsManager = new WatchingSettingsManager<UserProximitySettings>(userProximitySettingsPath, fileSerializer);
                    userProximitySettingsManager.InitializeFileStruct();
                    await userProximitySettingsManager.LoadSettingsAsync().ConfigureAwait(false);
                    userProximitySettingsManager.AutoReloadOnFileChanges = true;
                    sdkLogger.WriteLine(nameof(HideezService), $"{nameof(UserProximitySettings)} loaded");
                    _container.RegisterInstance<ISettingsManager<UserProximitySettings>>(userProximitySettingsManager, new ExternallyControlledLifetimeManager());
                })
            };

            Task.WhenAll(settingsInitializationTasks).Wait();

            // Used by connection processors and connection flow
            _container.RegisterType<IScreenActivator, MetalibScreenActivator>(new ContainerControlledLifetimeManager());

            // Facade that is used by some modules to sent notifications to UI
            _container.RegisterType<IWorkstationUnlocker, CredentialProviderProxy>(new ContainerControlledLifetimeManager());
            _container.RegisterType<ServiceClientUiManager>(new ContainerControlledLifetimeManager());
            _container.RegisterType<IClientUiManager, UiProxyManager>(new ContainerControlledLifetimeManager(), 
                new InjectionConstructor(
                    typeof(CredentialProviderProxy),
                    typeof(ServiceClientUiManager),
                    typeof(ILog)
                    ));

            // Credential provider module is currently essentia
            var credentialProviderModule = _container.Resolve<CredentialProviderModule>();
            AddModule(credentialProviderModule);

            // Provides local storage for device information
            _container.RegisterType<ILocalDeviceInfoCache, LocalDeviceInfoCache>(new ContainerControlledLifetimeManager());

            // Provides interface to read device logs
            _container.RegisterType<IDeviceLogWriter, DeviceLogWriter>(new ContainerControlledLifetimeManager());
            _container.RegisterType<DeviceLogManager>(new ContainerControlledLifetimeManager(), 
                new InjectionConstructor(
                    deviceLogsPath,
                    typeof(IDeviceLogWriter),
                    typeof(ISettingsManager<ServiceSettings>),
                    typeof(ILog)
                    ));

            // Provides interface to manage csr bonds
            _container.RegisterType<BondManager>(new ContainerControlledLifetimeManager(),
                new InjectionConstructor(
                    bondsFolderPath,
                    typeof(ILog)
                    ));

            // Connection managers are registered for here convenience
            _container.RegisterType<WinBleConnectionManager>(new ContainerControlledLifetimeManager());
            _container.RegisterType<BleConnectionManager>(new ContainerControlledLifetimeManager(), 
                new InjectionConstructor(
                    typeof(ILog),
                    bondsFolderPath
                    ));

            // Hes access manager is used by workflow and processors
            _container.RegisterType<IHesAccessManager, HesAccessManager>();
        }

        public void AddEnterpriseProximitySettingsSupport()
        {
            _container.RegisterType<IDeviceProximitySettingsProvider, UnlockProximitySettingsProvider>(new ContainerControlledLifetimeManager());
        }

        public void AddStandaloneProximitySettingsSupport()
        {
            _container.RegisterType<IDeviceProximitySettingsProvider, UserProximitySettingsProvider>(new ContainerControlledLifetimeManager());
        }

        public void AddFatalExceptionHandling()
        {
            var fatalExceptionHandlerModule = _container.Resolve<FatalExceptionHandlerModule>();
            AddModule(fatalExceptionHandlerModule);
        }

        public void AddHES()
        {
            _container.RegisterType<IHesAppConnection, HesAppConnection>(new ExternallyControlledLifetimeManager(), 
                new InjectionConstructor(
                    typeof(DeviceManager),
                    typeof(IWorkstationInfoProvider),
                    typeof(IHesAccessManager),
                    typeof(ILog)
                    ));
            var hesModule = _container.Resolve<HesModule>();
            AddModule(hesModule);
        }

        public void AddRemoteUnlock()
        {
            _container.RegisterType<IHesAppConnection, HesAppConnection>("tb", new ExternallyControlledLifetimeManager(),
                new InjectionConstructor(
                    typeof(IWorkstationInfoProvider),
                    typeof(ILog)
                    ));
            var remoteUnlockModule = _container.Resolve<RemoteUnlockModule>(
<<<<<<< HEAD
                new ParameterOverride(typeof(IHesAppConnection), _container.Resolve<IHesAppConnection>("tb")));
=======
                new ParameterOverride(typeof(IHesAppConnection), _container.Resolve<HesAppConnection>("tb")));
>>>>>>> 71c897cf
            AddModule(remoteUnlockModule);
        }

        public void AddClientPipe()
        {
            var module = _container.Resolve<ClientPipeModule>();
            AddModule(module);
        }

        public void AddEnterpriseConnectionFlow()
        {
            var connectionFlowProcessorfactory = _container.Resolve<ConnectionFlowProcessorFactory>();
            var connectionFlowProcessor = connectionFlowProcessorfactory.Create();

            _container.RegisterInstance(connectionFlowProcessor, new ExternallyControlledLifetimeManager());
        }

        public void AddStandaloneConnectionFlow()
        {
            throw new NotImplementedException();
        }

        /// <summary>
        /// Enable audit events generation and saving
        /// </summary>
        public void AddAudit()
        {
            string auditEventsDirectoryPath = $@"{_commonAppData}\Hideez\Service\WorkstationEvents\";
            var sessionTimestampPath = $@"{_commonAppData}\Hideez\Service\Timestamp\timestamp.dat";

            _container.RegisterType<ISessionInfoProvider, SessionInfoProvider>(new ContainerControlledLifetimeManager());
            _container.RegisterType<EventSaver>(new ContainerControlledLifetimeManager(),
                new InjectionConstructor(
                    typeof(ISessionInfoProvider),
                    typeof(IWorkstationIdProvider),
                    auditEventsDirectoryPath,
                    typeof(ILog)
                    ));
            _container.RegisterType<SessionTimestampLogger>(new ContainerControlledLifetimeManager(),
                new InjectionConstructor(
                    sessionTimestampPath,
                    typeof(ISessionInfoProvider),
                    typeof(EventSaver),
                    typeof(IWorkstationHelper),
                    typeof(ILog)
                    ));
            _container.RegisterType<EventSender>();

            // TODO: These classes must be decoupled from unlock processors and added to AuditModule
            //var sessionUnlockMethodMonitor = _container.Resolve<SessionUnlockMethodMonitor>();
            //AddModule(sessionUnlockMethodMonitor);
            //
            //var sessionSwitchLogger = _container.Resolve<SessionSwitchLogger>();
            //AddModule(sessionSwitchLogger);

            var auditModule = _container.Resolve<AuditModule>();
            AddModule(auditModule);
        }

        // todo: simplify resolution
        public void AddCsrSupport()
        {
            var log = _container.Resolve<ILog>();
            var messenger = _container.Resolve<IMetaPubSub>();
            var csrBleConnectionManager = _container.Resolve<BleConnectionManager>();
            var connectionFlow = _container.Resolve<ConnectionFlowProcessor>();
            var proximitySettingsProvider = _container.Resolve<IDeviceProximitySettingsProvider>();
            var advIgnoreCsrList = new AdvertisementIgnoreList(csrBleConnectionManager, proximitySettingsProvider, SdkConfig.DefaultLockTimeout, log);
            var deviceManager = _container.Resolve<DeviceManager>();
            var workstationUnlocker = _container.Resolve<IWorkstationUnlocker>();
            var hesAccessManager = _container.Resolve<IHesAccessManager>();

            var tapConnectionProcessor = new TapConnectionProcessor(connectionFlow, csrBleConnectionManager, log);
            var proximityConnectionProcessor = new ProximityConnectionProcessor(
                connectionFlow,
                csrBleConnectionManager,
                proximitySettingsProvider,
                advIgnoreCsrList,
                deviceManager,
                workstationUnlocker,
                hesAccessManager,
                log);

            var connectionManagersCoordinator = _container.Resolve<ConnectionManagersCoordinator>();
            var connectionManagersRestarter = _container.Resolve<ConnectionManagerRestarter>(); 
            var csrModule = new CsrModule(
                connectionManagersCoordinator,
                connectionManagersRestarter,
                csrBleConnectionManager,
                tapConnectionProcessor,
                proximityConnectionProcessor,
                messenger,
                log);
            AddModule(csrModule);
        }

        // todo: simplify resolution
        public void AddWinBleSupport()
        {
            var log = _container.Resolve<ILog>();
            var messenger = _container.Resolve<IMetaPubSub>();
            var connectionFlow = _container.Resolve<ConnectionFlowProcessor>();
            var winBleConnectionManager = _container.Resolve<WinBleConnectionManager>();
            winBleConnectionManager.UnpairProvider = new UnpairProvider(messenger, log);
            var workstationSettingsManager = _container.Resolve<ISettingsManager<WorkstationSettings>>();
            var proximitySettingsProvider = _container.Resolve<IDeviceProximitySettingsProvider>();
            // WinBle rssi messages arrive much less frequently than when using csr. Empirically calculated 20s rssi clear delay to be acceptable.
            var advIgnoreWinBleList = new AdvertisementIgnoreList(winBleConnectionManager, proximitySettingsProvider, 20, log);
            var deviceManager = _container.Resolve<DeviceManager>();
            var credProvProxy = _container.Resolve<CredentialProviderProxy>();
            var uiManager = _container.Resolve<IClientUiManager>();
            var workstationHelper = _container.Resolve<IWorkstationHelper>();

            var winBleAutomaticConnectionProcessor = new WinBleAutomaticConnectionProcessor(
                connectionFlow, 
                winBleConnectionManager, 
                advIgnoreWinBleList,
                proximitySettingsProvider, 
                deviceManager, 
                credProvProxy, 
                uiManager,
                workstationHelper, 
                log);

            var commandLinkVisibilityController = new CommandLinkVisibilityController(
                credProvProxy,
                winBleConnectionManager,
                connectionFlow, 
                log);


            var connectionManagersCoordinator = _container.Resolve<ConnectionManagersCoordinator>();
            var connectionManagersRestarter = _container.Resolve<ConnectionManagerRestarter>();
            var winBleModule = new WinBleModule(
                connectionManagersCoordinator,
                connectionManagersRestarter,
                advIgnoreWinBleList,
                winBleConnectionManager,
                winBleAutomaticConnectionProcessor,
                commandLinkVisibilityController,
                messenger,
                log);
            AddModule(winBleModule);
        }

        public void AddRfidSupport()
        {
            _container.RegisterType<RfidServiceConnection>();
            _container.RegisterType<RfidConnectionProcessor>();

            var rfidModule = _container.Resolve<RfidModule>();
            AddModule(rfidModule);
        }


        //public void AddReconnectAndLockByProximity()
        //{
        //    var proximitySettings = _container.Resolve<ISettingsManager<WorkstationSettings>>().Settings.GetProximityMonitorSettings();
        //    var proximityMonitorManager = _container.Resolve<ProximityMonitorManager>(new ParameterOverride(typeof(ProximityMonitorSettings), proximitySettings));
        //    AddModule(proximityMonitorManager);

        //    var deviceReconnectManager = _container.Resolve<DeviceReconnectManager>();
        //    AddModule(deviceReconnectManager);

        //    var workstationLocker = _container.Resolve<UniversalWorkstationLocker>(new ParameterOverride(typeof(int), "lockTimeout", SdkConfig.DefaultLockTimeout * 1000));
        //    AddModule(workstationLocker);

        //    // WorkstationLockProcessor ==================================
        //    var workstationLockProcessor = _container.Resolve<WorkstationLockProcessor>();
        //    // TODO: Event handling
        //    //workstationLockProcessor.DeviceProxLockEnabled += WorkstationLockProcessor_DeviceProxLockEnabled;
        //    AddModule(workstationLockProcessor);

        //    _service.SubscribeReconnectAndLockByProximityModule(proximityMonitorManager);

        //    var reconnectAndProximityLockModule = new ReconnectAndProximityLockModule();
        //    AddModule(reconnectAndProximityLockModule);
        //}

        /// <summary>
        /// Finishes building, returns built service instance and performs builder cleanup
        /// </summary>
        public HideezService GetService()
        {
            var finishedService = _service;

            Cleanup();

            return finishedService;
        }
    }
}<|MERGE_RESOLUTION|>--- conflicted
+++ resolved
@@ -278,11 +278,7 @@
                     typeof(ILog)
                     ));
             var remoteUnlockModule = _container.Resolve<RemoteUnlockModule>(
-<<<<<<< HEAD
                 new ParameterOverride(typeof(IHesAppConnection), _container.Resolve<IHesAppConnection>("tb")));
-=======
-                new ParameterOverride(typeof(IHesAppConnection), _container.Resolve<HesAppConnection>("tb")));
->>>>>>> 71c897cf
             AddModule(remoteUnlockModule);
         }
 
