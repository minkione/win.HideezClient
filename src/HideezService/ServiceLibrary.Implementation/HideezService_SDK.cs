﻿using System;
using System.Collections.Generic;
using System.Globalization;
using System.IO;
using System.Linq;
using System.Net;
using System.Net.Security;
using System.Security;
using System.Text;
using System.Threading;
using System.Threading.Tasks;
using Hideez.CsrBLE;
using Hideez.SDK.Communication;
using Hideez.SDK.Communication.BLE;
using Hideez.SDK.Communication.Device;
using Hideez.SDK.Communication.HES.Client;
using Hideez.SDK.Communication.Interfaces;
using Hideez.SDK.Communication.Proximity;
using Hideez.SDK.Communication.Utils;
using Hideez.SDK.Communication.WCF;
using Hideez.SDK.Communication.Workstation;
using Hideez.SDK.Communication.WorkstationEvents;
using HideezMiddleware;
using HideezMiddleware.Audit;
using HideezMiddleware.DeviceConnection;
using HideezMiddleware.DeviceLogging;
using HideezMiddleware.Local;
using HideezMiddleware.ReconnectManager;
using HideezMiddleware.ScreenActivation;
using HideezMiddleware.Settings;
using HideezMiddleware.SoftwareVault.UnlockToken;
using Microsoft.Win32;
using ServiceLibrary.Implementation.ClientManagement;
using ServiceLibrary.Implementation.ScreenActivation;
using ServiceLibrary.Implementation.WorkstationLock;

namespace ServiceLibrary.Implementation
{
    public partial class HideezService : IHideezService
    {
        static BleConnectionManager _connectionManager;
        static BleDeviceManager _deviceManager;
        static CredentialProviderProxy _credentialProviderProxy;
        static HesAppConnection _hesConnection;
        static RfidServiceConnection _rfidService;
        static ProximityMonitorManager _proximityMonitorManager;
        static IScreenActivator _screenActivator;
        static WcfDeviceFactory _wcfDeviceFactory;
        static EventSender _eventSender;
        static ServiceClientUiManager _clientProxy;
        static UiProxyManager _uiProxy;
        static StatusManager _statusManager;
        static IWorkstationLocker _workstationLocker;
        static WorkstationLockProcessor _workstationLockProcessor;

        static ISettingsManager<RfidSettings> _rfidSettingsManager;
        static ISettingsManager<ProximitySettings> _proximitySettingsManager;
        static ISettingsManager<ServiceSettings> _serviceSettingsManager;
        static DeviceProximitySettingsHelper _deviceProximitySettingsHelper;

        static ConnectionFlowProcessor _connectionFlowProcessor;
        static AdvertisementIgnoreList _advIgnoreList;
        static RfidConnectionProcessor _rfidProcessor;
        static TapConnectionProcessor _tapProcessor;
        static ProximityConnectionProcessor _proximityProcessor;
        static SessionSwitchLogger _sessionSwitchLogger;
        static ConnectionManagerRestarter _connectionManagerRestarter;
        static ILocalDeviceInfoCache _localDeviceInfoCache;
        static DeviceLogManager _deviceLogManager;

<<<<<<< HEAD
        static IUnlockTokenProvider _unlockTokenProvider;
        static UnlockTokenGenerator _unlockTokenGenerator;
        static RemoteWorkstationUnlocker _remoteWorkstationUnlocker;

        static HesAppConnection _tbHesConnection;
=======
        static DeviceReconnectManager _deviceReconnectManager;
>>>>>>> 9605563a

        void InitializeSDK()
        {
#if DEBUG
            _log.WriteLine($">>>>>> Verifying error codes.");
            var _hideezExceptionLocalization = new HideezExceptionLocalization(_sdkLogger);
            bool isVerified = _hideezExceptionLocalization.VerifyResourcesForErrorCode(new CultureInfo("en"));
            // Debug.Assert(isVerified, $">>>>>> Verifying error codes resalt: {isVerified}");
#endif

            // Combined path evaluates to '%ProgramData%\\Hideez\\Bonds'
            var commonAppData = Environment.GetFolderPath(Environment.SpecialFolder.CommonApplicationData);
            var bondsFilePath = $"{commonAppData}\\Hideez\\bonds";
            var deviceLogsPath = $"{commonAppData}\\Hideez\\Service\\DeviceLogs";

            // Connection Manager ============================
            _connectionManager = new BleConnectionManager(_sdkLogger, bondsFilePath);
            _connectionManager.AdapterStateChanged += ConnectionManager_AdapterStateChanged;
            _connectionManager.DiscoveryStopped += ConnectionManager_DiscoveryStopped;
            _connectionManager.DiscoveredDeviceAdded += ConnectionManager_DiscoveredDeviceAdded;
            _connectionManager.DiscoveredDeviceRemoved += ConnectionManager_DiscoveredDeviceRemoved;
            _connectionManagerRestarter = new ConnectionManagerRestarter(_connectionManager, _sdkLogger);

            // BLE ============================
            _deviceManager = new BleDeviceManager(_sdkLogger, _connectionManager);
            _deviceManager.DeviceAdded += DevicesManager_DeviceCollectionChanged;
            _deviceManager.DeviceRemoved += DevicesManager_DeviceCollectionChanged;
            _deviceManager.DeviceRemoved += DeviceManager_DeviceRemoved;
            _deviceManager.DeviceAdded += DeviceManager_DeviceAdded;
            SessionSwitchMonitor.SessionSwitch += SessionSwitchMonitor_SessionSwitch;

            // WCF ============================
            _wcfDeviceFactory = new WcfDeviceFactory(_deviceManager, _sdkLogger);

            // Named Pipes Server ==============================
            _credentialProviderProxy = new CredentialProviderProxy(_sdkLogger);

            // RFID Service Connection ============================
            _rfidService = new RfidServiceConnection(_sdkLogger);
            _rfidService.RfidReaderStateChanged += RFIDService_ReaderStateChanged;

            // Settings
            var settingsDirectory = $@"{commonAppData}\Hideez\Service\Settings\";
            string rfidSettingsPath = Path.Combine(settingsDirectory, "Rfid.xml");
            string proximitySettingsPath = Path.Combine(settingsDirectory, "Proximity.xml");
            string serviceSettingsPath = Path.Combine(settingsDirectory, "Service.xml");
            string sdkSettingsPath = Path.Combine(settingsDirectory, "Sdk.xml");
            IFileSerializer fileSerializer = new XmlFileSerializer(_sdkLogger);
            var sdkSettingsManager = new SettingsManager<SdkSettings>(sdkSettingsPath, fileSerializer);
            sdkSettingsManager.InitializeFileStruct();
            Task.Run(async () =>
            {
                await SdkConfigLoader.LoadSdkConfigFromFileAsync(sdkSettingsManager);
            });

            _rfidSettingsManager = new SettingsManager<RfidSettings>(rfidSettingsPath, fileSerializer);
            _rfidSettingsManager.InitializeFileStruct();
            _rfidSettingsManager.LoadSettingsAsync().Wait();

            _proximitySettingsManager = new SettingsManager<ProximitySettings>(proximitySettingsPath, fileSerializer);
            _proximitySettingsManager.InitializeFileStruct();
            _proximitySettingsManager.SettingsChanged += ProximitySettingsManager_SettingsChanged;
            _proximitySettingsManager.GetSettingsAsync().Wait();

            _serviceSettingsManager = new SettingsManager<ServiceSettings>(serviceSettingsPath, fileSerializer);
            _serviceSettingsManager.InitializeFileStruct();
            _serviceSettingsManager.LoadSettingsAsync().Wait();

            _deviceProximitySettingsHelper = new DeviceProximitySettingsHelper(_proximitySettingsManager);

            // Get HES address from registry ==================================
            // HKLM\SOFTWARE\Hideez\Client, client_hes_address REG_SZ
            string hesAddress = RegistrySettings.GetHesAddress(_log);

            if (!string.IsNullOrEmpty(hesAddress))
            {
                ServicePointManager.ServerCertificateValidationCallback +=
                (sender, cert, chain, error) =>
                {
                    if (sender is HttpWebRequest request)
                    {
                        if (request.Address.AbsoluteUri.StartsWith(hesAddress))
                            return true;
                    }
                    return error == SslPolicyErrors.None;
                };
            }

            // WorkstationInfoProvider ==================================
            WorkstationHelper.Log = _sdkLogger;
            var workstationInfoProvider = new WorkstationInfoProvider(_sdkLogger);

            // HES Connection ==================================
            _hesConnection = new HesAppConnection(_deviceManager, workstationInfoProvider, _sdkLogger);
            _hesConnection.HubProximitySettingsArrived += async (sender, receivedSettings) =>
            {
                var settings = await _proximitySettingsManager.GetSettingsAsync();
                settings.DevicesProximity = receivedSettings.ToArray();
                _proximitySettingsManager.SaveSettings(settings);
            };
            _hesConnection.HubRFIDIndicatorStateArrived += async (sender, isEnabled) =>
            {
                var settings = await _rfidSettingsManager.GetSettingsAsync();
                settings.IsRfidEnabled = isEnabled;
                _rfidSettingsManager.SaveSettings(settings);
            };
            _hesConnection.HubConnectionStateChanged += HES_ConnectionStateChanged;

            // Try & Buy HES Connection ==================================
            _tbHesConnection = new HesAppConnection(workstationInfoProvider, _sdkLogger);

            // Audit Log / Event Aggregator =============================
            _eventSender = new EventSender(_hesConnection, _eventSaver, _sdkLogger);

            // ScreenActivator ==================================
            _screenActivator = new WcfScreenActivator(sessionManager);

            // Client Proxy =============================
            _clientProxy = new ServiceClientUiManager(sessionManager);

            // UI Proxy =============================
            _uiProxy = new UiProxyManager(_credentialProviderProxy, _clientProxy, _sdkLogger);

            // StatusManager =============================
            _statusManager = new StatusManager(_hesConnection, _tbHesConnection, _rfidService, _connectionManager, _uiProxy, _rfidSettingsManager, _sdkLogger);

            // Local device info cache
            RegistryKey clientRootRegistryKey = null;
            try
            {
                clientRootRegistryKey = HideezClientRegistryRoot.GetRootRegistryKey(true);
            }
            catch (UnauthorizedAccessException ex)
            {
                Error($"Failed to get write access for Client registry key: {ex.Message}");
            }
            catch (SecurityException ex)
            {
                Error($"Failed to get write access for Client registry key: {ex.Message}");
            }
            _localDeviceInfoCache = new LocalDeviceInfoCache(clientRootRegistryKey, _sdkLogger);

            // ConnectionFlowProcessor
            _connectionFlowProcessor = new ConnectionFlowProcessor(
                _connectionManager,
                _deviceManager,
                _hesConnection,
                _credentialProviderProxy,
                _screenActivator,
                _uiProxy,
                _localDeviceInfoCache,
                _sdkLogger);
            _deviceLogManager = new DeviceLogManager(deviceLogsPath, new DeviceLogWriter(), _serviceSettingsManager, _connectionFlowProcessor, _sdkLogger);
            _connectionFlowProcessor.DeviceFinishedMainFlow += ConnectionFlowProcessor_DeviceFinishedMainFlow;
            _advIgnoreList = new AdvertisementIgnoreList(
                _connectionManager,
                _proximitySettingsManager,
                _sdkLogger);
            _rfidProcessor = new RfidConnectionProcessor(
                _connectionFlowProcessor,
                _hesConnection,
                _rfidService,
                _rfidSettingsManager,
                _screenActivator,
                _uiProxy,
                _sdkLogger);
            _tapProcessor = new TapConnectionProcessor(
                _connectionFlowProcessor,
                _connectionManager,
                _sdkLogger);
            _proximityProcessor = new ProximityConnectionProcessor(
                _connectionFlowProcessor,
                _connectionManager,
                _proximitySettingsManager,
                _advIgnoreList,
                _deviceManager,
                _credentialProviderProxy,
                _sdkLogger);

            _proximityProcessor.Start();
            _tapProcessor.Start();
            _rfidProcessor.Start();

            // Proximity Monitor ==================================
            ProximitySettings proximitySettings = _proximitySettingsManager.Settings;
            _proximityMonitorManager = new ProximityMonitorManager(_deviceManager, _sdkLogger, proximitySettings.DevicesProximity);

            // Device Reconnect Manager ================================
            _deviceReconnectManager = new DeviceReconnectManager(_proximityMonitorManager, _deviceManager, _connectionFlowProcessor, _sdkLogger);
            _deviceReconnectManager.DeviceReconnected += (s, a) => _log.WriteLine($"Device {a.SerialNo} reconnected successfully");

            // WorkstationLocker ==================================
            // TODO: Use value from SdkConfig for timeout
            _workstationLocker = new UniversalWorkstationLocker(SdkConfig.DefaultLockTimeout * 1000, sessionManager, _sdkLogger);

            // WorkstationLockProcessor ==================================
            _workstationLockProcessor = new WorkstationLockProcessor(_connectionFlowProcessor, 
                _proximityMonitorManager,
                _deviceManager, 
                _workstationLocker, 
                _deviceReconnectManager,
                _sdkLogger);
            _workstationLockProcessor.DeviceProxLockEnabled += WorkstationLockProcessor_DeviceProxLockEnabled;

            // SessionSwitchLogger ==================================
            _sessionSwitchLogger = new SessionSwitchLogger(_eventSaver, _connectionFlowProcessor,
                _tapProcessor, _rfidProcessor, _proximityProcessor,
                _workstationLockProcessor, _deviceManager, _sdkLogger);

            // Secondary Unlock Mechanism
            _unlockTokenProvider = new UnlockTokenProvider(clientRootRegistryKey, _sdkLogger);
            _unlockTokenGenerator = new UnlockTokenGenerator(_unlockTokenProvider, workstationInfoProvider, _sdkLogger);
            _remoteWorkstationUnlocker = new RemoteWorkstationUnlocker(_unlockTokenProvider, _tbHesConnection, _credentialProviderProxy, _sdkLogger);

            // SDK initialization finished, start essential components
            _credentialProviderProxy.Start();
            _rfidService.Start();
            _hesConnection.Start(hesAddress);

            _workstationLockProcessor.Start();
            _proximityMonitorManager.Start();

            _connectionManager.StartDiscovery();
            _connectionManagerRestarter.Start();

<<<<<<< HEAD
            if (_serviceSettingsManager.Settings.EnableSoftwareVaultUnlock)
            {
                _unlockTokenGenerator.Start();
                _remoteWorkstationUnlocker.Start();
            }
=======
            _deviceReconnectManager.Start();
>>>>>>> 9605563a

            if (_hesConnection.State == HesConnectionState.Error)
            {
                Task.Run(_hesConnection.Stop);

                Error("Hideez Service has encountered an error during HES connection initialization"
                    + Environment.NewLine
                    + "New connection establishment will be attempted after service restart"
                    + Environment.NewLine
                    + _hesConnection.ErrorMessage);
            }

            _tbHesConnection.Start("https://testhub.hideez.com/");
            if (_tbHesConnection.State == HesConnectionState.Error)
            {
                Task.Run(_tbHesConnection.Stop);

                Error("Try & Buy server is not available"
                    + Environment.NewLine
                    + "New connection establishment will be attempted after service restart"
                    + Environment.NewLine
                    + _tbHesConnection.ErrorMessage);
            }
        }

        #region Event Handlers

        void ProximitySettingsManager_SettingsChanged(object sender, SettingsChangedEventArgs<ProximitySettings> e)
        {
            try
            {
                if (_proximityMonitorManager != null)
                {
                    _proximityMonitorManager.ProximitySettings = e.NewSettings.DevicesProximity;
                    _log.WriteLine("Updated proximity settings in proximity monitor.");
                }
            }
            catch (Exception ex)
            {
                _log.WriteLine(ex);
            }
        }

        void DeviceManager_DeviceAdded(object sender, DeviceCollectionChangedEventArgs e)
        {
            var device = e.AddedDevice;

            if (device != null)
            {
                device.ConnectionStateChanged += Device_ConnectionStateChanged;
                device.Initialized += Device_Initialized;
                device.Disconnected += Device_Disconnected;
                device.OperationCancelled += Device_OperationCancelled;
                device.ProximityChanged += Device_ProximityChanged;
                device.BatteryChanged += Device_BatteryChanged;
            }
        }

        async void DeviceManager_DeviceRemoved(object sender, DeviceCollectionChangedEventArgs e)
        {
            var device = e.RemovedDevice;

            if (device != null)
            {
                device.ConnectionStateChanged -= Device_ConnectionStateChanged;
                device.Initialized -= Device_Initialized;
                device.Disconnected -= Device_Disconnected;
                device.OperationCancelled -= Device_OperationCancelled;
                device.ProximityChanged -= Device_ProximityChanged;
                device.BatteryChanged -= Device_BatteryChanged;

                if (device is IWcfDevice wcfDevice)
                    UnsubscribeFromWcfDeviceEvents(wcfDevice);

                if (!device.IsRemote && device.IsInitialized)
                {
                    var workstationEvent = _eventSaver.GetWorkstationEvent();
                    workstationEvent.EventId = WorkstationEventType.DeviceDeleted;
                    workstationEvent.Severity = WorkstationEventSeverity.Warning;
                    workstationEvent.DeviceId = device.SerialNo;
                    await _eventSaver.AddNewAsync(workstationEvent);
                }
            }
        }

        async void Device_Disconnected(object sender, EventArgs e)
        {
            if (sender is IDevice device && device.IsInitialized && (!device.IsRemote || device.ChannelNo > 2))
            {
                var workstationEvent = _eventSaver.GetWorkstationEvent();
                workstationEvent.Severity = WorkstationEventSeverity.Info;
                workstationEvent.DeviceId = device.SerialNo;
                if (device.IsRemote)
                {
                    workstationEvent.EventId = WorkstationEventType.RemoteDisconnect;
                }
                else
                {
                    workstationEvent.EventId = WorkstationEventType.DeviceDisconnect;
                }
                await _eventSaver.AddNewAsync(workstationEvent);
            }
        }

        async void ConnectionManager_AdapterStateChanged(object sender, EventArgs e)
        {
            if (_connectionManager.State == BluetoothAdapterState.Unknown || _connectionManager.State == BluetoothAdapterState.PoweredOn)
            {
                var we = _eventSaver.GetWorkstationEvent();
                if (_connectionManager.State == BluetoothAdapterState.PoweredOn)
                {
                    we.EventId = WorkstationEventType.DonglePlugged;
                    we.Severity = WorkstationEventSeverity.Info;
                }
                else
                {
                    we.EventId = WorkstationEventType.DongleUnplugged;
                    we.Severity = WorkstationEventSeverity.Warning;
                }

                await _eventSaver.AddNewAsync(we);
            }
        }

        //todo - if RFID is not present, do not monitor this event
        bool prevRfidIsConnectedState = false;
        async void RFIDService_ReaderStateChanged(object sender, EventArgs e)
        {
            var isConnected = _rfidService.ServiceConnected && _rfidService.ReaderConnected;
            if (prevRfidIsConnectedState != isConnected)
            {
                prevRfidIsConnectedState = isConnected;

                var we = _eventSaver.GetWorkstationEvent();
                we.EventId = isConnected ? WorkstationEventType.RFIDAdapterPlugged : WorkstationEventType.RFIDAdapterUnplugged;
                we.Severity = isConnected ? WorkstationEventSeverity.Info : WorkstationEventSeverity.Warning;

                await _eventSaver.AddNewAsync(we);
            }
        }

        bool prevHesIsConnectedState = false;
        async void HES_ConnectionStateChanged(object sender, EventArgs e)
        {
            var isConnected = _hesConnection.State == HesConnectionState.Connected;
            if (prevHesIsConnectedState != isConnected)
            {
                prevHesIsConnectedState = isConnected;
                bool sendImmediately = false;
                var we = _eventSaver.GetWorkstationEvent();
                if (_hesConnection.State == HesConnectionState.Connected)
                {
                    we.EventId = WorkstationEventType.HESConnected;
                    we.Severity = WorkstationEventSeverity.Info;
                    sendImmediately = true;
                }
                else
                {
                    we.EventId = WorkstationEventType.HESDisconnected;
                    we.Severity = WorkstationEventSeverity.Warning;
                }

                await _eventSaver.AddNewAsync(we, sendImmediately);
            }
        }

        void DevicesManager_DeviceCollectionChanged(object sender, DeviceCollectionChangedEventArgs e)
        {
            foreach (var client in sessionManager.Sessions)
                client.Callbacks.DevicesCollectionChanged(GetDevices());
        }

        void ConnectionManager_DiscoveredDeviceAdded(object sender, DiscoveredDeviceAddedEventArgs e)
        {
        }

        void ConnectionManager_DiscoveredDeviceRemoved(object sender, DiscoveredDeviceRemovedEventArgs e)
        {
        }

        void ConnectionManager_DiscoveryStopped(object sender, EventArgs e)
        {
        }

        void Device_ConnectionStateChanged(object sender, EventArgs e)
        {
            try
            {
                if (sender is IDevice device)
                {
                    if (!device.IsConnected)
                        device.SetUserProperty(ConnectionFlowProcessor.FLOW_FINISHED_PROP, false);

                    foreach (var client in sessionManager.Sessions)
                    {
                        client.Callbacks.DeviceConnectionStateChanged(new DeviceDTO(device));
                    }
                }
            }
            catch (Exception ex)
            {
                Error(ex);
            }
        }

        async void Device_Initialized(object sender, EventArgs e)
        {
            try
            {
                if (sender is IDevice device)
                {
                    foreach (var session in sessionManager.Sessions)
                    {
                        // Separate error handling block for each callback ensures we try to notify 
                        // every session, even if an error occurs
                        try
                        {
                            session.Callbacks.DeviceInitialized(new DeviceDTO(device));
                        }
                        catch (Exception ex)
                        {
                            Error(ex);
                        }
                    }

                    if (!device.IsRemote || device.ChannelNo > 2)
                    {
                        var workstationEvent = _eventSaver.GetWorkstationEvent();
                        workstationEvent.Severity = WorkstationEventSeverity.Info;
                        workstationEvent.DeviceId = device.SerialNo;
                        if (device.IsRemote)
                        {
                            workstationEvent.EventId = WorkstationEventType.RemoteConnect;
                        }
                        else
                        {
                            workstationEvent.EventId = WorkstationEventType.DeviceConnect;
                        }
                        await _eventSaver.AddNewAsync(workstationEvent);
                    }
                }
            }
            catch (Exception ex)
            {
                Error(ex);
            }
        }

        void Device_OperationCancelled(object sender, EventArgs e)
        {
            try
            {
                if (sender is IDevice device)
                {
                    foreach (var client in sessionManager.Sessions)
                    {
                        client.Callbacks.DeviceOperationCancelled(new DeviceDTO(device));
                    }
                }
            }
            catch (Exception ex)
            {
                Error(ex);
            }
        }

        void Device_ProximityChanged(object sender, double e)
        {
            if (sender is IDevice device)
            {
                foreach (var client in sessionManager.Sessions)
                {
                    try
                    {
                        client.Callbacks.DeviceProximityChanged(device.Id, e);
                    }
                    catch (Exception ex)
                    {
                        Error(ex);
                    }
                }
            }
        }

        void Device_BatteryChanged(object sender, sbyte e)
        {
            if (sender is IDevice device)
            {
                foreach (var client in sessionManager.Sessions)
                {
                    try
                    {
                        client.Callbacks.DeviceBatteryChanged(device.Id, e);
                    }
                    catch (Exception ex)
                    {
                        Error(ex);
                    }
                }
            }
            
        }

        void ConnectionFlowProcessor_DeviceFinishedMainFlow(object sender, IDevice device)
        {
            foreach (var session in sessionManager.Sessions)
            {
                try
                {
                    session.Callbacks.DeviceFinishedMainFlow(new DeviceDTO(device));
                }
                catch (Exception ex)
                {
                    Error(ex);
                }
            }
        }

        void WorkstationLockProcessor_DeviceProxLockEnabled(object sender, IDevice device)
        {
            foreach (var session in sessionManager.Sessions)
            {
                try
                {
                    session.Callbacks.DeviceProximityLockEnabled(new DeviceDTO(device));
                }
                catch (Exception ex)
                {
                    Error(ex);
                }
            }
        }

        async void SessionManager_SessionClosed(object sender, ServiceClientSession e)
        {
            if (_client.Id == e.Id)
            {
                foreach (var wcfDevice in RemoteWcfDevices.ToArray())
                {
                    await _deviceManager.Remove(wcfDevice);
                    UnsubscribeFromWcfDeviceEvents(wcfDevice);
                }
            }

        }

        async void SessionSwitchMonitor_SessionSwitch(int sessionId, SessionSwitchReason reason)
        {
            try
            {
                if (reason == SessionSwitchReason.SessionLogoff || reason == SessionSwitchReason.SessionLock)
                {
                    // Disconnect all connected devices
                    _deviceReconnectManager.DisableAllDevicesReconnect();
                    await _deviceManager.DisconnectAllDevices();
                }
            }
            catch (Exception ex)
            {
                Error(ex);
            }
        }
        #endregion

        public bool GetAdapterState(Adapter adapter)
        {
            try
            {
                switch (adapter)
                {
                    case Adapter.Dongle:
                        return _connectionManager?.State == BluetoothAdapterState.PoweredOn || _connectionManager?.State == BluetoothAdapterState.Resetting;
                    case Adapter.HES:
                        return _hesConnection?.State == HesConnectionState.Connected;
                    case Adapter.RFID:
                        return _rfidService != null ? _rfidService.ServiceConnected && _rfidService.ReaderConnected : false;
                    default:
                        return false;
                }
            }
            catch (Exception ex)
            {
                Error(ex);
                ThrowException(ex);

                return false; // We will never reach this line
            }
        }

        public DeviceDTO[] GetDevices()
        {
            try
            {
                return _deviceManager.Devices.Where(d => !d.IsRemote).Select(d => new DeviceDTO(d)).ToArray();
            }
            catch (Exception ex)
            {
                Error(ex);
                ThrowException(ex);

                return Array.Empty<DeviceDTO>(); // We will never reach this line
            }
        }

        public byte[] GetAvailableChannels(string serialNo)
        {
            try
            {
                var devices = _deviceManager.Devices.Where(d => d.SerialNo == serialNo).ToList();
                if (devices.Count == 0)
                    throw new HideezException(HideezErrorCode.DeviceNotFound, serialNo);

                // Channels range from 1 to 6 
                List<byte> freeChannels = new List<byte>() { 1, 2, 3, 4, 5, 6 };

                // These channels are reserved by system, the rest is available to clients
                freeChannels.Remove((byte)DefaultDeviceChannel.Main);
                freeChannels.Remove((byte)DefaultDeviceChannel.HES);

                // Filter out taken channels
                var channelsInUse = devices.Select(d => d.ChannelNo).ToList();
                freeChannels.RemoveAll(c => channelsInUse.Contains(c));

                return freeChannels.ToArray();
            }
            catch (Exception ex)
            {
                Error(ex);
                ThrowException(ex);
                return null; // this line is unreachable
            }
        }

        public async Task DisconnectDevice(string id)
        {
            try
            {
                _deviceReconnectManager.DisableDeviceReconnect(id);
                await _deviceManager.DisconnectDevice(id);
            }
            catch (Exception ex)
            {
                Error(ex);
                ThrowException(ex);
            }
        }

        public async Task RemoveDeviceAsync(string id)
        {
            try
            {
                var device = _deviceManager.Find(id);
                if (device != null)
                {
                    _deviceReconnectManager.DisableDeviceReconnect(device);
                    await _deviceManager.Remove(device);
                }
            }
            catch (Exception ex)
            {
                Error(ex);
                ThrowException(ex);
            }
        }

        public async void PublishEvent(WorkstationEventDTO workstationEvent)
        {
            var we = _eventSaver.GetWorkstationEvent();
            we.Version = WorkstationEvent.ClassVersion;
            we.Id = workstationEvent.Id;
            we.Date = workstationEvent.Date;
            we.EventId = (WorkstationEventType)workstationEvent.EventId;
            we.Severity = (WorkstationEventSeverity)workstationEvent.Severity;
            we.Note = workstationEvent.Note;
            we.DeviceId = workstationEvent.DeviceId;
            we.AccountName = workstationEvent.AccountName;
            we.AccountLogin = workstationEvent.AccountLogin;
            await _eventSaver.AddNewAsync(we);
        }

        public void SetProximitySettings(string mac, int lockProximity, int unlockProximity)
        {
            _deviceProximitySettingsHelper?.SetClientProximity(mac, lockProximity, unlockProximity);
        }

        public ProximitySettingsDTO GetCurrentProximitySettings(string mac)
        {
            var s = _proximitySettingsManager.Settings.GetProximitySettings(mac);
            var dto = new ProximitySettingsDTO
            {
                Mac = s.Mac,
                SerialNo = s.SerialNo,
                LockProximity = s.LockProximity,
                UnlockProximity = s.UnlockProximity,
                AllowEditProximitySettings = _deviceProximitySettingsHelper?.GetAllowEditProximity(mac) ?? false,
            };
            return dto;
        }

        public string GetServerAddress()
        {
            return RegistrySettings.GetHesAddress(_log);
        }

        public async Task<bool> ChangeServerAddress(string address)
        {
            try
            {
                _log.WriteLine($"Client requested HES address change to \"{address}\"");

                if (string.IsNullOrWhiteSpace(address))
                {
                    _log.WriteLine($"Clearing server address and shutting down connection");
                    RegistrySettings.SetHesAddress(_log, address);
                    await _hesConnection.Stop();
                    return true;
                }
                else
                {
                    var connectedOnNewAddress = await HubConnectivityChecker.CheckHubConnectivity(address, _sdkLogger).TimeoutAfter(5_000);
                    if (connectedOnNewAddress)
                    {
                        _log.WriteLine($"Passed connectivity check to {address}");
                        RegistrySettings.SetHesAddress(_log, address);
                        await _hesConnection.Stop();
                        _hesConnection.Start(address);

                        return true;
                    }
                    else
                    {
                        _log.WriteLine($"Failed connectivity check to {address}");
                        return false;
                    }
                }
            }
            catch (TimeoutException)
            {
                return false;
            }
        }

        public bool IsSoftwareVaultUnlockModuleEnabled()
        {
            return _serviceSettingsManager.Settings.EnableSoftwareVaultUnlock;
        }

        public void SetSoftwareVaultUnlockModuleState(bool enabled)
        {
            var settings = _serviceSettingsManager.Settings;
            if (settings.EnableSoftwareVaultUnlock != enabled)
            {
                _log.WriteLine($"Client requested to switch software unlock module. New value: {enabled}");
                settings.EnableSoftwareVaultUnlock = enabled;
                _serviceSettingsManager.SaveSettings(settings);

                if (enabled)
                {
                    _unlockTokenGenerator.Start();
                    _remoteWorkstationUnlocker.Start();
                }
                else
                {
                    _unlockTokenGenerator.Stop();
                    _remoteWorkstationUnlocker.Stop();
                    _unlockTokenGenerator.DeleteSavedToken();
                }
            }
        }

        #region Remote device management
        // This collection is unique for each client
        readonly List<IWcfDevice> RemoteWcfDevices = new List<IWcfDevice>();

        public async Task<string> EstablishRemoteDeviceConnection(string serialNo, byte channelNo)
        {
            try
            {
                var wcfDevice = (IWcfDevice)_deviceManager.FindBySerialNo(serialNo, 2);
                if (wcfDevice == null)
                {
                    var device = _deviceManager.FindBySerialNo(serialNo, 1);

                    if (device == null)
                        throw new HideezException(HideezErrorCode.DeviceNotFound, serialNo);

                    wcfDevice = await _wcfDeviceFactory.EstablishRemoteDeviceConnection(device.Mac, channelNo);

                    SubscribeToWcfDeviceEvents(wcfDevice);
                }

                return wcfDevice.Id;
            }
            catch (Exception ex)
            {
                Error(ex);
                ThrowException(ex);
                return null; // this line is unreachable
            }
        }

        void SubscribeToWcfDeviceEvents(IWcfDevice wcfDevice)
        {
            RemoteWcfDevices.Add(wcfDevice);
            wcfDevice.DeviceStateChanged += RemoteConnection_DeviceStateChanged;
        }

        void UnsubscribeFromWcfDeviceEvents(IWcfDevice wcfDevice)
        {
            wcfDevice.DeviceStateChanged -= RemoteConnection_DeviceStateChanged;
            RemoteWcfDevices.Remove(wcfDevice);
        }

        void RemoteConnection_DeviceStateChanged(object sender, DeviceStateEventArgs e)
        {
            try
            {
                if (RemoteWcfDevices.Count > 0)
                {
                    if (sender is IWcfDevice wcfDevice)
                    {
                        _client.Callbacks.RemoteConnection_DeviceStateChanged(wcfDevice.Id, new DeviceStateDTO(e.State));
                    }
                }
            }
            catch (Exception ex)
            {
                Error(ex);
            }
        }

        public async Task<byte[]> RemoteConnection_VerifyCommandAsync(string connectionId, byte[] data)
        {
            try
            {
                var wcfDevice = _deviceManager.Find(connectionId) as IWcfDevice;

                if (wcfDevice == null)
                    throw new HideezException(HideezErrorCode.RemoteDeviceNotFound, connectionId);

                var response = await wcfDevice.OnVerifyCommandAsync(data);

                return response;
            }
            catch (Exception ex)
            {
                Error(ex);
                ThrowException(ex);
                return null; // this line is unreachable
            }
        }

        public async Task<byte[]> RemoteConnection_RemoteCommandAsync(string connectionId, byte[] data)
        {
            try
            {
                var wcfDevice = _deviceManager.Find(connectionId) as IWcfDevice;

                if (wcfDevice == null)
                    throw new HideezException(HideezErrorCode.RemoteDeviceNotFound, connectionId);

                var response = await wcfDevice.OnRemoteCommandAsync(data);

                return response;
            }
            catch (Exception ex)
            {
                Error(ex);
                ThrowException(ex);
                return null; // this line is unreachable
            }
        }

        public async Task RemoteConnection_ResetChannelAsync(string connectionId)
        {
            try
            {
                var wcfDevice = _deviceManager.Find(connectionId) as IWcfDevice;

                if (wcfDevice == null)
                    throw new HideezException(HideezErrorCode.RemoteDeviceNotFound, connectionId);

                await wcfDevice.OnResetChannelAsync();
            }
            catch (Exception ex)
            {
                Error(ex);
                ThrowException(ex);
            }
        }
        #endregion

        #region PIN
        public void SendPin(string deviceId, byte[] pin, byte[] oldPin)
        {
            try
            {
                var s_pin = Encoding.UTF8.GetString(pin);
                var s_oldPin = Encoding.UTF8.GetString(oldPin);

                _clientProxy.EnterPin(deviceId, s_pin, s_oldPin);
            }
            catch (Exception ex)
            {
                _log.WriteDebugLine(ex);
            }
        }

        public void CancelPin()
        {
            try
            {
                _clientProxy.CancelPin();
            }
            catch (Exception ex)
            {
                _log.WriteDebugLine(ex);
            }
        }
        #endregion

        #region Host only

        static bool _restoringFromSleep = false;
        /* Prevents multiple restored from occuring when multiple resumes from suspend happen 
         * within a short frame of each other due to inconsistent behavior caused by SystemPowerEvent implementation
         */
        static bool _alreadyRestored = false; 
        public static async Task OnLaunchFromSuspend()
        {
            _log.WriteLine("System left suspended mode");
            if (!_restoringFromSleep && !_alreadyRestored)
            {
                _restoringFromSleep = true;
                _log.WriteLine("Starting restore from suspended mode");

                try
                {
                    _log.WriteLine("Stopping connection processors");
                    _proximityProcessor.Stop();
                    _tapProcessor.Stop();
                    _rfidProcessor.Stop();

                    await _hesConnection.Stop();



                    _connectionManagerRestarter.Stop();
                    _ = Task.Run(async () =>
                    {
                        await Task.Delay(1000);
                        _log.WriteLine("Restarting connection manager");
                        _connectionManager.Restart();
                        _connectionManagerRestarter.Start();

                        _log.WriteLine("Starting connection processors");
                        _proximityProcessor.Start();
                        _tapProcessor.Start();
                        _rfidProcessor.Start();
                    });

                    _hesConnection.Start();
                    _alreadyRestored = true;
                }
                catch (Exception ex)
                {
                    Error(ex);
                }
                finally
                {
                    _restoringFromSleep = false;
                    _log.WriteLine($"Restore from suspended mode finished at {DateTime.UtcNow}");
                }
            }
        }

        // It looks like windows never sends this particular event
        public static async Task OnPreparingToSuspend()
        {
            try
            {
                _log.WriteLine("System query suspend");
                await _eventSender.SendEventsAsync(true);
            }
            catch (Exception ex)
            {
                _log.WriteLine($"An error occured suspend query");
                _log.WriteLine(ex);
            }
        }

        public static async Task OnSuspending()
        {
            try
            {
                _log.WriteLine("System going into suspended mode");
                _alreadyRestored = false;

                _log.WriteLine("Stopping connection processors");
                _proximityProcessor.Stop();
                _tapProcessor.Stop();
                _rfidProcessor.Stop();

                _log.WriteLine("Disconnecting all connected devices");
                await _deviceManager.DisconnectAllDevices();

                _log.WriteLine("Sending all events");
                await _eventSender.SendEventsAsync(true);

                await _hesConnection.Stop();
            }
            catch (Exception ex)
            {
                Error(ex);
            }
        }
        #endregion
    }
}<|MERGE_RESOLUTION|>--- conflicted
+++ resolved
@@ -68,15 +68,13 @@
         static ILocalDeviceInfoCache _localDeviceInfoCache;
         static DeviceLogManager _deviceLogManager;
 
-<<<<<<< HEAD
+        static DeviceReconnectManager _deviceReconnectManager;
+
         static IUnlockTokenProvider _unlockTokenProvider;
         static UnlockTokenGenerator _unlockTokenGenerator;
         static RemoteWorkstationUnlocker _remoteWorkstationUnlocker;
 
         static HesAppConnection _tbHesConnection;
-=======
-        static DeviceReconnectManager _deviceReconnectManager;
->>>>>>> 9605563a
 
         void InitializeSDK()
         {
@@ -302,15 +300,13 @@
             _connectionManager.StartDiscovery();
             _connectionManagerRestarter.Start();
 
-<<<<<<< HEAD
+            _deviceReconnectManager.Start();
+
             if (_serviceSettingsManager.Settings.EnableSoftwareVaultUnlock)
             {
                 _unlockTokenGenerator.Start();
                 _remoteWorkstationUnlocker.Start();
             }
-=======
-            _deviceReconnectManager.Start();
->>>>>>> 9605563a
 
             if (_hesConnection.State == HesConnectionState.Error)
             {
