﻿using System;
using System.Collections.Generic;
using System.Globalization;
using System.IO;
using System.Linq;
using System.Net;
using System.Net.Security;
using System.Text;
using System.Threading.Tasks;
using Hideez.CsrBLE;
using Hideez.SDK.Communication;
using Hideez.SDK.Communication.BLE;
using Hideez.SDK.Communication.Device;
using Hideez.SDK.Communication.HES.Client;
using Hideez.SDK.Communication.Interfaces;
using Hideez.SDK.Communication.Log;
using Hideez.SDK.Communication.Proximity;
using Hideez.SDK.Communication.Utils;
using Hideez.SDK.Communication.WCF;
using Hideez.SDK.Communication.Workstation;
using Hideez.SDK.Communication.WorkstationEvents;
using HideezMiddleware;
using HideezMiddleware.Audit;
using HideezMiddleware.DeviceConnection;
using HideezMiddleware.DeviceLogging;
using HideezMiddleware.IPC.DTO;
using HideezMiddleware.IPC.IncommingMessages;
using HideezMiddleware.IPC.IncommingMessages.RemoteDevice;
using HideezMiddleware.IPC.Messages;
using HideezMiddleware.IPC.Messages.RemoteDevice;
using HideezMiddleware.Local;
using HideezMiddleware.ReconnectManager;
using HideezMiddleware.ScreenActivation;
using HideezMiddleware.Settings;
using HideezMiddleware.SoftwareVault.UnlockToken;
using Meta.Lib.Modules.PubSub;
using Meta.Lib.Modules.PubSub.Messages;
using Microsoft.Win32;
using ServiceLibrary.Implementation.ClientManagement;
using ServiceLibrary.Implementation.ScreenActivation;
using ServiceLibrary.Implementation.WorkstationLock;

namespace ServiceLibrary.Implementation
{
    public partial class HideezService
    {
        static BleConnectionManager _connectionManager;
        static BleDeviceManager _deviceManager;
        static CredentialProviderProxy _credentialProviderProxy;
        static HesAppConnection _hesConnection;
        static RfidServiceConnection _rfidService;
        static ProximityMonitorManager _proximityMonitorManager;
        static IScreenActivator _screenActivator;
        static WcfDeviceFactory _wcfDeviceFactory;
        static EventSender _eventSender;
        static ServiceClientUiManager _clientProxy;
        static UiProxyManager _uiProxy;
        static StatusManager _statusManager;
        static IWorkstationLocker _workstationLocker;
        static WorkstationLockProcessor _workstationLockProcessor;

        static ISettingsManager<RfidSettings> _rfidSettingsManager;
        static ISettingsManager<ProximitySettings> _proximitySettingsManager;
        static ISettingsManager<ServiceSettings> _serviceSettingsManager;
        static DeviceProximitySettingsHelper _deviceProximitySettingsHelper;
        static WatchingSettingsManager<WorkstationSettings> _workstationSettingsManager;

        static BondManager _bondManager;
        static ConnectionFlowProcessor _connectionFlowProcessor;
        static AdvertisementIgnoreList _advIgnoreList;
        static RfidConnectionProcessor _rfidProcessor;
        static TapConnectionProcessor _tapProcessor;
        static ProximityConnectionProcessor _proximityProcessor;
        static SessionUnlockMethodMonitor _sessionUnlockMethodMonitor;
        static SessionSwitchLogger _sessionSwitchLogger;
        static ConnectionManagerRestarter _connectionManagerRestarter;
        static ILocalDeviceInfoCache _localDeviceInfoCache;
        static DeviceLogManager _deviceLogManager;

        static DeviceReconnectManager _deviceReconnectManager;

        static IUnlockTokenProvider _unlockTokenProvider;
        static UnlockTokenGenerator _unlockTokenGenerator;
        static RemoteWorkstationUnlocker _remoteWorkstationUnlocker;

        static HesAppConnection _tbHesConnection;
        static IHesAccessManager _hesAccessManager;

        #region Initialization

        async Task InitializeSDK()
        {
#if DEBUG
            _log.WriteLine($">>>>>> Verifying error codes.");
            var _hideezExceptionLocalization = new HideezExceptionLocalization(_sdkLogger);
            bool isVerified = _hideezExceptionLocalization.VerifyResourcesForErrorCode(new CultureInfo("en"));
            // Debug.Assert(isVerified, $">>>>>> Verifying error codes resalt: {isVerified}");
#endif

            // Collection of module initialization tasks that must be finished to complete service launch
            // but otherwise are not immediatelly required by other modules
            List<Task> serviceInitializationTasks = new List<Task>(); 

            // Combined path evaluates to '%ProgramData%\\Hideez\\Bonds'
            var commonAppData = Environment.GetFolderPath(Environment.SpecialFolder.CommonApplicationData);
            var bondsFolderPath = $"{commonAppData}\\Hideez\\Service\\Bonds";
            var deviceLogsPath = $"{commonAppData}\\Hideez\\Service\\DeviceLogs";

            var bleInitTask = Task.Run(() =>
            {
                // Connection Manager ============================
                Directory.CreateDirectory(bondsFolderPath); // Ensure directory for bonds is created since unmanaged code doesn't do that
                _connectionManager = new BleConnectionManager(_sdkLogger, bondsFolderPath);
                _connectionManager.AdapterStateChanged += ConnectionManager_AdapterStateChanged;
                _connectionManager.DiscoveryStopped += ConnectionManager_DiscoveryStopped;
                _connectionManager.DiscoveredDeviceAdded += ConnectionManager_DiscoveredDeviceAdded;
                _connectionManager.DiscoveredDeviceRemoved += ConnectionManager_DiscoveredDeviceRemoved;
                _connectionManagerRestarter = new ConnectionManagerRestarter(_connectionManager, _sdkLogger);

                // BLE ============================
                _deviceManager = new BleDeviceManager(_sdkLogger, _connectionManager);
                _deviceManager.DeviceAdded += DevicesManager_DeviceCollectionChanged;
                _deviceManager.DeviceRemoved += DevicesManager_DeviceCollectionChanged;
                _deviceManager.DeviceRemoved += DeviceManager_DeviceRemoved;
                _deviceManager.DeviceAdded += DeviceManager_DeviceAdded;
                SessionSwitchMonitor.SessionSwitch += SessionSwitchMonitor_SessionSwitch;

                // WCF ============================
                _wcfDeviceFactory = new WcfDeviceFactory(_deviceManager, _sdkLogger);
                _sdkLogger.WriteLine(nameof(HideezService), "BLE initialized");
            });

            var pipeInitTask = Task.Run(() =>
            {
                // Named Pipes Server ==============================
                _credentialProviderProxy = new CredentialProviderProxy(_sdkLogger);
                _credentialProviderProxy.Start(); // Faster we connect to the CP, the better

                // RFID Service Connection ============================
                _rfidService = new RfidServiceConnection(_sdkLogger);
                _rfidService.RfidReaderStateChanged += RFIDService_ReaderStateChanged;
                _sdkLogger.WriteLine(nameof(HideezService), "Pipe initialized");
            });


            // Settings
            var settingsDirectory = $@"{commonAppData}\Hideez\Service\Settings\";
            string sdkSettingsPath = Path.Combine(settingsDirectory, "Sdk.xml");
            string rfidSettingsPath = Path.Combine(settingsDirectory, "Rfid.xml");
            string proximitySettingsPath = Path.Combine(settingsDirectory, "Unlock.xml");
            string serviceSettingsPath = Path.Combine(settingsDirectory, "Service.xml");
            string workstationSettingsPath = Path.Combine(settingsDirectory, "Workstation.xml");
            IFileSerializer fileSerializer = new XmlFileSerializer(_sdkLogger);

            List<Task> settingsInitializationTasks = new List<Task>
            {
                Task.Run(async () =>
                {
                    var sdkSettingsManager = new SettingsManager<SdkSettings>(sdkSettingsPath, fileSerializer);
                    sdkSettingsManager.InitializeFileStruct();
                    await SdkConfigLoader.LoadSdkConfigFromFileAsync(sdkSettingsManager).ConfigureAwait(false);
                    _sdkLogger.WriteLine(nameof(HideezService), $"{nameof(SdkSettings)} loaded");
                }),
                Task.Run(async () =>
                {
                    _rfidSettingsManager = new SettingsManager<RfidSettings>(rfidSettingsPath, fileSerializer);
                    _rfidSettingsManager.InitializeFileStruct();
                    await _rfidSettingsManager.LoadSettingsAsync().ConfigureAwait(false);
                    _sdkLogger.WriteLine(nameof(HideezService), $"{nameof(RfidSettings)} loaded");
                }),
                Task.Run(async () =>
                {
                    _proximitySettingsManager = new SettingsManager<ProximitySettings>(proximitySettingsPath, fileSerializer);
                    _proximitySettingsManager.InitializeFileStruct();
                    await _proximitySettingsManager.GetSettingsAsync().ConfigureAwait(false);

                    _deviceProximitySettingsHelper = new DeviceProximitySettingsHelper(_proximitySettingsManager);
                    _sdkLogger.WriteLine(nameof(HideezService), $"{nameof(ProximitySettings)} loaded");
                }),
                Task.Run(async () =>
                {
                    _serviceSettingsManager = new SettingsManager<ServiceSettings>(serviceSettingsPath, fileSerializer);
                    _serviceSettingsManager.InitializeFileStruct();
                    await _serviceSettingsManager.LoadSettingsAsync().ConfigureAwait(false);
                    _sdkLogger.WriteLine(nameof(HideezService), $"{nameof(ServiceSettings)} loaded");
                }),
                Task.Run(async () =>
                {
                    _workstationSettingsManager = new WatchingSettingsManager<WorkstationSettings>(workstationSettingsPath, fileSerializer);
                    _workstationSettingsManager.InitializeFileStruct();
                    await _workstationSettingsManager.LoadSettingsAsync().ConfigureAwait(false);
                    _workstationSettingsManager.AutoReloadOnFileChanges = true;
                    _workstationSettingsManager.SettingsChanged += WorkstationProximitySettingsManager_SettingsChanged;
                    _sdkLogger.WriteLine(nameof(HideezService), $"{nameof(WorkstationSettings)} loaded");
                })
            };
            await Task.WhenAll(settingsInitializationTasks).ConfigureAwait(false);
            _sdkLogger.WriteLine(nameof(HideezService), "Settings loaded");

            // Get HES address from registry ==================================
            // HKLM\SOFTWARE\Hideez\Client, client_hes_address REG_SZ
            string hesAddress = RegistrySettings.GetHesAddress(_log);

            if (!string.IsNullOrEmpty(hesAddress))
            {
                ServicePointManager.ServerCertificateValidationCallback +=
                (sender, cert, chain, error) =>
                {
                    if (sender is HttpWebRequest request)
                    {
                        if (request.Address.AbsoluteUri.StartsWith(hesAddress))
                            return true;
                    }
                    return error == SslPolicyErrors.None;
                };
            }

            // WorkstationInfoProvider ==================================
            WorkstationHelper.Log = _sdkLogger;
            var workstationInfoProvider = new WorkstationInfoProvider(_workstationIdProvider, _sdkLogger);

            // HesAccessManager ==================================
            _hesAccessManager = new HesAccessManager(clientRootRegistryKey, _sdkLogger);
            _hesAccessManager.AccessRetractedEvent += HesAccessManager_AccessRetractedEvent; 

            // TB & HES Connections ==================================
            await pipeInitTask.ConfigureAwait(false); 
            await CreateHubs(_deviceManager, workstationInfoProvider, _proximitySettingsManager, _rfidSettingsManager, _hesAccessManager, _sdkLogger).ConfigureAwait(false);

            serviceInitializationTasks.Add(StartHubs(hesAddress));

            // Software Vault Unlock Mechanism
            _unlockTokenProvider = new UnlockTokenProvider(clientRootRegistryKey, _sdkLogger);
            _unlockTokenGenerator = new UnlockTokenGenerator(_unlockTokenProvider, workstationInfoProvider, _sdkLogger);
            await pipeInitTask.ConfigureAwait(false);
            _remoteWorkstationUnlocker = new RemoteWorkstationUnlocker(_unlockTokenProvider, _tbHesConnection, _credentialProviderProxy, _sdkLogger);

            // Start Software Vault unlock modules
            if (_serviceSettingsManager.Settings.EnableSoftwareVaultUnlock)
                serviceInitializationTasks.Add(Task.Run(_unlockTokenGenerator.Start));

            // Audit Log / Event Aggregator =============================
            _eventSender = new EventSender(_hesConnection, _eventSaver, _sdkLogger);

            // ScreenActivator ==================================
            _screenActivator = new WcfScreenActivator(_messenger);

            // Client Proxy =============================
            _clientProxy = new ServiceClientUiManager(_messenger);

            // UI Proxy =============================
            _uiProxy = new UiProxyManager(_credentialProviderProxy, _clientProxy, _sdkLogger);

            // StatusManager =============================
            _statusManager = new StatusManager(_hesConnection, _tbHesConnection, _rfidService, 
                _connectionManager, _uiProxy, _rfidSettingsManager, _credentialProviderProxy, _sdkLogger);

            // Local device info cache
            _localDeviceInfoCache = new LocalDeviceInfoCache(clientRootRegistryKey, _sdkLogger);

            //BondManager
            _bondManager = new BondManager(bondsFolderPath);

            // ConnectionFlowProcessor
            _connectionFlowProcessor = new ConnectionFlowProcessor(
                _connectionManager,
                _deviceManager,
                _hesConnection,
                _bondManager,
                _credentialProviderProxy,
                _screenActivator,
                _uiProxy,
                _localDeviceInfoCache,
                _hesAccessManager,
                _sdkLogger)
            { 
                IsAlarmTurnOn = _serviceSettingsManager.Settings.AlarmTurnOn
            };

            _deviceLogManager = new DeviceLogManager(deviceLogsPath, new DeviceLogWriter(), _serviceSettingsManager, _connectionFlowProcessor, _sdkLogger);
            _connectionFlowProcessor.DeviceFinishedMainFlow += ConnectionFlowProcessor_DeviceFinishedMainFlow;
            _advIgnoreList = new AdvertisementIgnoreList(
                _connectionManager,
                _workstationSettingsManager,
                _sdkLogger);
            _rfidProcessor = new RfidConnectionProcessor(
                _connectionFlowProcessor,
                _hesConnection,
                _rfidService,
                _rfidSettingsManager,
                _screenActivator,
                _uiProxy,
                _sdkLogger);
            _tapProcessor = new TapConnectionProcessor(
                _connectionFlowProcessor,
                _connectionManager,
                _sdkLogger);
            _proximityProcessor = new ProximityConnectionProcessor(
                _connectionFlowProcessor,
                _connectionManager,
                _proximitySettingsManager,
                _workstationSettingsManager,
                _advIgnoreList,
                _deviceManager,
                _credentialProviderProxy,
                _hesAccessManager,
                _sdkLogger);

            serviceInitializationTasks.Add(Task.Run(() =>
            {
                _proximityProcessor.Start();
                _tapProcessor.Start();
                _rfidProcessor.Start();
            }));

            // Proximity Monitor ==================================
            ProximitySettings proximitySettings = _proximitySettingsManager.Settings;
            _proximityMonitorManager = new ProximityMonitorManager(_deviceManager, _workstationSettingsManager.Settings.GetProximityMonitorSettings(), _sdkLogger);

            // Device Reconnect Manager ================================
            _deviceReconnectManager = new DeviceReconnectManager(_proximityMonitorManager, _deviceManager, _connectionFlowProcessor, _sdkLogger);
            _deviceReconnectManager.DeviceReconnected += (s, a) => _log.WriteLine($"Device {a.SerialNo} reconnected successfully");

            // WorkstationLocker ==================================
            _workstationLocker = new UniversalWorkstationLocker(SdkConfig.DefaultLockTimeout * 1000, _messenger, _sdkLogger);

            // WorkstationLockProcessor ==================================
            _workstationLockProcessor = new WorkstationLockProcessor(_connectionFlowProcessor, 
                _proximityMonitorManager,
                _deviceManager, 
                _workstationLocker, 
                _deviceReconnectManager,
                _sdkLogger);
            _workstationLockProcessor.DeviceProxLockEnabled += WorkstationLockProcessor_DeviceProxLockEnabled;

            //SessionUnlockMethodMonitor ==================================
            _sessionUnlockMethodMonitor = new SessionUnlockMethodMonitor(_connectionFlowProcessor,
                 _tapProcessor, _rfidProcessor, _proximityProcessor, _sdkLogger);

            // SessionSwitchLogger ==================================
            _sessionSwitchLogger = new SessionSwitchLogger(_eventSaver, _sessionUnlockMethodMonitor,
                _workstationLockProcessor, _deviceManager, _sdkLogger);

            // SDK initialization finished, start essential components
            if (_serviceSettingsManager.Settings.EnableSoftwareVaultUnlock)
                _remoteWorkstationUnlocker.Start();

            _rfidService.Start();

            _workstationLockProcessor.Start();
            _proximityMonitorManager.Start();

            _connectionManager.StartDiscovery();
            _connectionManagerRestarter.Start();

            _deviceReconnectManager.Start();

            _messenger.Subscribe<RemoteClientConnectedEvent>(OnClientConnected);
            _messenger.Subscribe<RemoteClientDisconnectedEvent>(OnClientDisconnected);

            _messenger.Subscribe<GetAvailableChannelsMessage>(GetAvailableChannels);
            _messenger.Subscribe<RemoteConnection_RemoteCommandMessage>(RemoteConnection_RemoteCommandAsync);
            _messenger.Subscribe<RemoteConnection_VerifyCommandMessage>(RemoteConnection_VerifyCommandAsync);
            _messenger.Subscribe<RemoteConnection_ResetChannelMessage>(RemoteConnection_ResetChannelAsync);
            _messenger.Subscribe<EstablishRemoteDeviceConnectionMessage>(EstablishRemoteDeviceConnection);
            
            _messenger.Subscribe<PublishEventMessage>(PublishEvent);
            _messenger.Subscribe<DisconnectDeviceMessage>(DisconnectDevice);
            _messenger.Subscribe<RemoveDeviceMessage>(RemoveDeviceAsync);
            
            _messenger.Subscribe<ChangeServerAddressMessage>(ChangeServerAddress);
            _messenger.Subscribe<SetSoftwareVaultUnlockModuleStateMessage>(SetSoftwareVaultUnlockModuleState);

            _messenger.Subscribe<CancelActivationCodeMessage>(CancelActivationCode);
            _messenger.Subscribe<SendActivationCodeMessage>(SendActivationCode);

            _messenger.Subscribe<LoginClientRequestMessage>(OnClientLogin);
            _messenger.Subscribe<RefreshServiceInfoMessage>(OnRefreshServiceInfo);

            _messenger.Subscribe<RemoteConnection_ClientDisconnectedMessage>(OnRemoteConnection_ClientDisconnected);

            await Task.WhenAll(serviceInitializationTasks).ConfigureAwait(false);
        }

        Task<HesAppConnection> CreateHesHub(BleDeviceManager deviceManager, 
            WorkstationInfoProvider workstationInfoProvider, 
            ISettingsManager<ProximitySettings> proximitySettingsManager, 
            ISettingsManager<RfidSettings> rfidSettingsManager,
            IHesAccessManager hesAccessManager,
            ILog log)
        {
            return Task.Run(() =>
            {
                var hesConnection = new HesAppConnection(deviceManager, workstationInfoProvider, hesAccessManager, log);

                hesConnection.HubProximitySettingsArrived += async (sender, receivedSettings) =>
                {
                    var settings = await proximitySettingsManager.GetSettingsAsync().ConfigureAwait(false);
                    settings.DevicesProximity = receivedSettings.ToArray();
                    proximitySettingsManager.SaveSettings(settings);
                };
                hesConnection.HubRFIDIndicatorStateArrived += async (sender, isEnabled) =>
                {
                    var settings = await rfidSettingsManager.GetSettingsAsync().ConfigureAwait(false);
                    settings.IsRfidEnabled = isEnabled;
                    rfidSettingsManager.SaveSettings(settings);
                };
                hesConnection.HubConnectionStateChanged += HES_ConnectionStateChanged;
                hesConnection.LockDeviceStorageRequest += HES_LockDeviceStorageRequest;
                hesConnection.LiftDeviceStorageLockRequest += HES_LiftDeviceStorageLockRequest;
                hesConnection.Alarm += HesConnection_Alarm;

                return hesConnection;
            });
        }

        Task<HesAppConnection> CreateTbHesHub(WorkstationInfoProvider workstationInfoProvider, ILog log)
        {
            return Task.Run(() =>
            {
                return new HesAppConnection(workstationInfoProvider, _sdkLogger);
            });
        }

        Task CreateHubs(BleDeviceManager deviceManager, 
            WorkstationInfoProvider workstationInfoProvider,
            ISettingsManager<ProximitySettings> proximitySettingsManager,
            ISettingsManager<RfidSettings> rfidSettingsManager,
            IHesAccessManager hesAccessManager,
            ILog log)
        {
            return Task.Run(async () =>
            {
                var hubTask = CreateHesHub(deviceManager, workstationInfoProvider, proximitySettingsManager, rfidSettingsManager, hesAccessManager, log);
                var tbHubTask = CreateTbHesHub(workstationInfoProvider, log);

                await Task.WhenAll(hubTask, tbHubTask).ConfigureAwait(false);

                _hesConnection = hubTask.Result;
                _tbHesConnection = tbHubTask.Result;
            });
        }

        Task StartHubs(string hesAddress)
        {
            return Task.Run(async () =>
            {
                var tasks = new List<Task>
                {
                    StartHesHub(hesAddress),
                    StartTbHesHub()
                };

                await Task.WhenAll(tasks).ConfigureAwait(false);
            });
        }

        Task StartHesHub(string hesAddress)
        {
            return Task.Run(async () =>
            {
                if (!string.IsNullOrWhiteSpace(hesAddress))
                {
                    _hesConnection.Start(hesAddress); // Launch HES connection immediatelly to save time
                    if (_hesConnection.State == HesConnectionState.Error)
                    {
                        await _hesConnection.Stop().ConfigureAwait(false);

                        Error("Hideez Service has encountered an error during HES connection initialization"
                            + Environment.NewLine
                            + "New connection establishment will be attempted after service restart"
                            + Environment.NewLine
                            + _hesConnection.ErrorMessage);
                    }
                }
                else
                {
                    Error("HES connection initialization aborted. HES address is not specified."
                        + Environment.NewLine
                        + "New connection establishment will be attempted after service restart");
                }
            });
        }

        Task StartTbHesHub()
        {
            return Task.Run(async () =>
            {
                _tbHesConnection.Start("https://testhub.hideez.com/"); // Launch Try&Buy immediatelly to reduce loading time
                if (_tbHesConnection.State == HesConnectionState.Error)
                {
                    await _tbHesConnection.Stop().ConfigureAwait(false);

                    Error("Try & Buy server is not available"
                        + Environment.NewLine
                        + "New connection establishment will be attempted after service restart"
                        + Environment.NewLine
                        + _tbHesConnection.ErrorMessage);
                }
            });
        }

        #endregion

        #region Event Handlers

        Task OnClientConnected(RemoteClientConnectedEvent arg)
        {
            _log.WriteLine($">>>>>> AttachClient, {arg.TotalClientsCount} remaining clients", LogErrorSeverity.Debug);
            return Task.CompletedTask;
        }

        Task OnClientDisconnected(RemoteClientDisconnectedEvent arg)
        {
            _log.WriteLine($">>>>>> DetachClient, {arg.TotalClientsCount} remaining clients", LogErrorSeverity.Debug);
            return Task.CompletedTask;
        }

        // This message is sent by client when its ready to receive messages from server
        // Upon receiving LoginClientRequestMessage we sent to the client all currently available information
        // Previously the client had to ask for each bit separatelly. Now we instead send it upon connection establishment
        // The updates in sent information are sent separatelly
        async Task OnClientLogin(LoginClientRequestMessage arg)
        {
            _log.WriteLine($"Service client login");

            await RefreshServiceInfo();

            // Client may have only been launched after we already sent an event about workstation unlock
            // This may happen if we are login into the new session where application is not running during unlock but loads afterwards
            // To avoid the confusion, we resend the event about latest unlock method to every client that connects to service
            if (_deviceManager.Devices.Count() == 0)
                await _messenger.Publish(new WorkstationUnlockedMessage(_sessionUnlockMethodMonitor.GetUnlockMethod() == SessionSwitchSubject.NonHideez));

        }

        async Task OnRefreshServiceInfo(RefreshServiceInfoMessage arg)
        {
            await RefreshServiceInfo();
        }

        async void HesAccessManager_AccessRetractedEvent(object sender, EventArgs e)
        {
            // Disconnect all connected devices
            _deviceReconnectManager.DisableAllDevicesReconnect();
            await _deviceManager.DisconnectAllDevices().ConfigureAwait(false);
        }

        void WorkstationProximitySettingsManager_SettingsChanged(object sender, SettingsChangedEventArgs<WorkstationSettings> e)
        {
            try
            {
                if (_proximityMonitorManager != null)
                {
                    _log.WriteLine("Updating proximity monitors with new settings");
                    _proximityMonitorManager.MonitorSettings = e.NewSettings.GetProximityMonitorSettings();
                }
            }
            catch (Exception ex)
            {
                _log.WriteLine(ex);
            }
        }

        void DeviceManager_DeviceAdded(object sender, DeviceCollectionChangedEventArgs e)
        {
            var device = e.AddedDevice;

            if (device != null)
            {
                device.ConnectionStateChanged += Device_ConnectionStateChanged;
                device.Initialized += Device_Initialized;
                device.Disconnected += Device_Disconnected;
                device.OperationCancelled += Device_OperationCancelled;
                device.ProximityChanged += Device_ProximityChanged;
                device.BatteryChanged += Device_BatteryChanged;
                device.WipeFinished += Device_WipeFinished;
            }
        }

        async void DeviceManager_DeviceRemoved(object sender, DeviceCollectionChangedEventArgs e)
        {
            var device = e.RemovedDevice;

            if (device != null)
            {
                device.ConnectionStateChanged -= Device_ConnectionStateChanged;
                device.Initialized -= Device_Initialized;
                device.Disconnected -= Device_Disconnected;
                device.OperationCancelled -= Device_OperationCancelled;
                device.ProximityChanged -= Device_ProximityChanged;
                device.BatteryChanged -= Device_BatteryChanged;
                device.WipeFinished -= Device_WipeFinished;

                if (device is IWcfDevice wcfDevice)
                    UnsubscribeFromWcfDeviceEvents(wcfDevice);

                if (!device.IsRemote && device.IsInitialized)
                {
                    var workstationEvent = _eventSaver.GetWorkstationEvent();
                    workstationEvent.EventId = WorkstationEventType.DeviceDeleted;
                    workstationEvent.Severity = WorkstationEventSeverity.Warning;
                    workstationEvent.DeviceId = device.SerialNo;
                    await _eventSaver.AddNewAsync(workstationEvent);
                }
            }
        }

        async void Device_Disconnected(object sender, EventArgs e)
        {
            if (sender is IDevice device && device.IsInitialized && (!device.IsRemote || device.ChannelNo > 2))
            {
                var workstationEvent = _eventSaver.GetWorkstationEvent();
                workstationEvent.Severity = WorkstationEventSeverity.Info;
                workstationEvent.DeviceId = device.SerialNo;
                if (device.IsRemote)
                {
                    workstationEvent.EventId = WorkstationEventType.RemoteDisconnect;
                }
                else
                {
                    workstationEvent.EventId = WorkstationEventType.DeviceDisconnect;
                }
                await _eventSaver.AddNewAsync(workstationEvent);
            }
        }

        async void ConnectionManager_AdapterStateChanged(object sender, EventArgs e)
        {
            if (_connectionManager.State == BluetoothAdapterState.Unknown || _connectionManager.State == BluetoothAdapterState.PoweredOn)
            {
                var we = _eventSaver.GetWorkstationEvent();
                if (_connectionManager.State == BluetoothAdapterState.PoweredOn)
                {
                    we.EventId = WorkstationEventType.DonglePlugged;
                    we.Severity = WorkstationEventSeverity.Info;
                }
                else
                {
                    we.EventId = WorkstationEventType.DongleUnplugged;
                    we.Severity = WorkstationEventSeverity.Warning;
                }

                await _eventSaver.AddNewAsync(we);
            }
        }

        //todo - if RFID is not present, do not monitor this event
        bool prevRfidIsConnectedState = false;
        async void RFIDService_ReaderStateChanged(object sender, EventArgs e)
        {
            var isConnected = _rfidService.ServiceConnected && _rfidService.ReaderConnected;
            if (prevRfidIsConnectedState != isConnected)
            {
                prevRfidIsConnectedState = isConnected;

                var we = _eventSaver.GetWorkstationEvent();
                we.EventId = isConnected ? WorkstationEventType.RFIDAdapterPlugged : WorkstationEventType.RFIDAdapterUnplugged;
                we.Severity = isConnected ? WorkstationEventSeverity.Info : WorkstationEventSeverity.Warning;

                await _eventSaver.AddNewAsync(we);
            }
        }

        bool prevHesIsConnectedState = false;
        async void HES_ConnectionStateChanged(object sender, EventArgs e)
        {
            var isConnected = _hesConnection.State == HesConnectionState.Connected;
            if (prevHesIsConnectedState != isConnected)
            {
                prevHesIsConnectedState = isConnected;
                bool sendImmediately = false;
                var we = _eventSaver.GetWorkstationEvent();
                if (_hesConnection.State == HesConnectionState.Connected)
                {
                    we.EventId = WorkstationEventType.HESConnected;
                    we.Severity = WorkstationEventSeverity.Info;
                    sendImmediately = true;
                }
                else
                {
                    we.EventId = WorkstationEventType.HESDisconnected;
                    we.Severity = WorkstationEventSeverity.Warning;

                    // Clear all devices on disconnect
                    await _messenger.Publish(new LiftDeviceStorageLockMessage(string.Empty));
                }

                await _eventSaver.AddNewAsync(we, sendImmediately);
            }
        }

        async void HES_LockDeviceStorageRequest(object sender, string serialNo)
        {
            try
            {
                await _messenger.Publish(new LockDeviceStorageMessage(serialNo));
            }
            catch (Exception) 
            {
                // Silent handling
            }
        }

        async void HES_LiftDeviceStorageLockRequest(object sender, string serialNo)
        {
            try
            {
                await _messenger.Publish(new LiftDeviceStorageLockMessage(serialNo));
            }
            catch (Exception)
            {
                // Silent handling
            }
        }

<<<<<<< HEAD
        async void DevicesManager_DeviceCollectionChanged(object sender, DeviceCollectionChangedEventArgs e)
=======
        private async void HesConnection_Alarm(object sender, bool isEnabled)
        {
            try
            {
                if (_connectionFlowProcessor.IsAlarmTurnOn != isEnabled)
                {
                    _connectionFlowProcessor.IsAlarmTurnOn = isEnabled;

                    var settings = _serviceSettingsManager.Settings;
                    settings.AlarmTurnOn = isEnabled;
                    _serviceSettingsManager.SaveSettings(settings);

                    if (isEnabled)
                    {
                        var count = await _deviceManager.RemoveAll();

                        //RemoveAll() remove only bonds for devices that are connected
                        //So file "bonds" must to be cleared manually
                        var commonAppData = Environment.GetFolderPath(Environment.SpecialFolder.CommonApplicationData);
                        var bondsFilePath = $"{commonAppData}\\Hideez\\bonds";
                        File.WriteAllText(bondsFilePath, String.Empty);

                        var wsLocker = new WcfWorkstationLocker(sessionManager, _sdkLogger);
                        wsLocker.LockWorkstation();

                        _connectionManagerRestarter.Stop();
                        await Task.Run(async () =>
                        {
                            await Task.Delay(1000);
                            _log.WriteLine("Restarting connection manager");
                            _connectionManager.Restart();
                            _connectionManagerRestarter.Start();
                        });
                    }
                }
            }
            catch (Exception ex)
            {
                Error(ex);
            }
        }

        void DevicesManager_DeviceCollectionChanged(object sender, DeviceCollectionChangedEventArgs e)
>>>>>>> 27c7ad62
        {
            await _messenger.Publish(new DevicesCollectionChangedMessage(GetDevices()));
        }

        void ConnectionManager_DiscoveredDeviceAdded(object sender, DiscoveredDeviceAddedEventArgs e)
        {
        }

        void ConnectionManager_DiscoveredDeviceRemoved(object sender, DiscoveredDeviceRemovedEventArgs e)
        {
        }

        void ConnectionManager_DiscoveryStopped(object sender, EventArgs e)
        {
        }

        async void Device_ConnectionStateChanged(object sender, EventArgs e)
        {
            try
            {
                if (sender is IDevice device)
                {
                    if (!device.IsConnected)
                        device.SetUserProperty(ConnectionFlowProcessor.FLOW_FINISHED_PROP, false);

                    await _messenger.Publish(new DeviceConnectionStateChangedMessage(new DeviceDTO(device)));
                }
            }
            catch (Exception ex)
            {
                Error(ex);
            }
        }

        async void Device_Initialized(object sender, EventArgs e)
        {
            try
            {
                if (sender is IDevice device)
                {
                    // Separate error handling block for each callback ensures we try to notify 
                    // every session, even if an error occurs
                    try
                    {
                        await _messenger.Publish(new DeviceInitializedMessage(new DeviceDTO(device)));
                    }
                    catch (Exception ex)
                    {
                        Error(ex);
                    }

                    if (!device.IsRemote || device.ChannelNo > 2)
                    {
                        var workstationEvent = _eventSaver.GetWorkstationEvent();
                        workstationEvent.Severity = WorkstationEventSeverity.Info;
                        workstationEvent.DeviceId = device.SerialNo;
                        if (device.IsRemote)
                        {
                            workstationEvent.EventId = WorkstationEventType.RemoteConnect;
                        }
                        else
                        {
                            workstationEvent.EventId = WorkstationEventType.DeviceConnect;
                        }
                        await _eventSaver.AddNewAsync(workstationEvent);
                    }
                }
            }
            catch (Exception ex)
            {
                Error(ex);
            }
        }

        async void Device_OperationCancelled(object sender, EventArgs e)
        {
            try
            {
                if (sender is IDevice device)
                {
                    await _messenger.Publish(new DeviceOperationCancelledMessage(new DeviceDTO(device)));
                }
            }
            catch (Exception ex)
            {
                Error(ex);
            }
        }

        async void Device_ProximityChanged(object sender, double e)
        {
            if (sender is IDevice device)
            {
                try
                {
                    await _messenger.Publish(new DeviceProximityChangedMessage(device.Id, e));
                }
                catch (Exception ex)
                {
                    Error(ex);
                }
            }
        }

        async void Device_BatteryChanged(object sender, sbyte e)
        {
            if (sender is IDevice device)
            {
                try
                {
                    await _messenger.Publish(new DeviceBatteryChangedMessage(device.Id, e));
                }
                catch (Exception ex)
                {
                    Error(ex);
                }
            }
            
        }

        void Device_WipeFinished(object sender, WipeFinishedEventtArgs e)
        {
            if (e.Status == FwWipeStatus.WIPE_OK)
            {
                var device = (IDevice)sender;
                _log?.WriteLine($"({device.SerialNo}) Wipe finished. Disabling automatic reconnect");
                _deviceReconnectManager.DisableDeviceReconnect(device);
                device.Disconnected += async (s, a) => 
                {
                    try
                    {
                        await _deviceManager.Remove(device);
                    }
                    catch (Exception ex)
                    {
                        Error(ex);
                    }
                };
                    
            }
        }

        async void ConnectionFlowProcessor_DeviceFinishedMainFlow(object sender, IDevice device)
        {
            try
            {
                await _messenger.Publish(new DeviceFinishedMainFlowMessage(new DeviceDTO(device)));
            }
            catch (Exception ex)
            {
                Error(ex);
            }
        }

        async void WorkstationLockProcessor_DeviceProxLockEnabled(object sender, IDevice device)
        {
            try
            {
                await _messenger.Publish(new DeviceProximityLockEnabledMessage(new DeviceDTO(device)));
            }
            catch (Exception ex)
            {
                Error(ex);
            }
        }

        async void SessionManager_SessionClosed()
        {
            // TODO: Disconnect remote devices when client disconnects
        }

        async void SessionSwitchMonitor_SessionSwitch(int sessionId, SessionSwitchReason reason)
        {
            try
            {
                if (reason == SessionSwitchReason.SessionUnlock || reason == SessionSwitchReason.SessionLogon)
                    await _messenger.Publish(new WorkstationUnlockedMessage(_sessionUnlockMethodMonitor.GetUnlockMethod() == SessionSwitchSubject.NonHideez));

                if (reason == SessionSwitchReason.SessionLogoff || reason == SessionSwitchReason.SessionLock)
                {
                    // Disconnect all connected devices
                    _deviceReconnectManager.DisableAllDevicesReconnect();
                    await _deviceManager.DisconnectAllDevices();
                }
            }
            catch (Exception ex)
            {
                Error(ex);
            }
        }
        #endregion

        #region  Incomming Messages Handlers
        DeviceDTO[] GetDevices()
        {
            try
            {
                return _deviceManager.Devices.Where(d => !d.IsRemote).Select(d => new DeviceDTO(d)).ToArray();
            }
            catch (Exception ex)
            {
                Error(ex);
                throw;
            }
        }

        async Task GetAvailableChannels(GetAvailableChannelsMessage args)
        {
            try
            {
                var devices = _deviceManager.Devices.Where(d => d.SerialNo == args.SerialNo).ToList();
                if (devices.Count == 0)
                    throw new HideezException(HideezErrorCode.DeviceNotFound, args.SerialNo);

                // Channels range from 1 to 6 
                List<byte> freeChannels = new List<byte>() { 1, 2, 3, 4, 5, 6 };

                // These channels are reserved by system, the rest is available to clients
                freeChannels.Remove((byte)DefaultDeviceChannel.Main);
                freeChannels.Remove((byte)DefaultDeviceChannel.HES);

                // Filter out taken channels
                var channelsInUse = devices.Select(d => d.ChannelNo).ToList();
                freeChannels.RemoveAll(c => channelsInUse.Contains(c));

                await _messenger.Publish(new GetAvailableChannelsMessageReply(freeChannels.ToArray()));
            }
            catch (Exception ex)
            {
                Error(ex);
                throw;
            }
        }

        async Task DisconnectDevice(DisconnectDeviceMessage args)
        {
            try
            {
                _deviceReconnectManager.DisableDeviceReconnect(args.DeviceId);
                await _deviceManager.DisconnectDevice(args.DeviceId);
            }
            catch (Exception ex)
            {
                Error(ex);
                throw;
            }
        }

        async Task RemoveDeviceAsync(RemoveDeviceMessage args)
        {
            try
            {
                var device = _deviceManager.Find(args.DeviceId);
                if (device != null)
                {
                    _deviceReconnectManager.DisableDeviceReconnect(device);
                    await _deviceManager.Remove(device);
                }
            }
            catch (Exception ex)
            {
                Error(ex);
                throw;
            }
        }

        async Task PublishEvent(PublishEventMessage args)
        {
            var workstationEvent = args.WorkstationEvent;
            var we = _eventSaver.GetWorkstationEvent();
            we.Version = WorkstationEvent.ClassVersion;
            we.Id = workstationEvent.Id;
            we.Date = workstationEvent.Date;
            we.LocalDateTime = workstationEvent.LocalDateTime;
            we.TimeZone = workstationEvent.TimeZone;
            we.EventId = (WorkstationEventType)workstationEvent.EventId;
            we.Severity = (WorkstationEventSeverity)workstationEvent.Severity;
            we.Note = workstationEvent.Note;
            we.DeviceId = workstationEvent.DeviceId;
            we.AccountName = workstationEvent.AccountName;
            we.AccountLogin = workstationEvent.AccountLogin;
            await _eventSaver.AddNewAsync(we);
        }

<<<<<<< HEAD
        async Task ChangeServerAddress(ChangeServerAddressMessage args)
=======
        public void SetProximitySettings(string mac, int lockProximity, int unlockProximity)
        {
            _deviceProximitySettingsHelper?.SetClientProximity(mac, lockProximity, unlockProximity);
        }

        public ProximitySettingsDTO GetCurrentProximitySettings(string mac)
        {
            return new ProximitySettingsDTO
            {
                Mac = mac,
                SerialNo = string.Empty,
                LockProximity = _workstationSettingsManager.Settings.LockProximity,
                UnlockProximity = _workstationSettingsManager.Settings.UnlockProximity,
                AllowEditProximitySettings = _deviceProximitySettingsHelper?.GetAllowEditProximity(mac) ?? false,
            };
        }

        public string GetServerAddress()
        {
            return RegistrySettings.GetHesAddress(_log);
        }

        public async Task<ChangeServerAddressResult> ChangeServerAddress(string address)
>>>>>>> 27c7ad62
        {
            try
            {
                _log.WriteLine($"Client requested HES address change to \"{args.ServerAddress}\"");

                if (string.IsNullOrWhiteSpace(args.ServerAddress))
                {
                    _log.WriteLine($"Clearing server address and shutting down connection");
                    RegistrySettings.SetHesAddress(_log, args.ServerAddress);
                    await _hesConnection.Stop();
<<<<<<< HEAD
                    await _messenger.Publish(new ChangeServerAddressMessageReply(true));
                    await RefreshServiceInfo();
=======
                    return ChangeServerAddressResult.Success;
>>>>>>> 27c7ad62
                }
                else
                {
                    var connectedOnNewAddress = await HubConnectivityChecker.CheckHubConnectivity(args.ServerAddress, _sdkLogger).TimeoutAfter(5_000);
                    if (connectedOnNewAddress)
                    {
                        _log.WriteLine($"Passed connectivity check to {args.ServerAddress}");
                        RegistrySettings.SetHesAddress(_log, args.ServerAddress);
                        await _hesConnection.Stop();
                        _hesConnection.Start(args.ServerAddress);

<<<<<<< HEAD
                        await _messenger.Publish(new ChangeServerAddressMessageReply(true));
                        await RefreshServiceInfo();
                    }
                    else
                    {
                        _log.WriteLine($"Failed connectivity check to {args.ServerAddress}");
                        await _messenger.Publish(new ChangeServerAddressMessageReply(false));
=======
                        return ChangeServerAddressResult.Success;
                    }
                    else
                    {
                        _log.WriteLine($"Failed connectivity check to {address}");
                        return ChangeServerAddressResult.ConnectionTimedOut;
>>>>>>> 27c7ad62
                    }
                }
            }
            catch (Exception ex)
            {
<<<<<<< HEAD
                await _messenger.Publish(new ChangeServerAddressMessageReply(false));
=======
                _log.WriteLine(ex.Message, LogErrorSeverity.Information);

                if (ex is TimeoutException)
                    return ChangeServerAddressResult.ConnectionTimedOut;
                else if (ex is KeyNotFoundException)
                    return ChangeServerAddressResult.KeyNotFound;
                else if (ex is UnauthorizedAccessException)
                    return ChangeServerAddressResult.UnauthorizedAccess;
                else if (ex is SecurityException)
                    return ChangeServerAddressResult.SecurityError;
                else
                    return ChangeServerAddressResult.UnknownError;
>>>>>>> 27c7ad62
            }
        }

        async Task SetSoftwareVaultUnlockModuleState(SetSoftwareVaultUnlockModuleStateMessage args)
        {
            var settings = _serviceSettingsManager.Settings;
            if (settings.EnableSoftwareVaultUnlock != args.Enabled)
            {
                _log.WriteLine($"Client requested to switch software unlock module. New value: {args.Enabled}");
                settings.EnableSoftwareVaultUnlock = args.Enabled;
                _serviceSettingsManager.SaveSettings(settings);

                if (args.Enabled)
                {
                    _unlockTokenGenerator.Start();
                    _remoteWorkstationUnlocker.Start();
                    await RefreshServiceInfo();
                }
                else
                {
                    _unlockTokenGenerator.Stop();
                    _remoteWorkstationUnlocker.Stop();
                    _unlockTokenGenerator.DeleteSavedToken();
                    await RefreshServiceInfo();
                }
            }
        }

        async Task RefreshServiceInfo() // Todo: error handling
        {
            await _statusManager.SendStatusToUI();

            await _messenger.Publish(new DevicesCollectionChangedMessage(GetDevices()));

            await _messenger.Publish(new ServiceSettingsChangedMessage(_serviceSettingsManager.Settings.EnableSoftwareVaultUnlock, RegistrySettings.GetHesAddress(_log)));

        }
        #endregion

        #region Remote device management
        readonly Dictionary<IMetaPubSub, IWcfDevice> RemoteWcfDevicesDictionary = new Dictionary<IMetaPubSub, IWcfDevice>();

        public async Task EstablishRemoteDeviceConnection(EstablishRemoteDeviceConnectionMessage args)
        {
            try
            {
<<<<<<< HEAD
                RemoteDevicePubSubManager remoteDevicePubSub = new RemoteDevicePubSubManager(_messenger);

                var wcfDevice = (IWcfDevice)_deviceManager.FindBySerialNo(args.SerialNo, args.ChannelNo);
=======
                var wcfDevice = (IWcfDevice)_deviceManager.FindBySerialNo(serialNo, channelNo);
>>>>>>> 27c7ad62
                if (wcfDevice == null)
                {
                    var device = _deviceManager.FindBySerialNo(args.SerialNo, 1);

                    if (device == null)
                        throw new HideezException(HideezErrorCode.DeviceNotFound, args.SerialNo);

                    wcfDevice = await _wcfDeviceFactory.EstablishRemoteDeviceConnection(device.Mac, args.ChannelNo);

                    SubscribeToWcfDeviceEvents(wcfDevice, remoteDevicePubSub.RemoteConnectionPubSub);
                }
                
                await _messenger.Publish(new EstablishRemoteDeviceConnectionMessageReply(wcfDevice.Id, remoteDevicePubSub.PipeName));
            }
            catch (Exception ex)
            {
                Error(ex);
                throw;
            }
        }

        void SubscribeToWcfDeviceEvents(IWcfDevice wcfDevice, IMetaPubSub pubSub)
        {
            RemoteWcfDevicesDictionary.Add(pubSub, wcfDevice);
            wcfDevice.DeviceStateChanged += RemoteConnection_DeviceStateChanged;
        }

        void UnsubscribeFromWcfDeviceEvents(IWcfDevice wcfDevice)
        {
            var pubSub = RemoteWcfDevicesDictionary.Where(p => p.Value == wcfDevice).FirstOrDefault().Key;
            RemoveWcfDevicePair(wcfDevice, pubSub);
        }

        async void RemoteConnection_DeviceStateChanged(object sender, DeviceStateEventArgs e)
        {
            try
            {
                if (RemoteWcfDevicesDictionary.Count > 0)
                {
                    if (sender is IWcfDevice wcfDevice)
                    {
                        await _messenger.Publish(new RemoteConnection_DeviceStateChangedMessage(wcfDevice.Id, new DeviceStateDTO(e.State)));
                    }
                }
            }
            catch (Exception ex)
            {
                Error(ex);
            }
        }

        Task OnRemoteConnection_ClientDisconnected(RemoteConnection_ClientDisconnectedMessage arg)
        {
            RemoteWcfDevicesDictionary.TryGetValue(arg.RemoteConnectionPubSub, out IWcfDevice wcfDevice);
            if(wcfDevice != null)
            {
                RemoveWcfDevicePair(wcfDevice, arg.RemoteConnectionPubSub);
            }
            return Task.CompletedTask;
        }

        void RemoveWcfDevicePair(IWcfDevice wcfDevice, IMetaPubSub pubSub)
        {
            if (pubSub != null)
            {
                wcfDevice.DeviceStateChanged -= RemoteConnection_DeviceStateChanged;
                pubSub.StopServer();
                RemoteWcfDevicesDictionary.Remove(pubSub);
            }
        }

        public async Task RemoteConnection_VerifyCommandAsync(RemoteConnection_VerifyCommandMessage args)
        {
            try
            {
                var wcfDevice = _deviceManager.Find(args.ConnectionId) as IWcfDevice;

                if (wcfDevice == null)
                    throw new HideezException(HideezErrorCode.RemoteDeviceNotFound, args.ConnectionId);

                var response = await wcfDevice.OnVerifyCommandAsync(args.Data);

                await _messenger.Publish(new RemoteConnection_VerifyCommandMessageReply(response));
            }
            catch (Exception ex)
            {
                Error(ex);
                throw;
            }
        }

        public async Task RemoteConnection_RemoteCommandAsync(RemoteConnection_RemoteCommandMessage args)
        {
            try
            {
                var wcfDevice = _deviceManager.Find(args.ConnectionId) as IWcfDevice;

                if (wcfDevice == null)
                    throw new HideezException(HideezErrorCode.RemoteDeviceNotFound, args.ConnectionId);

                var response = await wcfDevice.OnRemoteCommandAsync(args.Data);

                await _messenger.Publish(new RemoteConnection_RemoteCommandMessageReply(response));
            }
            catch (Exception ex)
            {
                Error(ex);
                throw;
            }
        }

        public async Task RemoteConnection_ResetChannelAsync(RemoteConnection_ResetChannelMessage args)
        {
            try
            {
                var wcfDevice = _deviceManager.Find(args.ConnectionId) as IWcfDevice;

                if (wcfDevice == null)
                    throw new HideezException(HideezErrorCode.RemoteDeviceNotFound, args.ConnectionId);

                await wcfDevice.OnResetChannelAsync();
            }
            catch (Exception ex)
            {
                Error(ex);
                throw;
            }
        }
        #endregion

        #region Activation Code
        public Task SendActivationCode(SendActivationCodeMessage args)
        {
            try
            {
                _clientProxy.EnterActivationCode(args.DeviceId, args.ActivationCode);
            }
            catch (Exception ex)
            {
                _log.WriteDebugLine(ex);
            }
            return Task.CompletedTask;
        }

        public Task CancelActivationCode(CancelActivationCodeMessage args)
        {
            try
            {
                _clientProxy.CancelActivationCode(args.DeviceId);
            }
            catch (Exception ex)
            {
                _log.WriteDebugLine(ex);
            }
            return Task.CompletedTask;
        }
        #endregion

        #region Host only

        static bool _restoringFromSleep = false;
        /* Prevents multiple restored from occuring when multiple resumes from suspend happen 
         * within a short frame of each other due to inconsistent behavior caused by SystemPowerEvent implementation
         */
        static bool _alreadyRestored = false; 
        public async Task OnLaunchFromSuspend()
        {
            _log.WriteLine("System left suspended mode");
            if (!_restoringFromSleep && !_alreadyRestored)
            {
                _restoringFromSleep = true;
                _log.WriteLine("Starting restore from suspended mode");

                try
                {
                    _log.WriteLine("Stopping connection processors");
                    _proximityProcessor.Stop();
                    _tapProcessor.Stop();
                    _rfidProcessor.Stop();

                    await _hesConnection.Stop();



                    _connectionManagerRestarter.Stop();
                    _ = Task.Run(async () =>
                    {
                        await Task.Delay(1000);
                        _log.WriteLine("Restarting connection manager");
                        _connectionManager.Restart();
                        _connectionManagerRestarter.Start();

                        _log.WriteLine("Starting connection processors");
                        _proximityProcessor.Start();
                        _tapProcessor.Start();
                        _rfidProcessor.Start();
                    });

                    _hesConnection.Start();
                    _alreadyRestored = true;
                }
                catch (Exception ex)
                {
                    Error(ex);
                }
                finally
                {
                    _restoringFromSleep = false;
                    _log.WriteLine($"Restore from suspended mode finished at {DateTime.UtcNow}");
                }
            }
        }

        // It looks like windows never sends this particular event
        public async Task OnPreparingToSuspend()
        {
            try
            {
                _log.WriteLine("System query suspend");
                await _eventSender.SendEventsAsync(true);
            }
            catch (Exception ex)
            {
                _log.WriteLine($"An error occured suspend query");
                _log.WriteLine(ex);
            }
        }

        public async Task OnSuspending()
        {
            try
            {
                _log.WriteLine("System going into suspended mode");
                _alreadyRestored = false;

                _log.WriteLine("Stopping connection processors");
                _proximityProcessor.Stop();
                _tapProcessor.Stop();
                _rfidProcessor.Stop();

                _log.WriteLine("Disconnecting all connected vaults");
                await _deviceManager.DisconnectAllDevices();

                _log.WriteLine("Sending all events");
                await _eventSender.SendEventsAsync(true);

                await _hesConnection.Stop();
            }
            catch (Exception ex)
            {
                Error(ex);
            }
        }
        #endregion
    }
}<|MERGE_RESOLUTION|>--- conflicted
+++ resolved
@@ -5,6 +5,7 @@
 using System.Linq;
 using System.Net;
 using System.Net.Security;
+using System.Security;
 using System.Text;
 using System.Threading.Tasks;
 using Hideez.CsrBLE;
@@ -714,10 +715,12 @@
             }
         }
 
-<<<<<<< HEAD
         async void DevicesManager_DeviceCollectionChanged(object sender, DeviceCollectionChangedEventArgs e)
-=======
-        private async void HesConnection_Alarm(object sender, bool isEnabled)
+        {
+            await _messenger.Publish(new DevicesCollectionChangedMessage(GetDevices()));
+        }
+
+	private async void HesConnection_Alarm(object sender, bool isEnabled)
         {
             try
             {
@@ -739,7 +742,7 @@
                         var bondsFilePath = $"{commonAppData}\\Hideez\\bonds";
                         File.WriteAllText(bondsFilePath, String.Empty);
 
-                        var wsLocker = new WcfWorkstationLocker(sessionManager, _sdkLogger);
+                        var wsLocker = new WcfWorkstationLocker(_messenger, _sdkLogger);
                         wsLocker.LockWorkstation();
 
                         _connectionManagerRestarter.Stop();
@@ -757,12 +760,6 @@
             {
                 Error(ex);
             }
-        }
-
-        void DevicesManager_DeviceCollectionChanged(object sender, DeviceCollectionChangedEventArgs e)
->>>>>>> 27c7ad62
-        {
-            await _messenger.Publish(new DevicesCollectionChangedMessage(GetDevices()));
         }
 
         void ConnectionManager_DiscoveredDeviceAdded(object sender, DiscoveredDeviceAddedEventArgs e)
@@ -1045,9 +1042,6 @@
             await _eventSaver.AddNewAsync(we);
         }
 
-<<<<<<< HEAD
-        async Task ChangeServerAddress(ChangeServerAddressMessage args)
-=======
         public void SetProximitySettings(string mac, int lockProximity, int unlockProximity)
         {
             _deviceProximitySettingsHelper?.SetClientProximity(mac, lockProximity, unlockProximity);
@@ -1070,72 +1064,53 @@
             return RegistrySettings.GetHesAddress(_log);
         }
 
-        public async Task<ChangeServerAddressResult> ChangeServerAddress(string address)
->>>>>>> 27c7ad62
-        {
-            try
-            {
-                _log.WriteLine($"Client requested HES address change to \"{args.ServerAddress}\"");
-
-                if (string.IsNullOrWhiteSpace(args.ServerAddress))
+        public async Task ChangeServerAddress(ChangeServerAddressMessage args)
+        {
+            try
+            {
+                var address = args.ServerAddress;
+                _log.WriteLine($"Client requested HES address change to \"{address}\"");
+
+                if (string.IsNullOrWhiteSpace(address))
                 {
                     _log.WriteLine($"Clearing server address and shutting down connection");
-                    RegistrySettings.SetHesAddress(_log, args.ServerAddress);
+                    RegistrySettings.SetHesAddress(_log, address);
                     await _hesConnection.Stop();
-<<<<<<< HEAD
-                    await _messenger.Publish(new ChangeServerAddressMessageReply(true));
-                    await RefreshServiceInfo();
-=======
-                    return ChangeServerAddressResult.Success;
->>>>>>> 27c7ad62
+                    await _messenger.Publish(new ChangeServerAddressMessageReply(ChangeServerAddressResult.Success));
                 }
                 else
                 {
-                    var connectedOnNewAddress = await HubConnectivityChecker.CheckHubConnectivity(args.ServerAddress, _sdkLogger).TimeoutAfter(5_000);
+                    var connectedOnNewAddress = await HubConnectivityChecker.CheckHubConnectivity(address, _sdkLogger).TimeoutAfter(5_000);
                     if (connectedOnNewAddress)
                     {
-                        _log.WriteLine($"Passed connectivity check to {args.ServerAddress}");
-                        RegistrySettings.SetHesAddress(_log, args.ServerAddress);
+                        _log.WriteLine($"Passed connectivity check to {address}");
+                        RegistrySettings.SetHesAddress(_log, address);
                         await _hesConnection.Stop();
-                        _hesConnection.Start(args.ServerAddress);
-
-<<<<<<< HEAD
-                        await _messenger.Publish(new ChangeServerAddressMessageReply(true));
-                        await RefreshServiceInfo();
-                    }
-                    else
-                    {
-                        _log.WriteLine($"Failed connectivity check to {args.ServerAddress}");
-                        await _messenger.Publish(new ChangeServerAddressMessageReply(false));
-=======
-                        return ChangeServerAddressResult.Success;
+                        _hesConnection.Start(address);
+
+                        await _messenger.Publish(new ChangeServerAddressMessageReply(ChangeServerAddressResult.Success));
                     }
                     else
                     {
                         _log.WriteLine($"Failed connectivity check to {address}");
-                        return ChangeServerAddressResult.ConnectionTimedOut;
->>>>>>> 27c7ad62
+                        await _messenger.Publish(new ChangeServerAddressMessageReply(ChangeServerAddressResult.ConnectionTimedOut));
                     }
                 }
             }
             catch (Exception ex)
             {
-<<<<<<< HEAD
-                await _messenger.Publish(new ChangeServerAddressMessageReply(false));
-=======
                 _log.WriteLine(ex.Message, LogErrorSeverity.Information);
 
                 if (ex is TimeoutException)
-                    return ChangeServerAddressResult.ConnectionTimedOut;
+                    await _messenger.Publish(new ChangeServerAddressMessageReply(ChangeServerAddressResult.ConnectionTimedOut));
                 else if (ex is KeyNotFoundException)
-                    return ChangeServerAddressResult.KeyNotFound;
+                    await _messenger.Publish(new ChangeServerAddressMessageReply(ChangeServerAddressResult.KeyNotFound));
                 else if (ex is UnauthorizedAccessException)
-                    return ChangeServerAddressResult.UnauthorizedAccess;
+                    await _messenger.Publish(new ChangeServerAddressMessageReply(ChangeServerAddressResult.UnauthorizedAccess));
                 else if (ex is SecurityException)
-                    return ChangeServerAddressResult.SecurityError;
+                    await _messenger.Publish(new ChangeServerAddressMessageReply(ChangeServerAddressResult.SecurityError));
                 else
-                    return ChangeServerAddressResult.UnknownError;
->>>>>>> 27c7ad62
+                    await _messenger.Publish(new ChangeServerAddressMessageReply(ChangeServerAddressResult.UnknownError));
             }
         }
 
@@ -1182,13 +1157,9 @@
         {
             try
             {
-<<<<<<< HEAD
                 RemoteDevicePubSubManager remoteDevicePubSub = new RemoteDevicePubSubManager(_messenger);
 
                 var wcfDevice = (IWcfDevice)_deviceManager.FindBySerialNo(args.SerialNo, args.ChannelNo);
-=======
-                var wcfDevice = (IWcfDevice)_deviceManager.FindBySerialNo(serialNo, channelNo);
->>>>>>> 27c7ad62
                 if (wcfDevice == null)
                 {
                     var device = _deviceManager.FindBySerialNo(args.SerialNo, 1);
