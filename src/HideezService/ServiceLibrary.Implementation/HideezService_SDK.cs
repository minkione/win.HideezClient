﻿using System;
using System.Collections.Generic;
using System.Globalization;
using System.IO;
using System.Linq;
using System.Net;
using System.Net.Security;
using System.Security;
using System.Text;
using System.Threading.Tasks;
using Hideez.CsrBLE;
using Hideez.SDK.Communication;
using Hideez.SDK.Communication.BLE;
using Hideez.SDK.Communication.Device;
using Hideez.SDK.Communication.HES.Client;
using Hideez.SDK.Communication.Interfaces;
using Hideez.SDK.Communication.Log;
using Hideez.SDK.Communication.Proximity;
using Hideez.SDK.Communication.Utils;
using Hideez.SDK.Communication.PipeDevice;
using Hideez.SDK.Communication.Workstation;
using Hideez.SDK.Communication.WorkstationEvents;
using HideezMiddleware;
using HideezMiddleware.Audit;
using HideezMiddleware.DeviceConnection;
using HideezMiddleware.DeviceLogging;
using HideezMiddleware.IPC.DTO;
using HideezMiddleware.IPC.IncommingMessages;
using HideezMiddleware.IPC.Messages;
using HideezMiddleware.Local;
using HideezMiddleware.ReconnectManager;
using HideezMiddleware.ScreenActivation;
using HideezMiddleware.Settings;
using HideezMiddleware.SoftwareVault.UnlockToken;
using Meta.Lib.Modules.PubSub.Messages;
using Microsoft.Win32;
using ServiceLibrary.Implementation.ClientManagement;
using ServiceLibrary.Implementation.RemoteConnectionManagement;
using ServiceLibrary.Implementation.ScreenActivation;
using ServiceLibrary.Implementation.WorkstationLock;
using HideezMiddleware.DeviceConnection.Workflow;
using Hideez.SDK.Communication.HES.DTO;

namespace ServiceLibrary.Implementation
{
    public partial class HideezService
    {
        static BleConnectionManager _connectionManager;
        static BleDeviceManager _deviceManager;
        static CredentialProviderProxy _credentialProviderProxy;
        static HesAppConnection _hesConnection;
        static RfidServiceConnection _rfidService;
        static ProximityMonitorManager _proximityMonitorManager;
        static IScreenActivator _screenActivator;
        static PipeDeviceConnectionManager _pipeDeviceConnectionManager;
        static EventSender _eventSender;
        static ServiceClientUiManager _clientProxy;
        static UiProxyManager _uiProxy;
        static StatusManager _statusManager;
        static IWorkstationLocker _workstationLocker;
        static WorkstationLockProcessor _workstationLockProcessor;

        static ISettingsManager<RfidSettings> _rfidSettingsManager;
        static ISettingsManager<ProximitySettings> _proximitySettingsManager;
        static ISettingsManager<ServiceSettings> _serviceSettingsManager;
        static DeviceProximitySettingsHelper _deviceProximitySettingsHelper;
        static WatchingSettingsManager<WorkstationSettings> _workstationSettingsManager;

        static BondManager _bondManager;
        static ConnectionFlowProcessor _connectionFlowProcessor;
        static AdvertisementIgnoreList _advIgnoreList;
        static RfidConnectionProcessor _rfidProcessor;
        static TapConnectionProcessor _tapProcessor;
        static ProximityConnectionProcessor _proximityProcessor;
        static SessionUnlockMethodMonitor _sessionUnlockMethodMonitor;
        static SessionSwitchLogger _sessionSwitchLogger;
        static ConnectionManagerRestarter _connectionManagerRestarter;
        static ILocalDeviceInfoCache _localDeviceInfoCache;
        static DeviceLogManager _deviceLogManager;

        static DeviceReconnectManager _deviceReconnectManager;

        static IUnlockTokenProvider _unlockTokenProvider;
        static UnlockTokenGenerator _unlockTokenGenerator;
        static RemoteWorkstationUnlocker _remoteWorkstationUnlocker;

        static HesAppConnection _tbHesConnection;
        static IHesAccessManager _hesAccessManager;

        #region Initialization

        async Task InitializeSDK()
        {
#if DEBUG
            _log.WriteLine($">>>>>> Verifying error codes.");
            var _hideezExceptionLocalization = new HideezExceptionLocalization(_sdkLogger);
            bool isVerified = _hideezExceptionLocalization.VerifyResourcesForErrorCode(new CultureInfo("en"));
            // Debug.Assert(isVerified, $">>>>>> Verifying error codes resalt: {isVerified}");
#endif

            // Collection of module initialization tasks that must be finished to complete service launch
            // but otherwise are not immediatelly required by other modules
            List<Task> serviceInitializationTasks = new List<Task>(); 

            // Combined path evaluates to '%ProgramData%\\Hideez\\Bonds'
            var commonAppData = Environment.GetFolderPath(Environment.SpecialFolder.CommonApplicationData);
            var bondsFolderPath = $"{commonAppData}\\Hideez\\Service\\Bonds";
            var deviceLogsPath = $"{commonAppData}\\Hideez\\Service\\DeviceLogs";

            var bleInitTask = Task.Run(() =>
            {
                // Connection Manager ============================
                Directory.CreateDirectory(bondsFolderPath); // Ensure directory for bonds is created since unmanaged code doesn't do that
                _connectionManager = new BleConnectionManager(_sdkLogger, bondsFolderPath);
                _connectionManager.AdapterStateChanged += ConnectionManager_AdapterStateChanged;
                _connectionManager.DiscoveryStopped += ConnectionManager_DiscoveryStopped;
                _connectionManager.DiscoveredDeviceAdded += ConnectionManager_DiscoveredDeviceAdded;
                _connectionManager.DiscoveredDeviceRemoved += ConnectionManager_DiscoveredDeviceRemoved;
                _connectionManagerRestarter = new ConnectionManagerRestarter(_connectionManager, _sdkLogger);

                // BLE ============================
                _deviceManager = new BleDeviceManager(_sdkLogger, _connectionManager);
                _deviceManager.DeviceAdded += DevicesManager_DeviceCollectionChanged;
                _deviceManager.DeviceRemoved += DevicesManager_DeviceCollectionChanged;
                _deviceManager.DeviceRemoved += DeviceManager_DeviceRemoved;
                _deviceManager.DeviceAdded += DeviceManager_DeviceAdded;
                SessionSwitchMonitor.SessionSwitch += SessionSwitchMonitor_SessionSwitch;

                // Pipe Device Connection Manager ============================
                _pipeDeviceConnectionManager = new PipeDeviceConnectionManager(_deviceManager, _messenger, _sdkLogger);
                _sdkLogger.WriteLine(nameof(HideezService), "BLE initialized");
            });

            var pipeInitTask = Task.Run(() =>
            {
                // Named Pipes Server ==============================
                _credentialProviderProxy = new CredentialProviderProxy(_sdkLogger);
                _credentialProviderProxy.Start(); // Faster we connect to the CP, the better

                // RFID Service Connection ============================
                _rfidService = new RfidServiceConnection(_sdkLogger);
                _rfidService.RfidReaderStateChanged += RFIDService_ReaderStateChanged;
                _sdkLogger.WriteLine(nameof(HideezService), "Pipe initialized");
            });


            // Settings
            var settingsDirectory = $@"{commonAppData}\Hideez\Service\Settings\";
            string sdkSettingsPath = Path.Combine(settingsDirectory, "Sdk.xml");
            string rfidSettingsPath = Path.Combine(settingsDirectory, "Rfid.xml");
            string proximitySettingsPath = Path.Combine(settingsDirectory, "Unlock.xml");
            string serviceSettingsPath = Path.Combine(settingsDirectory, "Service.xml");
            string workstationSettingsPath = Path.Combine(settingsDirectory, "Workstation.xml");
            IFileSerializer fileSerializer = new XmlFileSerializer(_sdkLogger);

            List<Task> settingsInitializationTasks = new List<Task>
            {
                Task.Run(async () =>
                {
                    var sdkSettingsManager = new SettingsManager<SdkSettings>(sdkSettingsPath, fileSerializer);
                    sdkSettingsManager.InitializeFileStruct();
                    await SdkConfigLoader.LoadSdkConfigFromFileAsync(sdkSettingsManager).ConfigureAwait(false);
                    _sdkLogger.WriteLine(nameof(HideezService), $"{nameof(SdkSettings)} loaded");
                }),
                Task.Run(async () =>
                {
                    _rfidSettingsManager = new SettingsManager<RfidSettings>(rfidSettingsPath, fileSerializer);
                    _rfidSettingsManager.InitializeFileStruct();
                    await _rfidSettingsManager.LoadSettingsAsync().ConfigureAwait(false);
                    _sdkLogger.WriteLine(nameof(HideezService), $"{nameof(RfidSettings)} loaded");
                }),
                Task.Run(async () =>
                {
                    _proximitySettingsManager = new SettingsManager<ProximitySettings>(proximitySettingsPath, fileSerializer);
                    _proximitySettingsManager.InitializeFileStruct();
                    await _proximitySettingsManager.GetSettingsAsync().ConfigureAwait(false);

                    _deviceProximitySettingsHelper = new DeviceProximitySettingsHelper(_proximitySettingsManager);
                    _sdkLogger.WriteLine(nameof(HideezService), $"{nameof(ProximitySettings)} loaded");
                }),
                Task.Run(async () =>
                {
                    _serviceSettingsManager = new SettingsManager<ServiceSettings>(serviceSettingsPath, fileSerializer);
                    _serviceSettingsManager.InitializeFileStruct();
                    await _serviceSettingsManager.LoadSettingsAsync().ConfigureAwait(false);
                    _sdkLogger.WriteLine(nameof(HideezService), $"{nameof(ServiceSettings)} loaded");
                }),
                Task.Run(async () =>
                {
                    _workstationSettingsManager = new WatchingSettingsManager<WorkstationSettings>(workstationSettingsPath, fileSerializer);
                    _workstationSettingsManager.InitializeFileStruct();
                    await _workstationSettingsManager.LoadSettingsAsync().ConfigureAwait(false);
                    _workstationSettingsManager.AutoReloadOnFileChanges = true;
                    _workstationSettingsManager.SettingsChanged += WorkstationProximitySettingsManager_SettingsChanged;
                    _sdkLogger.WriteLine(nameof(HideezService), $"{nameof(WorkstationSettings)} loaded");
                })
            };
            await Task.WhenAll(settingsInitializationTasks).ConfigureAwait(false);
            _sdkLogger.WriteLine(nameof(HideezService), "Settings loaded");

            // Get HES address from registry ==================================
            // HKLM\SOFTWARE\Hideez\Client, client_hes_address REG_SZ
            string hesAddress = RegistrySettings.GetHesAddress(_log);

            // Allow self-signed SSL certificate for specified address
            EndpointCertificateManager.Enable();
            EndpointCertificateManager.AllowCertificate(hesAddress);

            // WorkstationInfoProvider ==================================
            WorkstationHelper.Log = _sdkLogger;
            var workstationInfoProvider = new WorkstationInfoProvider(_workstationIdProvider, _serviceSettingsManager, _sdkLogger);

            // HesAccessManager ==================================
            _hesAccessManager = new HesAccessManager(clientRootRegistryKey, _sdkLogger);
            _hesAccessManager.AccessRetractedEvent += HesAccessManager_AccessRetractedEvent; 

            // TB & HES Connections ==================================
            await pipeInitTask.ConfigureAwait(false); 
            await CreateHubs(_deviceManager, workstationInfoProvider, _proximitySettingsManager, _rfidSettingsManager, _hesAccessManager, _sdkLogger).ConfigureAwait(false);

            serviceInitializationTasks.Add(StartHubs(hesAddress));

            // Software Vault Unlock Mechanism
            _unlockTokenProvider = new UnlockTokenProvider(clientRootRegistryKey, _sdkLogger);
            _unlockTokenGenerator = new UnlockTokenGenerator(_unlockTokenProvider, workstationInfoProvider, _sdkLogger);
            await pipeInitTask.ConfigureAwait(false);
            _remoteWorkstationUnlocker = new RemoteWorkstationUnlocker(_unlockTokenProvider, _tbHesConnection, _credentialProviderProxy, _sdkLogger);

            // Start Software Vault unlock modules
            if (_serviceSettingsManager.Settings.EnableSoftwareVaultUnlock)
                serviceInitializationTasks.Add(Task.Run(_unlockTokenGenerator.Start));

            // Audit Log / Event Aggregator =============================
            _eventSender = new EventSender(_hesConnection, _eventSaver, _sdkLogger);

            // ScreenActivator ==================================
            _screenActivator = new MetalibScreenActivator(_messenger);

            // Client Proxy =============================
            _clientProxy = new ServiceClientUiManager(_messenger);

            // UI Proxy =============================
            _uiProxy = new UiProxyManager(_credentialProviderProxy, _clientProxy, _sdkLogger);

            // StatusManager =============================
            _statusManager = new StatusManager(_hesConnection, _tbHesConnection, _rfidService, 
                _connectionManager, _uiProxy, _rfidSettingsManager, _credentialProviderProxy, _sdkLogger);

            // Local device info cache
            _localDeviceInfoCache = new LocalDeviceInfoCache(clientRootRegistryKey, _sdkLogger);

            //BondManager
            _bondManager = new BondManager(bondsFolderPath, _sdkLogger);

            // ConnectionFlowProcessor
            var connectionFlowProcessorfactory = new ConnectionFlowProcessorFactory(
                _deviceManager,
                _bondManager,
                _hesConnection,
                _credentialProviderProxy,
                _screenActivator,
                _uiProxy,
                _hesAccessManager,
                _serviceSettingsManager,
                _localDeviceInfoCache,
                _sdkLogger);
            _connectionFlowProcessor = connectionFlowProcessorfactory.Create();

            _deviceLogManager = new DeviceLogManager(deviceLogsPath, new DeviceLogWriter(), _serviceSettingsManager, _connectionFlowProcessor, _sdkLogger);
            _connectionFlowProcessor.DeviceFinishedMainFlow += ConnectionFlowProcessor_DeviceFinishedMainFlow;
            _advIgnoreList = new AdvertisementIgnoreList(
                _connectionManager,
                _workstationSettingsManager,
                _sdkLogger);
            _rfidProcessor = new RfidConnectionProcessor(
                _connectionFlowProcessor,
                _hesConnection,
                _rfidService,
                _rfidSettingsManager,
                _screenActivator,
                _uiProxy,
                _sdkLogger);
            _tapProcessor = new TapConnectionProcessor(
                _connectionFlowProcessor,
                _connectionManager,
                _sdkLogger);
            _proximityProcessor = new ProximityConnectionProcessor(
                _connectionFlowProcessor,
                _connectionManager,
                _proximitySettingsManager,
                _workstationSettingsManager,
                _advIgnoreList,
                _deviceManager,
                _credentialProviderProxy,
                _hesAccessManager,
                _sdkLogger);

            serviceInitializationTasks.Add(Task.Run(() =>
            {
                _proximityProcessor.Start();
                _tapProcessor.Start();
                _rfidProcessor.Start();
            }));

            // Proximity Monitor ==================================
            ProximitySettings proximitySettings = _proximitySettingsManager.Settings;
            _proximityMonitorManager = new ProximityMonitorManager(_deviceManager, _workstationSettingsManager.Settings.GetProximityMonitorSettings(), _sdkLogger);

            // Device Reconnect Manager ================================
            _deviceReconnectManager = new DeviceReconnectManager(_proximityMonitorManager, _deviceManager, _connectionFlowProcessor, _sdkLogger);
            _deviceReconnectManager.DeviceReconnected += (s, a) => _log.WriteLine($"Device {a.SerialNo} reconnected successfully");

            // WorkstationLocker ==================================
            _workstationLocker = new UniversalWorkstationLocker(SdkConfig.DefaultLockTimeout * 1000, _messenger, _sdkLogger);

            // WorkstationLockProcessor ==================================
            _workstationLockProcessor = new WorkstationLockProcessor(_connectionFlowProcessor, 
                _proximityMonitorManager,
                _deviceManager, 
                _workstationLocker, 
                _deviceReconnectManager,
                _sdkLogger);
            _workstationLockProcessor.DeviceProxLockEnabled += WorkstationLockProcessor_DeviceProxLockEnabled;

            //SessionUnlockMethodMonitor ==================================
            _sessionUnlockMethodMonitor = new SessionUnlockMethodMonitor(_connectionFlowProcessor,
                 _tapProcessor, _rfidProcessor, _proximityProcessor, _sdkLogger);

            // SessionSwitchLogger ==================================
            _sessionSwitchLogger = new SessionSwitchLogger(_eventSaver, _sessionUnlockMethodMonitor,
                _workstationLockProcessor, _deviceManager, _sdkLogger);

            // SDK initialization finished, start essential components
            if (_serviceSettingsManager.Settings.EnableSoftwareVaultUnlock)
                _remoteWorkstationUnlocker.Start();

            _rfidService.Start();

            _workstationLockProcessor.Start();
            _proximityMonitorManager.Start();

            _connectionManager.StartDiscovery();
            _connectionManagerRestarter.Start();

            _deviceReconnectManager.Start();

            _messenger.Subscribe<RemoteClientConnectedEvent>(OnClientConnected);
            _messenger.Subscribe<RemoteClientDisconnectedEvent>(OnClientDisconnected);

            _messenger.Subscribe<GetAvailableChannelsMessage>(GetAvailableChannels);
            
            _messenger.Subscribe<PublishEventMessage>(PublishEvent);
            _messenger.Subscribe<DisconnectDeviceMessage>(DisconnectDevice);
            _messenger.Subscribe<RemoveDeviceMessage>(RemoveDeviceAsync);
            
            _messenger.Subscribe<ChangeServerAddressMessage>(ChangeServerAddress);
            _messenger.Subscribe<SetSoftwareVaultUnlockModuleStateMessage>(SetSoftwareVaultUnlockModuleState);

            _messenger.Subscribe<CancelActivationCodeMessage>(CancelActivationCode);
            _messenger.Subscribe<SendActivationCodeMessage>(SendActivationCode);

            _messenger.Subscribe<LoginClientRequestMessage>(OnClientLogin);
            _messenger.Subscribe<RefreshServiceInfoMessage>(OnRefreshServiceInfo);

            

            await Task.WhenAll(serviceInitializationTasks).ConfigureAwait(false);
        }

        Task<HesAppConnection> CreateHesHub(BleDeviceManager deviceManager, 
            WorkstationInfoProvider workstationInfoProvider, 
            ISettingsManager<ProximitySettings> proximitySettingsManager, 
            ISettingsManager<RfidSettings> rfidSettingsManager,
            IHesAccessManager hesAccessManager,
            ILog log)
        {
            return Task.Run(() =>
            {
                var hesConnection = new HesAppConnection(deviceManager, workstationInfoProvider, hesAccessManager, log);

                hesConnection.HubProximitySettingsArrived += async (sender, receivedSettings) =>
                {
                    var settings = await proximitySettingsManager.GetSettingsAsync().ConfigureAwait(false);
                    settings.DevicesProximity = receivedSettings.ToArray();
                    proximitySettingsManager.SaveSettings(settings);
                };
                hesConnection.HubRFIDIndicatorStateArrived += async (sender, isEnabled) =>
                {
                    var settings = await rfidSettingsManager.GetSettingsAsync().ConfigureAwait(false);
                    settings.IsRfidEnabled = isEnabled;
                    rfidSettingsManager.SaveSettings(settings);
                };
                hesConnection.HubConnectionStateChanged += HES_ConnectionStateChanged;
                hesConnection.LockHwVaultStorageRequest += HES_LockDeviceStorageRequest;
                hesConnection.LiftHwVaultStorageLockRequest += HES_LiftDeviceStorageLockRequest;
                hesConnection.Alarm += HesConnection_Alarm;

                return hesConnection;
            });
        }

        Task<HesAppConnection> CreateTbHesHub(WorkstationInfoProvider workstationInfoProvider, ILog log)
        {
            return Task.Run(() =>
            {
                return new HesAppConnection(workstationInfoProvider, _sdkLogger);
            });
        }

        Task CreateHubs(BleDeviceManager deviceManager, 
            WorkstationInfoProvider workstationInfoProvider,
            ISettingsManager<ProximitySettings> proximitySettingsManager,
            ISettingsManager<RfidSettings> rfidSettingsManager,
            IHesAccessManager hesAccessManager,
            ILog log)
        {
            return Task.Run(async () =>
            {
                var hubTask = CreateHesHub(deviceManager, workstationInfoProvider, proximitySettingsManager, rfidSettingsManager, hesAccessManager, log);
                var tbHubTask = CreateTbHesHub(workstationInfoProvider, log);

                await Task.WhenAll(hubTask, tbHubTask).ConfigureAwait(false);

                _hesConnection = hubTask.Result;
                _tbHesConnection = tbHubTask.Result;
            });
        }

        Task StartHubs(string hesAddress)
        {
            return Task.Run(async () =>
            {
                var tasks = new List<Task>
                {
                    StartHesHub(hesAddress),
                    StartTbHesHub()
                };

                await Task.WhenAll(tasks).ConfigureAwait(false);
            });
        }

        Task StartHesHub(string hesAddress)
        {
            return Task.Run(async () =>
            {
                if (!string.IsNullOrWhiteSpace(hesAddress))
                {
                    _hesConnection.Start(hesAddress); // Launch HES connection immediatelly to save time
                    if (_hesConnection.State == HesConnectionState.Error)
                    {
                        await _hesConnection.Stop().ConfigureAwait(false);

                        Error("Hideez Service has encountered an error during HES connection initialization"
                            + Environment.NewLine
                            + "New connection establishment will be attempted after service restart"
                            + Environment.NewLine
                            + _hesConnection.ErrorMessage);
                    }
                }
                else
                {
                    Error("HES connection initialization aborted. HES address is not specified."
                        + Environment.NewLine
                        + "New connection establishment will be attempted after service restart");
                }
            });
        }

        Task StartTbHesHub()
        {
            return Task.Run(async () =>
            {
                _tbHesConnection.Start("https://testhub.hideez.com/"); // Launch Try&Buy immediatelly to reduce loading time
                if (_tbHesConnection.State == HesConnectionState.Error)
                {
                    await _tbHesConnection.Stop().ConfigureAwait(false);

                    Error("Try & Buy server is not available"
                        + Environment.NewLine
                        + "New connection establishment will be attempted after service restart"
                        + Environment.NewLine
                        + _tbHesConnection.ErrorMessage);
                }
            });
        }

        #endregion

        #region Event Handlers

        Task OnClientConnected(RemoteClientConnectedEvent arg)
        {
            _log.WriteLine($">>>>>> AttachClient, {arg.TotalClientsCount} remaining clients", LogErrorSeverity.Debug);
            return Task.CompletedTask;
        }

        Task OnClientDisconnected(RemoteClientDisconnectedEvent arg)
        {
            _log.WriteLine($">>>>>> DetachClient, {arg.TotalClientsCount} remaining clients", LogErrorSeverity.Debug);
            return Task.CompletedTask;
        }

        // This message is sent by client when its ready to receive messages from server
        // Upon receiving LoginClientRequestMessage we sent to the client all currently available information
        // Previously the client had to ask for each bit separatelly. Now we instead send it upon connection establishment
        // The updates in sent information are sent separatelly
        async Task OnClientLogin(LoginClientRequestMessage arg)
        {
            _log.WriteLine($"Service client login");

            await RefreshServiceInfo();

            // Client may have only been launched after we already sent an event about workstation unlock
            // This may happen if we are login into the new session where application is not running during unlock but loads afterwards
            // To avoid the confusion, we resend the event about latest unlock method to every client that connects to service
            if (_deviceManager.Devices.Count() == 0)
                await _messenger.Publish(new WorkstationUnlockedMessage(_sessionUnlockMethodMonitor.GetUnlockMethod() == SessionSwitchSubject.NonHideez));

        }

        async Task OnRefreshServiceInfo(RefreshServiceInfoMessage arg)
        {
            await RefreshServiceInfo();
        }

        async void HesAccessManager_AccessRetractedEvent(object sender, EventArgs e)
        {
            // Disconnect all connected devices
            _deviceReconnectManager.DisableAllDevicesReconnect();
            await _deviceManager.DisconnectAllDevices().ConfigureAwait(false);
        }

        void WorkstationProximitySettingsManager_SettingsChanged(object sender, SettingsChangedEventArgs<WorkstationSettings> e)
        {
            try
            {
                if (_proximityMonitorManager != null)
                {
                    _log.WriteLine("Updating proximity monitors with new settings");
                    _proximityMonitorManager.MonitorSettings = e.NewSettings.GetProximityMonitorSettings();
                }
            }
            catch (Exception ex)
            {
                _log.WriteLine(ex);
            }
        }

        void DeviceManager_DeviceAdded(object sender, DeviceCollectionChangedEventArgs e)
        {
            var device = e.AddedDevice;

            if (device != null)
            {
                device.ConnectionStateChanged += Device_ConnectionStateChanged;
                device.Initialized += Device_Initialized;
                device.Disconnected += Device_Disconnected;
                device.OperationCancelled += Device_OperationCancelled;
                device.ProximityChanged += Device_ProximityChanged;
                device.BatteryChanged += Device_BatteryChanged;
                device.WipeFinished += Device_WipeFinished;
                device.AccessLevelChanged += Device_AccessLevelChanged;
            }
        }

        async void DeviceManager_DeviceRemoved(object sender, DeviceCollectionChangedEventArgs e)
        {
            var device = e.RemovedDevice;

            if (device != null)
            {
                device.ConnectionStateChanged -= Device_ConnectionStateChanged;
                device.Initialized -= Device_Initialized;
                device.Disconnected -= Device_Disconnected;
                device.OperationCancelled -= Device_OperationCancelled;
                device.ProximityChanged -= Device_ProximityChanged;
                device.BatteryChanged -= Device_BatteryChanged;
                device.WipeFinished -= Device_WipeFinished;
                device.AccessLevelChanged -= Device_AccessLevelChanged;

                if (device is IPipeDevice pipeDevice)
                    _pipeDeviceConnectionManager.RemovePipeDevice(pipeDevice);

                if (!device.IsRemote && device.IsInitialized)
                {
                    var workstationEvent = _eventSaver.GetWorkstationEvent();
                    workstationEvent.EventId = WorkstationEventType.DeviceDeleted;
                    workstationEvent.Severity = WorkstationEventSeverity.Warning;
                    workstationEvent.DeviceId = device.SerialNo;
                    await _eventSaver.AddNewAsync(workstationEvent);
                }
            }
        }

        async void Device_Disconnected(object sender, EventArgs e)
        {
            if (sender is IDevice device && device.IsInitialized && (!device.IsRemote || device.ChannelNo > 2))
            {
                var workstationEvent = _eventSaver.GetWorkstationEvent();
                workstationEvent.Severity = WorkstationEventSeverity.Info;
                workstationEvent.DeviceId = device.SerialNo;
                if (device.IsRemote)
                {
                    workstationEvent.EventId = WorkstationEventType.RemoteDisconnect;
                }
                else
                {
                    workstationEvent.EventId = WorkstationEventType.DeviceDisconnect;
                }
                await _eventSaver.AddNewAsync(workstationEvent);
            }
        }

        async void ConnectionManager_AdapterStateChanged(object sender, EventArgs e)
        {
            if (_connectionManager.State == BluetoothAdapterState.Unknown || _connectionManager.State == BluetoothAdapterState.PoweredOn)
            {
                var we = _eventSaver.GetWorkstationEvent();
                if (_connectionManager.State == BluetoothAdapterState.PoweredOn)
                {
                    we.EventId = WorkstationEventType.DonglePlugged;
                    we.Severity = WorkstationEventSeverity.Info;
                }
                else
                {
                    we.EventId = WorkstationEventType.DongleUnplugged;
                    we.Severity = WorkstationEventSeverity.Warning;
                }

                await _eventSaver.AddNewAsync(we);
            }
        }

        //todo - if RFID is not present, do not monitor this event
        bool prevRfidIsConnectedState = false;
        async void RFIDService_ReaderStateChanged(object sender, EventArgs e)
        {
            var isConnected = _rfidService.ServiceConnected && _rfidService.ReaderConnected;
            if (prevRfidIsConnectedState != isConnected)
            {
                prevRfidIsConnectedState = isConnected;

                var we = _eventSaver.GetWorkstationEvent();
                we.EventId = isConnected ? WorkstationEventType.RFIDAdapterPlugged : WorkstationEventType.RFIDAdapterUnplugged;
                we.Severity = isConnected ? WorkstationEventSeverity.Info : WorkstationEventSeverity.Warning;

                await _eventSaver.AddNewAsync(we);
            }
        }

        bool prevHesIsConnectedState = false;
        async void HES_ConnectionStateChanged(object sender, EventArgs e)
        {
            var isConnected = _hesConnection.State == HesConnectionState.Connected;
            if (prevHesIsConnectedState != isConnected)
            {
                prevHesIsConnectedState = isConnected;
                bool sendImmediately = false;
                var we = _eventSaver.GetWorkstationEvent();
                if (_hesConnection.State == HesConnectionState.Connected)
                {
                    we.EventId = WorkstationEventType.HESConnected;
                    we.Severity = WorkstationEventSeverity.Info;
                    sendImmediately = true;
                }
                else
                {
                    we.EventId = WorkstationEventType.HESDisconnected;
                    we.Severity = WorkstationEventSeverity.Warning;

                    // Clear all devices on disconnect
                    await _messenger.Publish(new LiftDeviceStorageLockMessage(string.Empty));
                }

                await _eventSaver.AddNewAsync(we, sendImmediately);
            }
        }

        async void HES_LockDeviceStorageRequest(object sender, string serialNo)
        {
            try
            {
                await _messenger.Publish(new LockDeviceStorageMessage(serialNo));
            }
            catch (Exception) 
            {
                // Silent handling
            }
        }

        async void HES_LiftDeviceStorageLockRequest(object sender, string serialNo)
        {
            try
            {
                await _messenger.Publish(new LiftDeviceStorageLockMessage(serialNo));
            }
            catch (Exception)
            {
                // Silent handling
            }
        }

        async void DevicesManager_DeviceCollectionChanged(object sender, DeviceCollectionChangedEventArgs e)
        {
            await _messenger.Publish(new DevicesCollectionChangedMessage(GetDevices()));
        }

        private async void HesConnection_Alarm(object sender, bool isEnabled)
        {
            try
            {
                if (_serviceSettingsManager.Settings.AlarmTurnOn != isEnabled)
                {
                    var settings = _serviceSettingsManager.Settings;
                    settings.AlarmTurnOn = isEnabled;
                    _serviceSettingsManager.SaveSettings(settings);

                    if (isEnabled)
                    {
                        await _deviceManager.RemoveAll();
                        //_deviceManager.RemoveAll() remove only bonds for devices that are connected
                        //So the left files need to be deleted manually
                        await _bondManager.RemoveAll();

                        var wsLocker = new WcfWorkstationLocker(_messenger, _sdkLogger);
                        wsLocker.LockWorkstation();

                        _connectionManagerRestarter.Stop();
                        await Task.Run(async () =>
                        {
                            await Task.Delay(1000);
                            _log.WriteLine("Restarting connection manager");
                            _connectionManager.Restart();
                            _connectionManagerRestarter.Start();
                        });
                    }
                }
            }
            catch (Exception ex)
            {
                Error(ex);
            }
        }

        void ConnectionManager_DiscoveredDeviceAdded(object sender, DiscoveredDeviceAddedEventArgs e)
        {
        }

        void ConnectionManager_DiscoveredDeviceRemoved(object sender, DiscoveredDeviceRemovedEventArgs e)
        {
        }

        void ConnectionManager_DiscoveryStopped(object sender, EventArgs e)
        {
        }

        async void Device_ConnectionStateChanged(object sender, EventArgs e)
        {
            try
            {
                if (sender is IDevice device)
                {
                    if (!device.IsConnected)
                        device.SetUserProperty(CustomProperties.HW_CONNECTION_STATE_PROP, HwVaultConnectionState.Offline);

                    await _messenger.Publish(new DeviceConnectionStateChangedMessage(new DeviceDTO(device)));
                }
            }
            catch (Exception ex)
            {
                Error(ex);
            }
        }

        async void Device_Initialized(object sender, EventArgs e)
        {
            try
            {
                if (sender is IDevice device)
                {
                    // Separate error handling block for each callback ensures we try to notify 
                    // every session, even if an error occurs
                    try
                    {
                        await _messenger.Publish(new DeviceInitializedMessage(new DeviceDTO(device)));
                    }
                    catch (Exception ex)
                    {
                        Error(ex);
                    }

                    if (!device.IsRemote || device.ChannelNo > 2)
                    {
                        var workstationEvent = _eventSaver.GetWorkstationEvent();
                        workstationEvent.Severity = WorkstationEventSeverity.Info;
                        workstationEvent.DeviceId = device.SerialNo;
                        if (device.IsRemote)
                        {
                            workstationEvent.EventId = WorkstationEventType.RemoteConnect;
                        }
                        else
                        {
                            workstationEvent.EventId = WorkstationEventType.DeviceConnect;
                        }
                        await _eventSaver.AddNewAsync(workstationEvent);
                    }
                }
            }
            catch (Exception ex)
            {
                Error(ex);
            }
        }

        async void Device_OperationCancelled(object sender, EventArgs e)
        {
            try
            {
                if (sender is IDevice device)
                {
                    await _messenger.Publish(new DeviceOperationCancelledMessage(new DeviceDTO(device)));
                }
            }
            catch (Exception ex)
            {
                Error(ex);
            }
        }

        async void Device_ProximityChanged(object sender, double e)
        {
            if (sender is IDevice device)
            {
                try
                {
                    await _messenger.Publish(new DeviceProximityChangedMessage(device.Id, e));
                }
                catch (Exception ex)
                {
                    Error(ex);
                }
            }
        }

        async void Device_BatteryChanged(object sender, sbyte e)
        {
            if (sender is IDevice device)
            {
                try
                {
                    await _messenger.Publish(new DeviceBatteryChangedMessage(device.Id, e));
                }
                catch (Exception ex)
                {
                    Error(ex);
                }
            }
            
        }

        void Device_WipeFinished(object sender, WipeFinishedEventtArgs e)
        {
            if (e.Status == FwWipeStatus.WIPE_OK)
            {
                var device = (IDevice)sender;
                _log?.WriteLine($"({device.SerialNo}) Wipe finished. Disabling automatic reconnect");
                _deviceReconnectManager.DisableDeviceReconnect(device);
                device.Disconnected += async (s, a) => 
                {
                    try
                    {
                        await _deviceManager.Remove(device);
                    }
                    catch (Exception ex)
                    {
                        Error(ex);
                    }
                };
                    
            }
        }

        async void Device_AccessLevelChanged(object sender, AccessLevel e)
        {
            var device = (IDevice)sender;
            if (device.ChannelNo == (int)DefaultDeviceChannel.Main)
            {
                try
                {
                    await device.RefreshDeviceInfo();
                }
                catch { }
            }
        }

        async void ConnectionFlowProcessor_DeviceFinishedMainFlow(object sender, IDevice device)
        {
            try
            {
                await _messenger.Publish(new DeviceFinishedMainFlowMessage(new DeviceDTO(device)));
            }
            catch (Exception ex)
            {
                Error(ex);
            }
        }

        async void WorkstationLockProcessor_DeviceProxLockEnabled(object sender, IDevice device)
        {
            try
            {
                await _messenger.Publish(new DeviceProximityLockEnabledMessage(new DeviceDTO(device)));
            }
            catch (Exception ex)
            {
                Error(ex);
            }
        }

        async void SessionManager_SessionClosed()
        {
            // TODO: Disconnect remote devices when client disconnects
        }

        async void SessionSwitchMonitor_SessionSwitch(int sessionId, SessionSwitchReason reason)
        {
            try
            {
                if (reason == SessionSwitchReason.SessionUnlock || reason == SessionSwitchReason.SessionLogon)
                    await _messenger.Publish(new WorkstationUnlockedMessage(_sessionUnlockMethodMonitor.GetUnlockMethod() == SessionSwitchSubject.NonHideez));

                if (reason == SessionSwitchReason.SessionLogoff || reason == SessionSwitchReason.SessionLock)
                {
                    // Disconnect all connected devices
                    _deviceReconnectManager.DisableAllDevicesReconnect();
                    await _deviceManager.DisconnectAllDevices();
                }
            }
            catch (Exception ex)
            {
                Error(ex);
            }
        }
        #endregion

        #region  Incomming Messages Handlers
        DeviceDTO[] GetDevices()
        {
            try
            {
                return _deviceManager.Devices.Where(d => !d.IsRemote).Select(d => new DeviceDTO(d)).ToArray();
            }
            catch (Exception ex)
            {
                Error(ex);
                throw;
            }
        }

        async Task GetAvailableChannels(GetAvailableChannelsMessage args)
        {
            try
            {
                var devices = _deviceManager.Devices.Where(d => d.SerialNo == args.SerialNo).ToList();
                if (devices.Count == 0)
                    throw new HideezException(HideezErrorCode.DeviceNotFound, args.SerialNo);

                // Channels range from 1 to 6 
                List<byte> freeChannels = new List<byte>() { 1, 2, 3, 4, 5, 6 };

                // These channels are reserved by system, the rest is available to clients
                freeChannels.Remove((byte)DefaultDeviceChannel.Main);
                freeChannels.Remove((byte)DefaultDeviceChannel.HES);

                // Filter out taken channels
                var channelsInUse = devices.Select(d => d.ChannelNo).ToList();
                freeChannels.RemoveAll(c => channelsInUse.Contains(c));

                await _messenger.Publish(new GetAvailableChannelsMessageReply(freeChannels.ToArray()));
            }
            catch (Exception ex)
            {
                Error(ex);
                throw;
            }
        }

        async Task DisconnectDevice(DisconnectDeviceMessage args)
        {
            try
            {
                _deviceReconnectManager.DisableDeviceReconnect(args.DeviceId);
                await _deviceManager.DisconnectDevice(args.DeviceId);
            }
            catch (Exception ex)
            {
                Error(ex);
                throw;
            }
        }

        async Task RemoveDeviceAsync(RemoveDeviceMessage args)
        {
            try
            {
                var device = _deviceManager.Find(args.DeviceId);
                if (device != null)
                {
                    _deviceReconnectManager.DisableDeviceReconnect(device);
                    await _deviceManager.Remove(device);
                }
            }
            catch (Exception ex)
            {
                Error(ex);
                throw;
            }
        }

        async Task PublishEvent(PublishEventMessage args)
        {
            var workstationEvent = args.WorkstationEvent;
            var we = _eventSaver.GetWorkstationEvent();
            we.Version = WorkstationEvent.ClassVersion;
            we.Id = workstationEvent.Id;
            we.Date = workstationEvent.Date;
            we.TimeZone = workstationEvent.TimeZone;
            we.EventId = (WorkstationEventType)workstationEvent.EventId;
            we.Severity = (WorkstationEventSeverity)workstationEvent.Severity;
            we.Note = workstationEvent.Note;
            we.DeviceId = workstationEvent.DeviceId;
            we.AccountName = workstationEvent.AccountName;
            we.AccountLogin = workstationEvent.AccountLogin;
            await _eventSaver.AddNewAsync(we);
        }

        public void SetProximitySettings(string mac, int lockProximity, int unlockProximity)
        {
            _deviceProximitySettingsHelper?.SetClientProximity(mac, lockProximity, unlockProximity);
        }

        public ProximitySettingsDTO GetCurrentProximitySettings(string mac)
        {
            return new ProximitySettingsDTO
            {
                Mac = mac,
                SerialNo = string.Empty,
                LockProximity = _workstationSettingsManager.Settings.LockProximity,
                UnlockProximity = _workstationSettingsManager.Settings.UnlockProximity,
                AllowEditProximitySettings = _deviceProximitySettingsHelper?.GetAllowEditProximity(mac) ?? false,
            };
        }

        public string GetServerAddress()
        {
            return RegistrySettings.GetHesAddress(_log);
        }

        public async Task ChangeServerAddress(ChangeServerAddressMessage args)
        {
            try
            {
                var address = args.ServerAddress;
                _log.WriteLine($"Client requested HES address change to \"{address}\"");

                if (string.IsNullOrWhiteSpace(address))
                {
                    _log.WriteLine($"Clearing server address and shutting down connection");
                    RegistrySettings.SetHesAddress(_log, address);
                    await _hesConnection.Stop();
                    await _messenger.Publish(new ChangeServerAddressMessageReply(ChangeServerAddressResult.Success));
                }
                else
                {
                    EndpointCertificateManager.AllowCertificate(address);
                    var connectedOnNewAddress = await HubConnectivityChecker.CheckHubConnectivity(address, _sdkLogger).TimeoutAfter(5_000);
                    if (connectedOnNewAddress)
                    {
                        _log.WriteLine($"Passed connectivity check to {address}");
                        RegistrySettings.SetHesAddress(_log, address);
                        await _hesConnection.Stop();
                        EndpointCertificateManager.DisableAllCertificates();
                        EndpointCertificateManager.AllowCertificate(address);
                        _hesConnection.Start(address);

                        await _messenger.Publish(new ChangeServerAddressMessageReply(ChangeServerAddressResult.Success));
                    }
                    else
                    {
                        _log.WriteLine($"Failed connectivity check to {address}");
<<<<<<< HEAD
                        await _messenger.Publish(new ChangeServerAddressMessageReply(ChangeServerAddressResult.ConnectionTimedOut));
=======
                        EndpointCertificateManager.DisableCertificate(address);
                        return ChangeServerAddressResult.ConnectionTimedOut;
>>>>>>> 8fe8abe0
                    }
                }
            }
            catch (Exception ex)
            {
                _log.WriteLine(ex.Message, LogErrorSeverity.Information);
                EndpointCertificateManager.DisableCertificate(address);

                if (ex is TimeoutException)
                    await _messenger.Publish(new ChangeServerAddressMessageReply(ChangeServerAddressResult.ConnectionTimedOut));
                else if (ex is KeyNotFoundException)
                    await _messenger.Publish(new ChangeServerAddressMessageReply(ChangeServerAddressResult.KeyNotFound));
                else if (ex is UnauthorizedAccessException)
                    await _messenger.Publish(new ChangeServerAddressMessageReply(ChangeServerAddressResult.UnauthorizedAccess));
                else if (ex is SecurityException)
                    await _messenger.Publish(new ChangeServerAddressMessageReply(ChangeServerAddressResult.SecurityError));
                else
                    await _messenger.Publish(new ChangeServerAddressMessageReply(ChangeServerAddressResult.UnknownError));
            }
        }

        async Task SetSoftwareVaultUnlockModuleState(SetSoftwareVaultUnlockModuleStateMessage args)
        {
            var settings = _serviceSettingsManager.Settings;
            if (settings.EnableSoftwareVaultUnlock != args.Enabled)
            {
                _log.WriteLine($"Client requested to switch software unlock module. New value: {args.Enabled}");
                settings.EnableSoftwareVaultUnlock = args.Enabled;
                _serviceSettingsManager.SaveSettings(settings);

                if (args.Enabled)
                {
                    _unlockTokenGenerator.Start();
                    _remoteWorkstationUnlocker.Start();
                    await RefreshServiceInfo();
                }
                else
                {
                    _unlockTokenGenerator.Stop();
                    _remoteWorkstationUnlocker.Stop();
                    _unlockTokenGenerator.DeleteSavedToken();
                    await RefreshServiceInfo();
                }
            }
        }

        async Task RefreshServiceInfo() // Todo: error handling
        {
            await _statusManager.SendStatusToUI();

            await _messenger.Publish(new DevicesCollectionChangedMessage(GetDevices()));

            await _messenger.Publish(new ServiceSettingsChangedMessage(_serviceSettingsManager.Settings.EnableSoftwareVaultUnlock, RegistrySettings.GetHesAddress(_log)));

        }
        #endregion

        #region Activation Code
        public Task SendActivationCode(SendActivationCodeMessage args)
        {
            try
            {
                _clientProxy.EnterActivationCode(args.DeviceId, args.ActivationCode);
            }
            catch (Exception ex)
            {
                _log.WriteDebugLine(ex);
            }
            return Task.CompletedTask;
        }

        public Task CancelActivationCode(CancelActivationCodeMessage args)
        {
            try
            {
                _clientProxy.CancelActivationCode(args.DeviceId);
            }
            catch (Exception ex)
            {
                _log.WriteDebugLine(ex);
            }
            return Task.CompletedTask;
        }
        #endregion

        #region Host only

        static bool _restoringFromSleep = false;
        /* Prevents multiple restored from occuring when multiple resumes from suspend happen 
         * within a short frame of each other due to inconsistent behavior caused by SystemPowerEvent implementation
         */
        static bool _alreadyRestored = false; 
        public async Task OnLaunchFromSuspend()
        {
            _log.WriteLine("System left suspended mode");
            if (!_restoringFromSleep && !_alreadyRestored)
            {
                _restoringFromSleep = true;
                _log.WriteLine("Starting restore from suspended mode");

                try
                {
                    _log.WriteLine("Stopping connection processors");
                    _proximityProcessor.Stop();
                    _tapProcessor.Stop();
                    _rfidProcessor.Stop();

                    await _hesConnection.Stop();



                    _connectionManagerRestarter.Stop();
                    _ = Task.Run(async () =>
                    {
                        await Task.Delay(1000);
                        _log.WriteLine("Restarting connection manager");
                        _connectionManager.Restart();
                        _connectionManagerRestarter.Start();

                        _log.WriteLine("Starting connection processors");
                        _proximityProcessor.Start();
                        _tapProcessor.Start();
                        _rfidProcessor.Start();
                    });

                    _hesConnection.Start();
                    _alreadyRestored = true;
                }
                catch (Exception ex)
                {
                    Error(ex);
                }
                finally
                {
                    _restoringFromSleep = false;
                    _log.WriteLine($"Restore from suspended mode finished at {DateTime.UtcNow}");
                }
            }
        }

        // It looks like windows never sends this particular event
        public async Task OnPreparingToSuspend()
        {
            try
            {
                _log.WriteLine("System query suspend");
                await _eventSender.SendEventsAsync(true);
            }
            catch (Exception ex)
            {
                _log.WriteLine($"An error occured suspend query");
                _log.WriteLine(ex);
            }
        }

        public async Task OnSuspending()
        {
            try
            {
                _log.WriteLine("System going into suspended mode");
                _alreadyRestored = false;

                _log.WriteLine("Stopping connection processors");
                _proximityProcessor.Stop();
                _tapProcessor.Stop();
                _rfidProcessor.Stop();

                _log.WriteLine("Disconnecting all connected vaults");
                await _deviceManager.DisconnectAllDevices();

                _log.WriteLine("Sending all events");
                await _eventSender.SendEventsAsync(true);

                await _hesConnection.Stop();
            }
            catch (Exception ex)
            {
                Error(ex);
            }
        }
        #endregion
    }
}<|MERGE_RESOLUTION|>--- conflicted
+++ resolved
@@ -1089,12 +1089,7 @@
                     else
                     {
                         _log.WriteLine($"Failed connectivity check to {address}");
-<<<<<<< HEAD
                         await _messenger.Publish(new ChangeServerAddressMessageReply(ChangeServerAddressResult.ConnectionTimedOut));
-=======
-                        EndpointCertificateManager.DisableCertificate(address);
-                        return ChangeServerAddressResult.ConnectionTimedOut;
->>>>>>> 8fe8abe0
                     }
                 }
             }
