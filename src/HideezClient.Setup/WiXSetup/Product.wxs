<?xml version="1.0" encoding="utf-8"?>
<Wix xmlns="http://schemas.microsoft.com/wix/2006/wi"
     xmlns:util="http://schemas.microsoft.com/wix/UtilExtension">
  <?include Include.wxi?>

  <?define Setup_ProjectDir=$(var.ProjectDir)?>

  <?define 32bit_Binaries_Dir=$(var.ProjectDir)..\..\..\Binaries\32rel\?>
  <?define 64bit_Binaries_Dir=$(var.ProjectDir)..\..\..\Binaries\64rel\?>
  <?define Setup_Resources_Dir=$(var.ProjectDir)Resources\?>
  
  <?define Communication_x86_TargetDir=$(var.Communication.ProjectDir)bin\x86\$(var.Communication.Configuration)\netstandard2.0\?>
  
  <?define HideezServiceHost_TargetDir=$(var.HideezServiceHost.TargetDir)?>
  <?define RfidService_TargetDir=$(var.RfidService.TargetDir)?>
  
  <?define HideezClient_TargetDir=$(var.HideezClient.TargetDir)?>

  <?define DPInst_SourceDir=$(var.Setup_ProjectDir)DPInst\?>
  <?define CsrWin7_x64_SourceDir=$(var.DPInst_SourceDir)win7\win64\ ?>
  <?define CsrWin7_x86_SourceDir=$(var.DPInst_SourceDir)win7\win32\ ?>
  <?define CsrWin8_x64_SourceDir=$(var.DPInst_SourceDir)win8\win64\ ?>
  <?define CsrWin8_x86_SourceDir=$(var.DPInst_SourceDir)win8\win32\ ?>
  
  <?define TemplateFactory_TargetDir=$(var.TemplateFactory.TargetDir)?>
  <?define DeviceMaintenance_TargetDir=$(var.DeviceMaintenance.TargetDir)?>
  
  <!-- Architecture specific path detection -->
  <?if $(var.Platform) = x64 ?>
    <?define Win64 = "yes" ?>
    <?define PlatformProgramFilesFolder = "ProgramFiles64Folder" ?>
    <?define PlatformCommonFilesFolder = "CommonFiles64Folder" ?>
    <?define PlatformSystemFolder = "System64Folder" ?>
    <?define Binaries_Dir=$(var.64bit_Binaries_Dir)?>
  <?else ?>
    <?define Win64 = "no" ?>
    <?define PlatformProgramFilesFolder = "ProgramFilesFolder" ?>
    <?define PlatformCommonFilesFolder = "CommonFilesFolder" ?>
    <?define PlatformSystemFolder = "SystemFolder" ?>
    <?define Binaries_Dir=$(var.32bit_Binaries_Dir)?>
  <?endif ?>

  <Product Id="*"
           Name="Hideez Client's Update $(var.AppVersion)"
           Language="$(var.Language)"
           Version="$(var.AppVersion)"
           Manufacturer="$(var.Manufacturer)"
           UpgradeCode="$(var.UpgradeCode)">


    <!-- Languages: en(1033), de(1031), ua(1058), ru(1049) -->
    <Package InstallerVersion="301"
             Compressed="yes"
             InstallScope="perMachine"
             InstallPrivileges="elevated"
             Languages="1033"/>

    <MajorUpgrade DowngradeErrorMessage="A newer version of [ProductName] is already installed."/>

    <Media Id="1"
           Cabinet="hideezsafe.cab"
           EmbedCab="yes" />

    <Icon Id="app.ico" SourceFile="128x128.ico"/>
    <Property Id="ARPPRODUCTICON" Value="app.ico" />

    <WixVariable Id="WixUIBannerBmp" Value="Resources\InstallerBanner.jpg"/>
    <WixVariable Id="WixUIDialogBmp" Value="Resources\InstallerDialog.jpg"/>

    <!-- Desktop Application Feature -->
    <Feature Id="ProductFeature" Title="Hideez Client" Level="1">
      <ComponentGroupRef Id="HideezService" />

      <ComponentGroupRef Id="RfidService" />

      <ComponentGroupRef Id="CredentialProvider" />
      
      <ComponentGroupRef Id="ProductComponents" />

      <ComponentGroupRef Id="ru_files" />
      <ComponentGroupRef Id="uk_files" />

      <ComponentGroupRef Id="CsrDriverShared" />
      <ComponentGroupRef Id="CsrDriverWin7x64" />
      <ComponentGroupRef Id="CsrDriverWin7x86" />
      <ComponentGroupRef Id="CsrDriverWin8x64" />
      <ComponentGroupRef Id="CsrDriverWin8x86" />

      <ComponentRef Id="ApplicationShortcut" />
      <ComponentRef Id="ApplicationStartup" />

<<<<<<< HEAD
      <ComponentRef Id="AppModeWriteToRegistry" />
    
=======
      <ComponentRef Id="ConnectionModeWriteToRegistry" />
>>>>>>> 0afe2593
    </Feature>

    <!-- Directory structure -->
    <Directory Id="TARGETDIR" Name="SourceDir">
      <Directory Id="$(var.PlatformProgramFilesFolder)">
        <Directory Id="HideezFolder" Name="Hideez">
          <Directory Id="INSTALLFOLDER" Name="Client">
            <Directory Id="ru" Name="ru" />
            <Directory Id="uk" Name="uk" />
            <Directory Id="x64_" Name="x64" />
            <Directory Id="x86_" Name="x86" />
            <Directory Id="csr" Name="driver" />
            <Directory Id="rfid" Name="rfid" />
            <Directory Id="service" Name="service" />
          </Directory>
        </Directory>
      </Directory>

      <Directory Id="ProgramMenuFolder">
        <Directory Id="StartMenuProgramsFolder" Name="Hideez"/>
      </Directory>

      <Directory Id="$(var.PlatformSystemFolder)" />
    
      <Directory Id="StartupFolder" /> 
    </Directory>

    <!--Start menu shortcut-->
    <DirectoryRef Id="StartMenuProgramsFolder">
      <Component Id="ApplicationShortcut"
                 Guid="{D9A5AE43-23E1-434A-9150-153672919CD9}">
        
        <Shortcut Id="ApplicationStartMenuShortcut"
                  Name="Hideez Client"
                  Target="[#HideezClient.exe]"
                  WorkingDirectory="APPLICATIONROOTDIRECTORY"/>
        
        <RemoveFolder Id="StartMenuProgramsFolder"
                      On="uninstall"/>
      
        <RegistryValue Root="HKCU" Key="Software\Hideez\Client" Name="installed" Type="integer" Value="1" KeyPath="yes"/>
      </Component>
    </DirectoryRef>

  <DirectoryRef Id="INSTALLFOLDER">
    <Component Id="ApplicationStartup" Guid="{BD3CB08A-0499-4D58-9C5D-75EC956AF4D0}">
      <Condition>NOT AUTOSTART OR AUTOSTART = 1</Condition>
        <RegistryValue
            Id="ApplicationStartupRegistry" 
            Root="HKLM" 
            Key="SOFTWARE\Microsoft\Windows\CurrentVersion\Run"                                         
            Type="string"
            Name="Hideez Client"
            Value="[INSTALLFOLDER]HideezClient.exe"/>
    </Component>
  </DirectoryRef>
      
    <UI>
      <UIRef Id="WixUI_InstallDir" />

      <!-- Skip license and folder selection dialog -->
      <Publish Dialog="WelcomeDlg"
               Control="Next"
               Event="NewDialog"
               Value="VerifyReadyDlg"
               Order="2">1</Publish>

      <Publish Dialog="VerifyReadyDlg"
               Control="Back"
               Event="NewDialog"
               Value="WelcomeDlg"
               Order="2">1</Publish>

      <!-- Application launch checkbox is checked by default -->
      <Publish Dialog="ExitDialog"
               Control="Finish"
               Event="DoAction"
               Value="LaunchInstalledApplication">WIXUI_EXITDIALOGOPTIONALCHECKBOX = 1 and NOT Installed</Publish>
    </UI>

    <!-- Public Variables -->
    <Property Id="INSTALLDONGLEDRIVER" Secure="yes" Value="0" />
    
    <!-- Preserve saved HES Address on updates -->
    <Property Id="SAVEDHESADDRESS" Secure="yes">
      <RegistrySearch Id="FindSavedHESADDRESS"
                      Root="HKLM"
                      Key="SOFTWARE\Hideez\Client"
                      Name="client_hes_address"
                      Type="raw" />
    </Property>
<<<<<<< HEAD
    
    <Property Id="SAVEDMODE" Secure="yes">
      <RegistrySearch Id="FindSavedMODE"
                      Root="HKLM"
                      Key="SOFTWARE\Hideez\Client"
                      Name="mode"
=======

    <!-- Preserve saved values of connection modes on updates-->
    <Property Id="SAVEDUSEWIN10" Secure="yes">
      <RegistrySearch Id="FindSavedUSEWIN10"
                      Root="HKLM"
                      Key="SOFTWARE\Hideez\Client"
                      Name="use_win10"
                      Type="raw" />
    </Property>
    <Property Id="SAVEDUSEHDONGLE" Secure="yes">
      <RegistrySearch Id="FindSavedUSEHDONGLE"
                      Root="HKLM"
                      Key="SOFTWARE\Hideez\Client"
                      Name="use_hdongle"
>>>>>>> 0afe2593
                      Type="raw" />
    </Property>
    <!-- ... -->
    
    <Property Id="WIXUI_INSTALLDIR" Value="INSTALLFOLDER" />

    <!--<WixVariable Id="WixUILicenseRtf" Value="Copyright.rtf" />-->

    <Property Id="WIXUI_EXITDIALOGOPTIONALCHECKBOXTEXT" Value="Launch Hideez Client" />
    <Property Id="WIXUI_EXITDIALOGOPTIONALCHECKBOX" Value="1" />

    <Property Id="WixShellExecTarget" Value="[#HideezClient.exe]" />

    <CustomAction Id="AssignDriverInstallerProperty" Property="CSRDRIVERPATH" Value="[INSTALLFOLDER]driver\DPInst.exe" />
    <CustomAction Id="LaunchInstalledApplication" BinaryKey="WixCA" DllEntry="WixShellExec" Impersonate="yes" />
    <CustomAction Id="SetupServiceTriggerAction" Directory="INSTALLFOLDER" Execute="commit" Impersonate="no" ExeCommand="cmd.exe /c &quot;sc triggerinfo &quot;Hideez Service&quot; start/namedpipe/hideezsafe3&quot;" Return="check" />
    
    <InstallExecuteSequence>
      <!-- Set path to driver installator if option is checked -->
      <Custom Action="AssignDriverInstallerProperty" After="CostFinalize" >
        INSTALLDONGLEDRIVER
      </Custom>

      <Custom Action="DataForSetupCustomComponentsAction" After="AssignDriverInstallerProperty" >
        NOT Installed
      </Custom>
      
      <!-- Setup CSR driver, HES address and other settings after initial installation -->
      <Custom Action="SetupCustomComponentsAction" After="InstallFiles">
        NOT Installed
      </Custom>
      
      <!-- Setup trigger for service to start when CP is trying to connect to pipe -->
      <Custom Action="SetupServiceTriggerAction" After="InstallFiles" >
        NOT REMOVE
      </Custom>
      
      <!-- Launch application after upgrade and passive install -->
      <Custom Action="LaunchInstalledApplication" After="InstallFinalize">REINSTALL OR WIX_UPGRADE_DETECTED AND UILevel = 3</Custom>

      <!-- Shutdown Hideez Client on update, reinstall or uninstall -->
      <Custom Action="WixCloseApplications" Before="InstallValidate" ></Custom>
    </InstallExecuteSequence>

    <!-- Shutdown Hideez Client -->
    <util:CloseApplication Id="CloseHideezClientApplication" CloseMessage="yes" RebootPrompt="no" Target="HideezClient.exe" />
  </Product>

  <!-- Hideez Service -->
  <Fragment>
    <SetProperty Id="HESADDRESS" After="CostFinalize" Value="[SAVEDHESADDRESS]">Not HESADDRESS</SetProperty>
    <ComponentGroup Id="HideezService" Directory="service">
      <Component Id="HideezServiceHost.exe" Guid="{FB54A20C-310F-474A-91E2-835AC3A34485}">
        <File Id="HideezServiceHost.exe" Name="HideezServiceHost.exe" KeyPath="yes" Source="$(var.HideezServiceHost_TargetDir)HideezServiceHost.exe" />
        <ServiceInstall
          Id="si_HideezService"
          Name="Hideez Service"
          DisplayName ="Hideez Service"
          Start="auto"
          ErrorControl="normal"
          Type="ownProcess"
          Description="Provides communication with Hideez devices via BLE">
          <ServiceConfig DelayedAutoStart="no" OnInstall="yes" />
          <!-- 
          Todo: Proper restart of the CSR module will allow us to configure
          service failure actions properly
          -->
          <util:ServiceConfig
            FirstFailureActionType="restart"
            SecondFailureActionType="restart"
            ThirdFailureActionType="restart"
            RestartServiceDelayInSeconds="5"
            ResetPeriodInDays="3"/>
        </ServiceInstall>
        <ServiceControl
          Id="sc_HideezService"
          Name="Hideez Service"
          Start="install"
          Stop="both"
          Remove="uninstall"
          Wait="yes" />
      </Component>

      <!-- 
        NOTE: If registry value will be changed from [HESADDRESS], do not forget
        to add writing of the value to custom action 'CustomActionSetup'
        -->
      <Component Id="HesAddressWriteToRegistry" Guid="{84CCAA09-3DA9-4753-982F-F1285F674A1E}">
        <RegistryKey Root="HKLM" Key="SOFTWARE\Hideez\Client" >
          <RegistryValue Type="string" Name="client_hes_address" Value="[HESADDRESS]" />
        </RegistryKey>
      </Component>
      <!-- -->
      
      <Component Id="HideezService.Crypto.dll" Guid="{93E3D49F-2F34-4D64-B832-AFFDF6C530F4}" Win64="$(var.Win64)">
        <File Id="HideezService.Crypto.dll" Name="Crypto.dll" Source="$(var.Binaries_Dir)Crypto.dll" />
      </Component>
        
      <!-- Generated -->
      <Component Id="HideezService.Communication.dll" Guid="{60B8A4DC-BA22-4370-9921-361D7375B0AA}" Win64="$(var.Win64)">
	      <File Id="HideezService.Communication.dll" Name="Communication.dll" Source="$(var.HideezServiceHost_TargetDir)Communication.dll" />
      </Component>

      <Component Id="HideezService.CsrBLE.dll" Guid="{1F20EC54-A317-4FCF-84CC-6379B5B83F9C}" Win64="$(var.Win64)">
	      <File Id="HideezService.CsrBLE.dll" Name="CsrBLE.dll" Source="$(var.HideezServiceHost_TargetDir)CsrBLE.dll" />
      </Component>

      <Component Id="HideezService.HideezMiddleware.dll" Guid="{91C1E445-F1C6-40C9-862C-49FEAFD0D49D}" Win64="$(var.Win64)">
	      <File Id="HideezService.HideezMiddleware.dll" Name="HideezMiddleware.dll" Source="$(var.HideezServiceHost_TargetDir)HideezMiddleware.dll" />
      </Component>

      <Component Id="HideezService.HideezServiceHost.exe.config" Guid="{FF95906D-A7D5-40ED-8E15-5AEDAE6C0129}" Win64="$(var.Win64)">
	      <File Id="HideezService.HideezServiceHost.exe.config" Name="HideezServiceHost.exe.config" Source="$(var.HideezServiceHost_TargetDir)HideezServiceHost.exe.config" />
      </Component>

      <Component Id="HideezService.Microsoft.AspNetCore.Connections.Abstractions.dll" Guid="{5F2C9F7E-D249-446F-A5CD-68AE6531AF61}" Win64="$(var.Win64)">
	      <File Id="HideezService.Microsoft.AspNetCore.Connections.Abstractions.dll" Name="Microsoft.AspNetCore.Connections.Abstractions.dll" Source="$(var.HideezServiceHost_TargetDir)Microsoft.AspNetCore.Connections.Abstractions.dll" />
      </Component>

      <Component Id="HideezService.Microsoft.AspNetCore.Http.Connections.Client.dll" Guid="{AFA06BA1-4ECC-4D01-ABF5-3CD778E138F8}" Win64="$(var.Win64)">
	      <File Id="HideezService.Microsoft.AspNetCore.Http.Connections.Client.dll" Name="Microsoft.AspNetCore.Http.Connections.Client.dll" Source="$(var.HideezServiceHost_TargetDir)Microsoft.AspNetCore.Http.Connections.Client.dll" />
      </Component>

      <Component Id="HideezService.Microsoft.AspNetCore.Http.Connections.Common.dll" Guid="{49D735F8-B91F-4788-91CE-5DAFD3483E18}" Win64="$(var.Win64)">
	      <File Id="HideezService.Microsoft.AspNetCore.Http.Connections.Common.dll" Name="Microsoft.AspNetCore.Http.Connections.Common.dll" Source="$(var.HideezServiceHost_TargetDir)Microsoft.AspNetCore.Http.Connections.Common.dll" />
      </Component>

      <Component Id="HideezService.Microsoft.AspNetCore.Http.Features.dll" Guid="{E18FCCF6-A0CA-40EA-95A6-84847F0B713E}" Win64="$(var.Win64)">
	      <File Id="HideezService.Microsoft.AspNetCore.Http.Features.dll" Name="Microsoft.AspNetCore.Http.Features.dll" Source="$(var.HideezServiceHost_TargetDir)Microsoft.AspNetCore.Http.Features.dll" />
      </Component>

      <Component Id="HideezService.Microsoft.AspNetCore.SignalR.Client.Core.dll" Guid="{86F53B63-BC9B-4A5D-9AB3-1B608C9593BC}" Win64="$(var.Win64)">
	      <File Id="HideezService.Microsoft.AspNetCore.SignalR.Client.Core.dll" Name="Microsoft.AspNetCore.SignalR.Client.Core.dll" Source="$(var.HideezServiceHost_TargetDir)Microsoft.AspNetCore.SignalR.Client.Core.dll" />
      </Component>

      <Component Id="HideezService.Microsoft.AspNetCore.SignalR.Client.dll" Guid="{82F234C0-B014-44F1-9757-C206EDF0DC8D}" Win64="$(var.Win64)">
	      <File Id="HideezService.Microsoft.AspNetCore.SignalR.Client.dll" Name="Microsoft.AspNetCore.SignalR.Client.dll" Source="$(var.HideezServiceHost_TargetDir)Microsoft.AspNetCore.SignalR.Client.dll" />
      </Component>

      <Component Id="HideezService.Microsoft.AspNetCore.SignalR.Common.dll" Guid="{C5D675F8-E1DE-4080-9904-2F3C05A2EEA0}" Win64="$(var.Win64)">
	      <File Id="HideezService.Microsoft.AspNetCore.SignalR.Common.dll" Name="Microsoft.AspNetCore.SignalR.Common.dll" Source="$(var.HideezServiceHost_TargetDir)Microsoft.AspNetCore.SignalR.Common.dll" />
      </Component>

      <Component Id="HideezService.Microsoft.AspNetCore.SignalR.Protocols.Json.dll" Guid="{07F56A41-4A52-46B6-AC94-CA546FB7912F}" Win64="$(var.Win64)">
	      <File Id="HideezService.Microsoft.AspNetCore.SignalR.Protocols.Json.dll" Name="Microsoft.AspNetCore.SignalR.Protocols.Json.dll" Source="$(var.HideezServiceHost_TargetDir)Microsoft.AspNetCore.SignalR.Protocols.Json.dll" />
      </Component>

      <Component Id="HideezService.Microsoft.Extensions.DependencyInjection.Abstractions.dll" Guid="{2B4D4A35-8163-4855-836C-CD9E6C1E1A15}" Win64="$(var.Win64)">
	      <File Id="HideezService.Microsoft.Extensions.DependencyInjection.Abstractions.dll" Name="Microsoft.Extensions.DependencyInjection.Abstractions.dll" Source="$(var.HideezServiceHost_TargetDir)Microsoft.Extensions.DependencyInjection.Abstractions.dll" />
      </Component>

      <Component Id="HideezService.Microsoft.Extensions.DependencyInjection.dll" Guid="{807B1D9E-D473-4341-8AF7-067DAC318383}" Win64="$(var.Win64)">
	      <File Id="HideezService.Microsoft.Extensions.DependencyInjection.dll" Name="Microsoft.Extensions.DependencyInjection.dll" Source="$(var.HideezServiceHost_TargetDir)Microsoft.Extensions.DependencyInjection.dll" />
      </Component>

      <Component Id="HideezService.Microsoft.Extensions.Logging.Abstractions.dll" Guid="{6791E3E6-E49B-4AC2-AEDC-EBBE8C7AB961}" Win64="$(var.Win64)">
	      <File Id="HideezService.Microsoft.Extensions.Logging.Abstractions.dll" Name="Microsoft.Extensions.Logging.Abstractions.dll" Source="$(var.HideezServiceHost_TargetDir)Microsoft.Extensions.Logging.Abstractions.dll" />
      </Component>

      <Component Id="HideezService.Microsoft.Extensions.Logging.dll" Guid="{5A1AA5F9-394F-4408-9AC7-0010160295C3}" Win64="$(var.Win64)">
	      <File Id="HideezService.Microsoft.Extensions.Logging.dll" Name="Microsoft.Extensions.Logging.dll" Source="$(var.HideezServiceHost_TargetDir)Microsoft.Extensions.Logging.dll" />
      </Component>

      <Component Id="HideezService.Microsoft.Extensions.Options.dll" Guid="{01D22131-2CF1-41AF-830D-BE8A96A106A8}" Win64="$(var.Win64)">
	      <File Id="HideezService.Microsoft.Extensions.Options.dll" Name="Microsoft.Extensions.Options.dll" Source="$(var.HideezServiceHost_TargetDir)Microsoft.Extensions.Options.dll" />
      </Component>

      <Component Id="HideezService.Microsoft.Extensions.Primitives.dll" Guid="{1C177A1A-ADAE-4795-AFCB-0B5D2D1ED833}" Win64="$(var.Win64)">
	      <File Id="HideezService.Microsoft.Extensions.Primitives.dll" Name="Microsoft.Extensions.Primitives.dll" Source="$(var.HideezServiceHost_TargetDir)Microsoft.Extensions.Primitives.dll" />
      </Component>

      <Component Id="HideezService.Newtonsoft.Json.dll" Guid="{250D350B-3CD8-4F25-B28E-6F31F6C8FC31}" Win64="$(var.Win64)">
	      <File Id="HideezService.Newtonsoft.Json.dll" Name="Newtonsoft.Json.dll" Source="$(var.HideezServiceHost_TargetDir)Newtonsoft.Json.dll" />
      </Component>

      <Component Id="HideezService.NLog.config" Guid="{58CA5238-F54C-4D8E-89C2-6D18B512189B}" Win64="$(var.Win64)">
	      <File Id="HideezService.NLog.config" Name="NLog.config" Source="$(var.HideezServiceHost_TargetDir)NLog.config" />
      </Component>

      <Component Id="HideezService.NLog.dll" Guid="{BFB79138-6938-48B4-AE0A-A1E59A9BE402}" Win64="$(var.Win64)">
	      <File Id="HideezService.NLog.dll" Name="NLog.dll" Source="$(var.HideezServiceHost_TargetDir)NLog.dll" />
      </Component>

      <Component Id="HideezService.ServiceLibrary.Implementation.dll" Guid="{1BFB0C0F-9742-4790-BD3F-507DF4C37870}" Win64="$(var.Win64)">
	      <File Id="HideezService.ServiceLibrary.Implementation.dll" Name="ServiceLibrary.Implementation.dll" Source="$(var.HideezServiceHost_TargetDir)ServiceLibrary.Implementation.dll" />
      </Component>

      <Component Id="HideezService.System.Buffers.dll" Guid="{E3E6B1EB-E722-4E19-8B4A-0CD7ADA80EBB}" Win64="$(var.Win64)">
	      <File Id="HideezService.System.Buffers.dll" Name="System.Buffers.dll" Source="$(var.HideezServiceHost_TargetDir)System.Buffers.dll" />
      </Component>

      <Component Id="HideezService.System.Collections.Immutable.dll" Guid="{052AFDF4-83DD-4D5F-A171-62FB61FF27F1}" Win64="$(var.Win64)">
	      <File Id="HideezService.System.Collections.Immutable.dll" Name="System.Collections.Immutable.dll" Source="$(var.HideezServiceHost_TargetDir)System.Collections.Immutable.dll" />
      </Component>

      <Component Id="HideezService.System.IO.Pipelines.dll" Guid="{75682E59-B79C-478E-B4BC-21FCFE905601}" Win64="$(var.Win64)">
	      <File Id="HideezService.System.IO.Pipelines.dll" Name="System.IO.Pipelines.dll" Source="$(var.HideezServiceHost_TargetDir)System.IO.Pipelines.dll" />
      </Component>

      <Component Id="HideezService.System.Memory.dll" Guid="{FCD82922-DFF5-464D-8DB1-A256D8B3D742}" Win64="$(var.Win64)">
	      <File Id="HideezService.System.Memory.dll" Name="System.Memory.dll" Source="$(var.HideezServiceHost_TargetDir)System.Memory.dll" />
      </Component>

      <Component Id="HideezService.System.Numerics.Vectors.dll" Guid="{B360FFBE-A426-4BC7-9F3E-E98027380846}" Win64="$(var.Win64)">
	      <File Id="HideezService.System.Numerics.Vectors.dll" Name="System.Numerics.Vectors.dll" Source="$(var.HideezServiceHost_TargetDir)System.Numerics.Vectors.dll" />
      </Component>

      <Component Id="HideezService.System.Runtime.CompilerServices.Unsafe.dll" Guid="{569FB82F-8C31-43AF-8B13-95427130804E}" Win64="$(var.Win64)">
	      <File Id="HideezService.System.Runtime.CompilerServices.Unsafe.dll" Name="System.Runtime.CompilerServices.Unsafe.dll" Source="$(var.HideezServiceHost_TargetDir)System.Runtime.CompilerServices.Unsafe.dll" />
      </Component>

      <Component Id="HideezService.System.Threading.Channels.dll" Guid="{11AFEC0F-201B-4690-9DB8-69E3AC0E2361}" Win64="$(var.Win64)">
	      <File Id="HideezService.System.Threading.Channels.dll" Name="System.Threading.Channels.dll" Source="$(var.HideezServiceHost_TargetDir)System.Threading.Channels.dll" />
      </Component>

      <Component Id="HideezService.System.Threading.Tasks.Extensions.dll" Guid="{E18EBF8F-D20A-44E4-9AF3-00CF1678852C}" Win64="$(var.Win64)">
	      <File Id="HideezService.System.Threading.Tasks.Extensions.dll" Name="System.Threading.Tasks.Extensions.dll" Source="$(var.HideezServiceHost_TargetDir)System.Threading.Tasks.Extensions.dll" />
      </Component>

      <Component Id="HideezService.zxing.dll" Guid="{D00AA5C7-3653-4010-9749-BD81612B579D}" Win64="$(var.Win64)">
        <File Id="HideezService.zxing.dll" Name="zxing.dll" Source="$(var.HideezServiceHost_TargetDir)zxing.dll" />
      </Component>
      
      <!-- .bat scripts that allow through sc.exe to enable or disable service restart when pc is locked-->
      <Component Id="serivce_restart_on_lock_disable.bat" Guid="{74A87E95-0DF4-4CE0-8C78-B4BB78A79521}" Win64="$(var.Win64)">
        <File Id="serivce_restart_on_lock_disable.bat" Name="serivce restart on lock (Disable).bat" Source="$(var.Setup_Resources_Dir)service restart on lock (Disable).bat" />
      </Component>

      <Component Id="serivce_restart_on_lock_enable.bat" Guid="{17130211-B8B4-47FF-AA07-752F064378DD}" Win64="$(var.Win64)">
        <File Id="serivce_restart_on_lock_enable.bat" Name="serivce restart on lock (Enable).bat" Source="$(var.Setup_Resources_Dir)service restart on lock (Enable).bat" />
      </Component>
      <!-- ... -->
      
      <Component Id="HideezService.Meta.Lib.dll" Guid="{D3E22B85-2036-45D5-A9F5-45CBF6355ED0}" Win64="$(var.Win64)">
        <File Id="HideezService.Meta.Lib.dll" Name="Meta.Lib.dll" Source="$(var.HideezServiceHost_TargetDir)Meta.Lib.dll" />
      </Component>

      <Component Id="HideezService.WinBle.dll" Guid="{712299ED-4CF0-44AE-95BE-C31239B116BE}" Win64="$(var.Win64)">
        <File Id="HideezService.WinBle.dll" Name="WinBle.dll" Source="$(var.HideezServiceHost_TargetDir)WinBle.dll" />
      </Component>

      <Component Id="HideezService.System.Runtime.WindowsRuntime.dll" Guid="{0D46F970-343B-40A0-A2B4-EEB1B861076F}" Win64="$(var.Win64)">
        <File Id="HideezService.System.Runtime.WindowsRuntime.dll" Name="System.Runtime.WindowsRuntime.dll" Source="$(var.HideezServiceHost_TargetDir)System.Runtime.WindowsRuntime.dll" />
      </Component>

<<<<<<< HEAD
      <Component Id="HideezService.Unity.Abstractions.dll" Guid="{CA4FB601-DD81-4A42-9040-5F8569F107C8}" Win64="$(var.Win64)">
        <File Id="HideezService.Unity.Abstractions.dll" Name="Unity.Abstractions.dll" Source="$(var.HideezServiceHost_TargetDir)Unity.Abstractions.dll" />
      </Component>

      <Component Id="HideezService.Unity.Container.dll" Guid="{FE35F902-226F-45E6-BEE7-F6D1D7A812E4}" Win64="$(var.Win64)">
        <File Id="HideezService.Unity.Container.dll" Name="Unity.Container.dll" Source="$(var.HideezServiceHost_TargetDir)Unity.Container.dll" />
      </Component>

=======
      <Component Id="HideezService.Polly.dll" Guid="{47FDF6E8-B401-4113-A667-5D72E6F22E8D}" Win64="$(var.Win64)">
        <File Id="HideezService.Polly.dll" Name="Polly.dll" Source="$(var.HideezServiceHost_TargetDir)Polly.dll" />
      </Component>

      <Component Id="HideezService.Polly.Contrib.DuplicateRequestCollapser.dll" Guid="{59A2E2F4-1C26-4ACB-A4B2-632C591C688E}" Win64="$(var.Win64)">
        <File Id="HideezService.Polly.Contrib.DuplicateRequestCollapser.dll" Name="Polly.Contrib.DuplicateRequestCollapser.dll" Source="$(var.HideezServiceHost_TargetDir)Polly.Contrib.DuplicateRequestCollapser.dll" />
      </Component>
      
      <Component Id="HideezService.Microsoft.Bcl.AsyncInterfaces.dll" Guid="{C0E45748-A274-4310-B5C1-92DCD6285731}" Win64="$(var.Win64)">
        <File Id="HideezService.Microsoft.Bcl.AsyncInterfaces.dll" Name="Microsoft.Bcl.AsyncInterfaces.dll" Source="$(var.HideezServiceHost_TargetDir)Microsoft.Bcl.AsyncInterfaces.dll" />
      </Component>
      
>>>>>>> 0afe2593
    </ComponentGroup>
  </Fragment>
  
  <!-- Rfid Service -->
  <Fragment>
    <ComponentGroup Id="RfidService" Directory="rfid">
      <Component Id="RfidService.exe" Guid="{91C5AEC8-1A43-482F-B18F-AAE44830D8B4}">
        <File Id="RfidService.exe" Name="RfidService.exe" KeyPath="yes" Source="$(var.RfidService_TargetDir)RfidService.exe" />
        <ServiceInstall
          Id="si_RfidService"
          Name="Hideez RFID Service"
          DisplayName ="Hideez RFID Service"
          Start="auto"
          ErrorControl="normal"
          Type="ownProcess"
          Description="Communicates information received from RFID reader">
          <ServiceConfig DelayedAutoStart="no" OnInstall="yes" />
          <util:ServiceConfig
            FirstFailureActionType="restart"
            SecondFailureActionType="restart"
            ThirdFailureActionType="none"
            RestartServiceDelayInSeconds="5"
            ResetPeriodInDays="1"/>
        </ServiceInstall>
        <ServiceControl
          Id="sc_RfidService"
          Name="Hideez RFID Service"
          Start="install"
          Stop="both"
          Remove="uninstall"
          Wait="yes" />
      </Component>
  
      <!-- Rfid Service dependencies -->    
      <!-- Even though all components may be specified as Win64=true, all of them are actually 32-bit -->
      <Component Id="RfidService.exe.config" Guid="{C44BC368-C707-4296-AA03-A862688BA53F}">
        <File Id="RfidService.exe.config" Name="RfidService.exe.config" Source="$(var.RfidService_TargetDir)RfidService.exe.config" />
      </Component>

      <Component Id="Rfid.Communication.dll" Guid="{DD0C2FAE-5DDB-4B5F-AEFD-6AE74B9E58E4}">
        <File Id="Rfid.Communication.dll" Name="Communication.dll" Source="$(var.Communication_x86_TargetDir)Communication.dll" />
      </Component>
  
      <Component Id="SRF32.dll" Guid="{34E50D90-5B84-476C-922D-B05C91F55B5D}">
        <File Id="SRF32.dll" Name="SRF32.dll" Source="$(var.32bit_Binaries_Dir)SRF32.dll" />
      </Component>
  
    </ComponentGroup>
  </Fragment>
    
    <!--Credential Provider-->
  <Fragment>
    <ComponentGroup Id="CredentialProvider" Directory="$(var.PlatformSystemFolder)">

      <Component Id="HideezCredentialProvider3.dll" Permanent="no" Guid="{7299ECC5-63F2-4AD8-A532-4E1858A35C4D}">
        <File Id="HideezCredentialProvider3.dll" Name="HideezCredentialProvider3.dll" Source="$(var.Binaries_Dir)HideezCredentialProvider3.dll" />
      </Component>
      
      <Component Id="RegistryEntries" Guid="{F0D151AC-0C65-4FC8-B023-FC5B70FE9550}">
        
        <RegistryKey Root="HKLM" Key="SOFTWARE\Microsoft\Windows\CurrentVersion\Authentication\Credential Providers\{B66379C8-92CD-422B-A3DA-5E733F8D07F5}">
          <RegistryValue Type="string" Value="HideezCredentialProvider3" KeyPath="yes"/>
        </RegistryKey>

        <RegistryKey Root="HKCR" Key="CLSID\{B66379C8-92CD-422B-A3DA-5E733F8D07F5}">
          <RegistryValue Type="string" Value="HideezCredentialProvider3" />
        </RegistryKey>

        <RegistryKey Root="HKCR" Key="CLSID\{B66379C8-92CD-422B-A3DA-5E733F8D07F5}\InprocServer32">
          <RegistryValue Type="string" Value="HideezCredentialProvider3.dll" />
          <RegistryValue Type="string" Name="ThreadingModel" Value="Apartment" />
        </RegistryKey>
      
      </Component>
    
    </ComponentGroup>
  </Fragment>
      
  <!--Install Directory / Main application-->
  <Fragment>
    <ComponentGroup Id="ProductComponents" Directory="INSTALLFOLDER">
      
      <Component Id="System.Reactive.dll" Guid="{3085AB49-5C5F-4EF4-A0C6-E3C2ADB87DEC}" Win64="$(var.Win64)">
        <File Id="System.Reactive.dll" Name="System.Reactive.dll" Source="$(var.HideezClient_TargetDir)System.Reactive.dll" />
      </Component>

      <Component Id="ReactiveUI.Fody.Helpers.dll" Guid="{EDBADA6D-D028-4CA3-8A98-C0E955A548B5}" Win64="$(var.Win64)">
        <File Id="ReactiveUI.Fody.Helpers.dll" Name="ReactiveUI.Fody.Helpers.dll" Source="$(var.HideezClient_TargetDir)ReactiveUI.Fody.Helpers.dll" />
      </Component>

      <Component Id="DynamicData.dll" Guid="{B8149E5D-2957-4722-8BB4-17A57BA70A98}" Win64="$(var.Win64)">
        <File Id="DynamicData.dll" Name="DynamicData.dll" Source="$(var.HideezClient_TargetDir)DynamicData.dll" />
      </Component>

      <Component Id="ReactiveUI.dll" Guid="{DEDD9553-FD1C-440B-ABC8-A0D45E71413E}" Win64="$(var.Win64)">
        <File Id="ReactiveUI.dll" Name="ReactiveUI.dll" Source="$(var.HideezClient_TargetDir)ReactiveUI.dll" />
      </Component>

      <Component Id="zxing.dll" Guid="{EA0B5819-7BD7-4504-843C-B5DFD8B8D15D}" Win64="$(var.Win64)">
        <File Id="zxing.dll" Name="zxing.dll" Source="$(var.HideezClient_TargetDir)zxing.dll" />
      </Component>

      <Component Id="zxing.presentation.dll" Guid="{152F1A9E-0272-43B1-A529-49774455FD4E}" Win64="$(var.Win64)">
        <File Id="zxing.presentation.dll" Name="zxing.presentation.dll" Source="$(var.HideezClient_TargetDir)zxing.presentation.dll" />
      </Component>

      <Component Id="Splat.dll" Guid="{5DE552CB-BB0D-43B8-8F49-694FEF9813EA}" Win64="$(var.Win64)">
        <File Id="Splat.dll" Name="Splat.dll" Source="$(var.HideezClient_TargetDir)Splat.dll" />
      </Component>

      <Component Id="Crypto.dll" Guid="{63655150-2668-445A-A18A-A9B042DB8F54}" Win64="$(var.Win64)">
        <File Id="Crypto.dll" Name="Crypto.dll" Source="$(var.Binaries_Dir)Crypto.dll" />
      </Component>
      
      <!-- Generated -->
      <Component Id="CommonServiceLocator.dll" Guid="{CD697ED0-D146-4143-B2E6-1E1A096FA7F2}" Win64="$(var.Win64)">
	      <File Id="CommonServiceLocator.dll" Name="CommonServiceLocator.dll" Source="$(var.HideezClient_TargetDir)CommonServiceLocator.dll" />
      </Component>

      <Component Id="ControlzEx.dll" Guid="{53130A88-D5A9-4DDE-A254-3985F397A230}" Win64="$(var.Win64)">
	      <File Id="ControlzEx.dll" Name="ControlzEx.dll" Source="$(var.HideezClient_TargetDir)ControlzEx.dll" />
      </Component>

      <Component Id="GalaSoft.MvvmLight.dll" Guid="{F13DC48F-85C3-432A-AD74-D409924DE1DB}" Win64="$(var.Win64)">
	      <File Id="GalaSoft.MvvmLight.dll" Name="GalaSoft.MvvmLight.dll" Source="$(var.HideezClient_TargetDir)GalaSoft.MvvmLight.dll" />
      </Component>

      <Component Id="GalaSoft.MvvmLight.Extras.dll" Guid="{1FF76CEC-2D89-483F-B88F-570A631924D0}" Win64="$(var.Win64)">
	      <File Id="GalaSoft.MvvmLight.Extras.dll" Name="GalaSoft.MvvmLight.Extras.dll" Source="$(var.HideezClient_TargetDir)GalaSoft.MvvmLight.Extras.dll" />
      </Component>

      <Component Id="GalaSoft.MvvmLight.Platform.dll" Guid="{A40280FA-48CD-450E-9461-142B9BA54068}" Win64="$(var.Win64)">
	      <File Id="GalaSoft.MvvmLight.Platform.dll" Name="GalaSoft.MvvmLight.Platform.dll" Source="$(var.HideezClient_TargetDir)GalaSoft.MvvmLight.Platform.dll" />
      </Component>

      <Component Id="Gu.Wpf.Adorners.dll" Guid="{D123B299-E2AA-4E6D-8C90-76449D818EEF}" Win64="$(var.Win64)">
	      <File Id="Gu.Wpf.Adorners.dll" Name="Gu.Wpf.Adorners.dll" Source="$(var.HideezClient_TargetDir)Gu.Wpf.Adorners.dll" />
      </Component>

      <Component Id="Hardcodet.Wpf.TaskbarNotification.dll" Guid="{3DC454AF-328E-4184-98DA-C0A5F23D29D4}" Win64="$(var.Win64)">
	      <File Id="Hardcodet.Wpf.TaskbarNotification.dll" Name="Hardcodet.Wpf.TaskbarNotification.dll" Source="$(var.HideezClient_TargetDir)Hardcodet.Wpf.TaskbarNotification.dll" />
      </Component>

      <Component Id="HideezClient.exe" Guid="{CFEB4558-66CE-4046-9F54-44218E4B8888}" Win64="$(var.Win64)">
	      <File Id="HideezClient.exe" Name="HideezClient.exe" Source="$(var.HideezClient_TargetDir)HideezClient.exe" />
      </Component>

      <Component Id="HideezClient.exe.config" Guid="{F69B06AC-86B8-4244-8C00-D22F31035E9F}" Win64="$(var.Win64)">
	      <File Id="HideezClient.exe.config" Name="HideezClient.exe.config" Source="$(var.HideezClient_TargetDir)HideezClient.exe.config" />
      </Component>

      <Component Id="MahApps.Metro.dll" Guid="{7AB2D849-38F2-4E21-9AC8-4E2497C60734}" Win64="$(var.Win64)">
	      <File Id="MahApps.Metro.dll" Name="MahApps.Metro.dll" Source="$(var.HideezClient_TargetDir)MahApps.Metro.dll" />
      </Component>

      <Component Id="MahApps.Metro.IconPacks.dll" Guid="{13C19D92-5816-4315-8AFE-247969E6E0D3}" Win64="$(var.Win64)">
	      <File Id="MahApps.Metro.IconPacks.dll" Name="MahApps.Metro.IconPacks.dll" Source="$(var.HideezClient_TargetDir)MahApps.Metro.IconPacks.dll" />
      </Component>

      <Component Id="MvvmExtensions.dll" Guid="{593AD8DC-9AEB-4EAF-8699-B9550FC1420D}" Win64="$(var.Win64)">
	      <File Id="MvvmExtensions.dll" Name="MvvmExtensions.dll" Source="$(var.HideezClient_TargetDir)MvvmExtensions.dll" />
      </Component>

      <Component Id="NLog.config" Guid="{90C30FA3-D866-4829-B380-E82D39F7FBC9}" Win64="$(var.Win64)">
	      <File Id="NLog.config" Name="NLog.config" Source="$(var.HideezClient_TargetDir)NLog.config" />
      </Component>

      <Component Id="NLog.dll" Guid="{46769438-F37C-466A-9C83-1F35BEB4C604}" Win64="$(var.Win64)">
	      <File Id="NLog.dll" Name="NLog.dll" Source="$(var.HideezClient_TargetDir)NLog.dll" />
      </Component>

      <Component Id="SingleInstanceApp.dll" Guid="{5D8817D7-B2CC-4A3C-866D-9532C3E89BD9}" Win64="$(var.Win64)">
	      <File Id="SingleInstanceApp.dll" Name="SingleInstanceApp.dll" Source="$(var.HideezClient_TargetDir)SingleInstanceApp.dll" />
      </Component>

      <Component Id="System.Runtime.CompilerServices.Unsafe.dll" Guid="{EF85B0AB-4DE3-45A8-8AB6-B787D413CFCE}" Win64="$(var.Win64)">
	      <File Id="System.Runtime.CompilerServices.Unsafe.dll" Name="System.Runtime.CompilerServices.Unsafe.dll" Source="$(var.HideezClient_TargetDir)System.Runtime.CompilerServices.Unsafe.dll" />
      </Component>

      <Component Id="System.Windows.Interactivity.dll" Guid="{9C1BA4AD-1C48-4DB9-8F99-6CCB89118A98}" Win64="$(var.Win64)">
	      <File Id="System.Windows.Interactivity.dll" Name="System.Windows.Interactivity.dll" Source="$(var.HideezClient_TargetDir)System.Windows.Interactivity.dll" />
      </Component>

      <Component Id="Unity.Abstractions.dll" Guid="{E7CED019-EF33-4BDB-8EBD-B997CA320717}" Win64="$(var.Win64)">
	      <File Id="Unity.Abstractions.dll" Name="Unity.Abstractions.dll" Source="$(var.HideezClient_TargetDir)Unity.Abstractions.dll" />
      </Component>

      <Component Id="Unity.Container.dll" Guid="{A90BB65A-CB93-41EE-AFB4-F544DD506BAD}" Win64="$(var.Win64)">
	      <File Id="Unity.Container.dll" Name="Unity.Container.dll" Source="$(var.HideezClient_TargetDir)Unity.Container.dll" />
      </Component>

      <Component Id="XAMLMarkupExtensions.dll" Guid="{F003800A-C6B8-46B8-A1A1-97F0A09A8331}" Win64="$(var.Win64)">
	      <File Id="XAMLMarkupExtensions.dll" Name="XAMLMarkupExtensions.dll" Source="$(var.HideezClient_TargetDir)XAMLMarkupExtensions.dll" />
      </Component>
      
      <Component Id="WindowsInput.dll" Guid="{350D1D36-EBAE-4540-97A0-03DF027C0A85}" Win64="$(var.Win64)">
        <File Id="WindowsInput.dll" Name="WindowsInput.dll" Source="$(var.HideezClient_TargetDir)WindowsInput.dll" />
      </Component>

      <Component Id="Hideez.ARM.dll" Guid="{9B74E207-6A9F-44ED-89FB-CF2895F44E84}" Win64="$(var.Win64)">
        <File Id="Hideez.ARM.dll" Name="Hideez.ARM.dll" Source="$(var.HideezClient_TargetDir)Hideez.ARM.dll" />
      </Component>

      <Component Id="Hideez.ISM.dll" Guid="{AD14C166-1003-4BE9-8480-975288E08CB2}" Win64="$(var.Win64)">
        <File Id="Hideez.ISM.dll" Name="Hideez.ISM.dll" Source="$(var.HideezClient_TargetDir)Hideez.ISM.dll" />
      </Component>

      <Component Id="NHotkey.dll" Guid="{8D9BA9A7-380F-4794-9B0A-F4333A4FF5EC}" Win64="$(var.Win64)">
        <File Id="NHotkey.dll" Name="NHotkey.dll" Source="$(var.HideezClient_TargetDir)NHotkey.dll" />
      </Component>

      <Component Id="NHotkey.Wpf.dll" Guid="{21056047-2A83-442D-9ECA-59723CF8812D}" Win64="$(var.Win64)">
        <File Id="NHotkey.Wpf.dll" Name="NHotkey.Wpf.dll" Source="$(var.HideezClient_TargetDir)NHotkey.Wpf.dll" />
      </Component>

      <Component Id="Communication.dll" Guid="{D12DD99F-572D-4832-A001-3913D81D5956}" Win64="$(var.Win64)">
        <File Id="Communication.dll" Name="Communication.dll" Source="$(var.HideezClient_TargetDir)Communication.dll" />
      </Component>

      <Component Id="Microsoft.AspNetCore.Connections.Abstractions.dll" Guid="{4CBEA0B5-D1D1-4913-A900-4C4138254712}" Win64="$(var.Win64)">
        <File Id="Microsoft.AspNetCore.Connections.Abstractions.dll" Name="Microsoft.AspNetCore.Connections.Abstractions.dll" Source="$(var.HideezClient_TargetDir)Microsoft.AspNetCore.Connections.Abstractions.dll" />
      </Component>

      <Component Id="Microsoft.AspNetCore.Http.Connections.Client.dll" Guid="{96EB5C4E-E8F4-452C-89EA-1C41193BD936}" Win64="$(var.Win64)">
        <File Id="Microsoft.AspNetCore.Http.Connections.Client.dll" Name="Microsoft.AspNetCore.Http.Connections.Client.dll" Source="$(var.HideezClient_TargetDir)Microsoft.AspNetCore.Http.Connections.Client.dll" />
      </Component>

      <Component Id="Microsoft.AspNetCore.Http.Connections.Common.dll" Guid="{42C118EB-FBC2-41E8-A34A-39DD49DDEF6A}" Win64="$(var.Win64)">
        <File Id="Microsoft.AspNetCore.Http.Connections.Common.dll" Name="Microsoft.AspNetCore.Http.Connections.Common.dll" Source="$(var.HideezClient_TargetDir)Microsoft.AspNetCore.Http.Connections.Common.dll" />
      </Component>

      <Component Id="Microsoft.AspNetCore.Http.Features.dll" Guid="{D26A6F9B-CFE2-490D-A376-A9E87EE876DE}" Win64="$(var.Win64)">
        <File Id="Microsoft.AspNetCore.Http.Features.dll" Name="Microsoft.AspNetCore.Http.Features.dll" Source="$(var.HideezClient_TargetDir)Microsoft.AspNetCore.Http.Features.dll" />
      </Component>

      <Component Id="Microsoft.AspNetCore.SignalR.Client.Core.dll" Guid="{B2F42A56-5436-4527-904A-C23D48128258}" Win64="$(var.Win64)">
        <File Id="Microsoft.AspNetCore.SignalR.Client.Core.dll" Name="Microsoft.AspNetCore.SignalR.Client.Core.dll" Source="$(var.HideezClient_TargetDir)Microsoft.AspNetCore.SignalR.Client.Core.dll" />
      </Component>

      <Component Id="Microsoft.AspNetCore.SignalR.Client.dll" Guid="{7B76E20D-BB9B-46A2-9FBC-809F5E4B62CB}" Win64="$(var.Win64)">
        <File Id="Microsoft.AspNetCore.SignalR.Client.dll" Name="Microsoft.AspNetCore.SignalR.Client.dll" Source="$(var.HideezClient_TargetDir)Microsoft.AspNetCore.SignalR.Client.dll" />
      </Component>

      <Component Id="Microsoft.AspNetCore.SignalR.Common.dll" Guid="{F48CC5DE-76B2-468E-9452-F94ECB5F367D}" Win64="$(var.Win64)">
        <File Id="Microsoft.AspNetCore.SignalR.Common.dll" Name="Microsoft.AspNetCore.SignalR.Common.dll" Source="$(var.HideezClient_TargetDir)Microsoft.AspNetCore.SignalR.Common.dll" />
      </Component>

      <Component Id="Microsoft.AspNetCore.SignalR.Protocols.Json.dll" Guid="{236FF59E-4781-44DD-9BF8-43D64F36165D}" Win64="$(var.Win64)">
        <File Id="Microsoft.AspNetCore.SignalR.Protocols.Json.dll" Name="Microsoft.AspNetCore.SignalR.Protocols.Json.dll" Source="$(var.HideezClient_TargetDir)Microsoft.AspNetCore.SignalR.Protocols.Json.dll" />
      </Component>

      <Component Id="Microsoft.Extensions.DependencyInjection.Abstractions.dll" Guid="{3ECC34C9-734B-4BDC-99B2-B28FF8C97A6C}" Win64="$(var.Win64)">
        <File Id="Microsoft.Extensions.DependencyInjection.Abstractions.dll" Name="Microsoft.Extensions.DependencyInjection.Abstractions.dll" Source="$(var.HideezClient_TargetDir)Microsoft.Extensions.DependencyInjection.Abstractions.dll" />
      </Component>

      <Component Id="Microsoft.Extensions.DependencyInjection.dll" Guid="{59702D06-460E-48A8-88A6-43834A60972A}" Win64="$(var.Win64)">
        <File Id="Microsoft.Extensions.DependencyInjection.dll" Name="Microsoft.Extensions.DependencyInjection.dll" Source="$(var.HideezClient_TargetDir)Microsoft.Extensions.DependencyInjection.dll" />
      </Component>

      <Component Id="Microsoft.Extensions.Logging.Abstractions.dll" Guid="{AAA768CA-97CB-4046-AFDF-7A2FAD1D0E62}" Win64="$(var.Win64)">
        <File Id="Microsoft.Extensions.Logging.Abstractions.dll" Name="Microsoft.Extensions.Logging.Abstractions.dll" Source="$(var.HideezClient_TargetDir)Microsoft.Extensions.Logging.Abstractions.dll" />
      </Component>

      <Component Id="Microsoft.Extensions.Logging.dll" Guid="{60EA861F-D158-4028-A5CD-435CCBDCE948}" Win64="$(var.Win64)">
        <File Id="Microsoft.Extensions.Logging.dll" Name="Microsoft.Extensions.Logging.dll" Source="$(var.HideezClient_TargetDir)Microsoft.Extensions.Logging.dll" />
      </Component>

      <Component Id="Microsoft.Extensions.Options.dll" Guid="{58311D7F-7C4C-44A9-B209-EF3EE17203AF}" Win64="$(var.Win64)">
        <File Id="Microsoft.Extensions.Options.dll" Name="Microsoft.Extensions.Options.dll" Source="$(var.HideezClient_TargetDir)Microsoft.Extensions.Options.dll" />
      </Component>

      <Component Id="Microsoft.Extensions.Primitives.dll" Guid="{E9339A34-0649-45D2-BBA7-386E6833D2E7}" Win64="$(var.Win64)">
        <File Id="Microsoft.Extensions.Primitives.dll" Name="Microsoft.Extensions.Primitives.dll" Source="$(var.HideezClient_TargetDir)Microsoft.Extensions.Primitives.dll" />
      </Component>

      <Component Id="Newtonsoft.Json.dll" Guid="{5A32D163-30C3-4164-BBD7-4E43F62C3E2B}" Win64="$(var.Win64)">
        <File Id="Newtonsoft.Json.dll" Name="Newtonsoft.Json.dll" Source="$(var.HideezClient_TargetDir)Newtonsoft.Json.dll" />
      </Component>

      <Component Id="System.IO.Pipelines.dll" Guid="{0A6F1CDA-AB0E-4522-8B7D-CC8AA5F7BA76}" Win64="$(var.Win64)">
        <File Id="System.IO.Pipelines.dll" Name="System.IO.Pipelines.dll" Source="$(var.HideezClient_TargetDir)System.IO.Pipelines.dll" />
      </Component>

      <Component Id="System.Memory.dll" Guid="{C4CD4412-E6B6-4130-9893-312ADEFBC532}" Win64="$(var.Win64)">
        <File Id="System.Memory.dll" Name="System.Memory.dll" Source="$(var.HideezClient_TargetDir)System.Memory.dll" />
      </Component>

      <Component Id="System.Numerics.Vectors.dll" Guid="{8EAF6272-4896-4E71-B00B-EAF1B3E70B1B}" Win64="$(var.Win64)">
        <File Id="System.Numerics.Vectors.dll" Name="System.Numerics.Vectors.dll" Source="$(var.HideezClient_TargetDir)System.Numerics.Vectors.dll" />
      </Component>

      <Component Id="System.Threading.Channels.dll" Guid="{73CD6F0B-2B90-415B-B577-55648E92E78D}" Win64="$(var.Win64)">
        <File Id="System.Threading.Channels.dll" Name="System.Threading.Channels.dll" Source="$(var.HideezClient_TargetDir)System.Threading.Channels.dll" />
      </Component>

      <Component Id="System.Threading.Tasks.Extensions.dll" Guid="{BC38B6DB-2868-4E2E-A728-9E70B26CDED1}" Win64="$(var.Win64)">
        <File Id="System.Threading.Tasks.Extensions.dll" Name="System.Threading.Tasks.Extensions.dll" Source="$(var.HideezClient_TargetDir)System.Threading.Tasks.Extensions.dll" />
      </Component>

      <Component Id="UIAComWrapper.dll" Guid="{915BD4FC-D4C2-4ADD-91C6-8E2DC2D9967E}" Win64="$(var.Win64)">
        <File Id="UIAComWrapper.dll" Name="UIAComWrapper.dll" Source="$(var.HideezClient_TargetDir)UIAComWrapper.dll" />
      </Component>

      <Component Id="Interop.UIAutomationClient.dll" Guid="{7C31EDD4-126A-4B7F-9D4D-43E0E0DC603C}" Win64="$(var.Win64)">
        <File Id="Interop.UIAutomationClient.dll" Name="Interop.UIAutomationClient.dll" Source="$(var.HideezClient_TargetDir)Interop.UIAutomationClient.dll" />
      </Component>

      <Component Id="HideezMiddleware.dll" Guid="{FFFE2825-97AE-41B1-98FB-B9F7B03F00B7}" Win64="$(var.Win64)">
        <File Id="HideezMiddleware.dll" Name="HideezMiddleware.dll" Source="$(var.HideezServiceHost_TargetDir)HideezMiddleware.dll" />
      </Component>
    
      <Component Id="TemplateFactory.exe" Guid="{B6F59702-3133-428F-A3EF-2C03A4C3FE02}" Win64="$(var.Win64)">
        <File Id="TemplateFactory.exe" Name="TemplateFactory.exe" Source="$(var.TemplateFactory_TargetDir)TemplateFactory.exe" />
      </Component>

      <Component Id="DeviceMaintenanceApplication.exe" Guid="{75B827C4-632A-4137-9405-F0563E6FEC63}" Win64="$(var.Win64)">
        <File Id="DeviceMaintenanceApplication.exe" Name="Hideez Device Maintenance Application.exe" Source="$(var.DeviceMaintenance_TargetDir)Hideez Device Maintenance Application.exe" />
      </Component>

      <Component Id="DeviceMaintenanceApplication.exe.config" Guid="{963AE6E4-1B96-4045-B0C2-F980515CB689}" Win64="$(var.Win64)">
        <File Id="DeviceMaintenanceApplication.exe.config" Name="Hideez Device Maintenance Application.exe.config" Source="$(var.DeviceMaintenance_TargetDir)Hideez Device Maintenance Application.exe.config" />
      </Component>

      <Component Id="DeviceMaintenance.WinBle.dll" Guid="{81B05567-FF54-45E7-A475-6381EF7B7498}" Win64="$(var.Win64)">
        <File Id="DeviceMaintenance.WinBle.dll" Name="WinBle.dll" Source="$(var.HideezServiceHost_TargetDir)WinBle.dll" />
      </Component>

      <Component Id="Meta.Lib.dll" Guid="{27458CF5-63A5-48D8-A90C-306E4DC09EB3}" Win64="$(var.Win64)">
        <File Id="Meta.Lib.dll" Name="Meta.Lib.dll" Source="$(var.HideezClient_TargetDir)Meta.Lib.dll" />
      </Component>
      
      <Component Id="System.Buffers.dll" Guid="{2BFC1658-32AC-4AF3-9C04-EB1233E501C4}" Win64="$(var.Win64)">
        <File Id="System.Buffers.dll" Name="System.Buffers.dll" Source="$(var.HideezClient_TargetDir)System.Buffers.dll" />
      </Component>

      <Component Id="System.Collections.Immutable.dll" Guid="{B056F251-F414-487A-9B9C-05DF285F4EE8}" Win64="$(var.Win64)">
        <File Id="System.Collections.Immutable.dll" Name="System.Collections.Immutable.dll" Source="$(var.HideezClient_TargetDir)System.Collections.Immutable.dll" />
      </Component>

      <Component Id="ReactiveUI.WPF.dll" Guid="{029E5AD1-745F-4A4C-B99E-FC4B3132CBFC}" Win64="$(var.Win64)">
        <File Id="ReactiveUI.WPF.dll" Name="ReactiveUI.WPF.dll" Source="$(var.HideezClient_TargetDir)ReactiveUI.WPF.dll" />
      </Component>
      
      <Component Id="Splat.Drawing.dll" Guid="{7D333BF7-B947-408F-832D-41A8890327FF}" Win64="$(var.Win64)">
        <File Id="Splat.Drawing.dll" Name="Splat.Drawing.dll" Source="$(var.HideezClient_TargetDir)Splat.Drawing.dll" />
      </Component>

      <Component Id="System.Runtime.WindowsRuntime.dll" Guid="{C91C32DF-11B2-4A9B-AB39-9C0DEE0140FD}" Win64="$(var.Win64)">
        <File Id="System.Runtime.WindowsRuntime.dll" Name="System.Runtime.WindowsRuntime.dll" Source="$(var.HideezClient_TargetDir)System.Runtime.WindowsRuntime.dll" />
      </Component>
      
      <Component Id="System.ValueTuple.dll" Guid="{3B605A6A-2FAA-4A0C-86BF-220A4460AF64}" Win64="$(var.Win64)">
        <File Id="System.ValueTuple.dll" Name="System.ValueTuple.dll" Source="$(var.HideezClient_TargetDir)System.ValueTuple.dll" />
      </Component>
  
    </ComponentGroup>
  </Fragment>

  <!-- CSR Driver -->
  <Fragment>
    <ComponentGroup Id="CsrDriverShared" Directory="csr">
      <Component Id="DPInst.xml" Permanent="no" Guid="{E5D9E610-9C05-43E6-9F0F-9ED3F8B6755B}">
        <File Id="DPInst.xml" Name="DPInst.xml" Source="$(var.DPInst_SourceDir)DPInst.xml" />
      </Component>
      <Component Id="DPInst_x64.exe" Permanent="no" Guid="{44EAE128-BB8C-4706-8BC5-19193F7277A9}">
        <Condition>VersionNT64</Condition>
        <File Id="DPInst_x64.exe" Name="DPInst.exe" Source="$(var.DPInst_SourceDir)DPInst_x64.exe" />
      </Component>
      <Component Id="DPInst_x86.exe" Permanent="no" Guid="{F153641C-0C7A-4D82-A409-500808AE747D}">
        <Condition>NOT VersionNT64</Condition>
        <File Id="DPInst_x86.exe" Name="DPInst.exe" Source="$(var.DPInst_SourceDir)DPInst_x86.exe" />
      </Component>
    </ComponentGroup>

    <!-- win7 x64 -->
    <ComponentGroup Id="CsrDriverWin7x64" Directory="csr">
      <Component Id="csrbc_win7_x64.sys" Permanent="no" Guid="{64BE26F7-2B26-49EC-9CCB-93CBE71457E5}">
        <Condition>VersionNT = 601 AND VersionNT64</Condition>
        <File Id="csrbc_win7_x64.sys" Name="csrbc.sys" Source="$(var.CsrWin7_x64_SourceDir)csrbc.sys" />
      </Component>
      <Component Id="csrbluecoreusb_win7_x64.cat" Permanent="no" Guid="{1B635AED-BF04-4F71-BB5B-8F33CFA8A7E9}">
        <Condition>VersionNT = 601 AND VersionNT64</Condition>
        <File Id="csrbluecoreusb_win7_x64.cat" Name="csrbluecoreusb.cat" Source="$(var.CsrWin7_x64_SourceDir)csrbluecoreusb.cat" />
      </Component>
      <Component Id="CSRBlueCoreUSB_win7_x64.inf" Guid="{CB24A014-B374-4429-BE00-261C5F6C14AF}">
        <Condition>VersionNT = 601 AND VersionNT64</Condition>
        <File Id="CSRBlueCoreUSB_win7_x64.inf" Name="CSRBlueCoreUSB.inf" Source="$(var.CsrWin7_x64_SourceDir)CSRBlueCoreUSB.inf" />
      </Component>
    </ComponentGroup>

    <!-- win7 x86 -->
    <ComponentGroup Id="CsrDriverWin7x86" Directory="csr">
      <Component Id="csrbc_win7_x86.sys" Permanent="no" Guid="{86738B3B-E11F-4031-A0AC-9CF347ACE983}">
        <Condition>VersionNT = 601 AND NOT VersionNT64</Condition>
        <File Id="csrbc_win7_x86.sys" Name="csrbc.sys" Source="$(var.CsrWin7_x86_SourceDir)csrbc.sys" />
      </Component>
      <Component Id="csrbc2k_win7_x86.sys" Permanent="no" Guid="{4AF28ADC-F915-49FD-B534-56719368D48F}">
        <Condition>VersionNT = 601 AND NOT VersionNT64</Condition>
        <File Id="csrbc2k_win7_x86.sys" Name="csrbc2k.sys" Source="$(var.CsrWin7_x86_SourceDir)csrbc2k.sys" />
      </Component>
      <Component Id="csrbluecoreusb_win7_x86.cat" Permanent="no" Guid="{97B3C874-AB99-4E74-A4A7-54841BCE6532}">
        <Condition>VersionNT = 601 AND NOT VersionNT64</Condition>
        <File Id="csrbluecoreusb_win7_x86.sys" Name="csrbluecoreusb.cat" Source="$(var.CsrWin7_x86_SourceDir)csrbluecoreusb.cat" />
      </Component>
      <Component Id="CSRBLueCoreUSB_win7_x86.inf" Permanent="no" Guid="{1F51E63D-ABD1-4F2D-A751-FA9D63A4D1C8}">
        <Condition>VersionNT = 601 AND NOT VersionNT64</Condition>
        <File Id="CSRBlueCoreUSB_win7_x86.inf" Name="CSRBlueCoreUSB.inf" Source="$(var.CsrWin7_x86_SourceDir)CSRBlueCoreUSB.inf" />
      </Component>
    </ComponentGroup>

    <!-- win8 x64 -->
    <ComponentGroup Id="CsrDriverWin8x64" Directory="csr">
      <Component Id="csrbc_win8_x64.cat" Permanent="no" Guid="{524ADAD7-76AA-4A77-BBE0-777D2E4F49B4}">
        <Condition>VersionNT >= 602 AND VersionNT64</Condition>
        <File Id="csrbc_win8_x64.cat" Name="csrbc.cat" Source="$(var.CsrWin8_x64_SourceDir)csrbc.cat" />
      </Component>
      <Component Id="csrbc_win8_x64.inf" Permanent="no" Guid="{100FEA88-E370-45A5-8636-BDB64AA310DF}">
        <Condition>VersionNT >= 602 AND VersionNT64</Condition>
        <File Id="csrbc_win8_x64.inf" Name="csrbc.inf" Source="$(var.CsrWin8_x64_SourceDir)csrbc.inf" />
      </Component>
      <Component Id="csrbc_win8_x64.sys" Permanent="no" Guid="{579066A2-D22D-4E62-B6EA-4852660BF4DD}">
        <Condition>VersionNT >= 602 AND VersionNT64</Condition>
        <File Id="csrbc_win8_x64.sys" Name="csrbc.sys" Source="$(var.CsrWin8_x64_SourceDir)csrbc.sys" />
      </Component>
    </ComponentGroup>

    <!-- win8 x86 -->
    <ComponentGroup Id="CsrDriverWin8x86" Directory="csr">
      <Component Id="csrbc_win8_x86.cat" Permanent="no" Guid="{FB8C2F77-3C2E-4249-BD31-22FF2336DEE7}">
        <Condition>VersionNT >= 602 AND NOT VersionNT64</Condition>
        <File Id="csrbc_win8_x86.cat" Name="csrbc.cat" Source="$(var.CsrWin8_x86_SourceDir)csrbc.cat" />
      </Component>
      <Component Id="csrbc_win8_x86.inf" Permanent="no" Guid="{582BD3E2-39C6-4C7B-A970-69CE28584B62}">
        <Condition>VersionNT >= 602 AND NOT VersionNT64</Condition>
        <File Id="csrbc_win8_x86.inf" Name="csrbc.inf" Source="$(var.CsrWin8_x86_SourceDir)csrbc.inf" />
      </Component>
      <Component Id="csrbc_win8_x86.sys" Permanent="no" Guid="{43076818-25CF-4028-9807-67475A876FDF}">
        <Condition>VersionNT >= 602 AND NOT VersionNT64</Condition>
        <File Id="csrbc_win8_x86.sys" Name="csrbc.sys" Source="$(var.CsrWin8_x86_SourceDir)csrbc.sys" />
      </Component>
    </ComponentGroup>
  </Fragment>
  <!-- End of CSR Driver -->

  <!--ru-->
  <Fragment>
    <ComponentGroup Id="ru_files" Directory="ru">
      <Component Id="ru_HideezClient.resources.dll" Guid="{5F0066D8-DFA9-4196-A047-8C66A5357586}">
        <File Id="ru_HideezClient.resources.dll"
              Name="HideezClient.resources.dll"
              Source="$(var.HideezClient_TargetDir)ru\HideezClient.resources.dll" />
      </Component>
    </ComponentGroup>
  </Fragment>

  <!--uk-->
  <Fragment>
    <ComponentGroup Id="uk_files" Directory="uk">
      <Component Id="uk_HideezClient.resources.dll" Guid="{6C626C6F-D6A6-4106-B700-620EA4954D25}">
        <File Id="uk_HideezClient.resources.dll"
              Name="HideezClient.resources.dll"
              Source="$(var.HideezClient_TargetDir)uk\HideezClient.resources.dll" />
      </Component>
    </ComponentGroup>
  </Fragment>

  <!-- Custom Action - CSR Driver installation -->
  <Fragment>
    <CustomAction Id="DataForSetupCustomComponentsAction"
                  Property="SetupCustomComponentsAction"
                  Value="HesAddress=[HESADDRESS];InstallDongleDriver=[INSTALLDONGLEDRIVER];CsrDriverPath=[CSRDRIVERPATH]" />
    <Binary Id="CustomActionSetup" SourceFile="$(var.CustomAction.TargetDir)CustomAction.CA.dll"/>
    <CustomAction Id="SetupCustomComponentsAction" 
                  BinaryKey="CustomActionSetup" 
                  DllEntry="SetupCustomComponentsAction" 
                  Execute="deferred"
                  Impersonate="no"
                  Return="check"/>
  </Fragment>

  <!-- Vault connection mode options installation -->
  <Fragment>
    <SetProperty Id="USEWIN10" After="CostFinalize" Value="[SAVEDUSEWIN10]">SAVEDUSEWIN10</SetProperty>
    <SetProperty Id="USEHDONGLE" After="CostFinalize" Value="[SAVEDUSEHDONGLE]">SAVEDUSEHDONGLE</SetProperty>
    <SetProperty Id="INSTALLDONGLEDRIVER" After="CostFinalize" Value="[USEHDONGLE]" />
    <Component Id="ConnectionModeWriteToRegistry" Guid="{B63BF572-65F8-4D0E-A2EF-85E979ACE41E}" Directory="INSTALLFOLDER">
      <RegistryKey Root="HKLM" Key="SOFTWARE\Hideez\Client">
        <RegistryValue Type="string" Name="use_win10" Value="[USEWIN10]" />
        <RegistryValue Type="string" Name="use_hdongle" Value="[USEHDONGLE]" />
      </RegistryKey>
    </Component>
  </Fragment>
  
    <!-- Standalone / Enterprise installation-->
  <Fragment>
    <SetProperty Id="ENTERPRISE" After="CostFinalize" Value="[SAVEDMODE]">SAVEDMODE</SetProperty>
    <Component Id="AppModeWriteToRegistry" Guid="{CE2BEA01-24BA-4CD5-AC3D-9EBA436BE62D}" Directory="INSTALLFOLDER">
      <RegistryKey Root="HKLM" Key="SOFTWARE\Hideez\Client" >
        <RegistryValue Type="string" Name="mode" Value="[ENTERPRISE]" />
      </RegistryKey>
    </Component>
  </Fragment>
  
</Wix><|MERGE_RESOLUTION|>--- conflicted
+++ resolved
@@ -89,12 +89,9 @@
       <ComponentRef Id="ApplicationShortcut" />
       <ComponentRef Id="ApplicationStartup" />
 
-<<<<<<< HEAD
+      <ComponentRef Id="ConnectionModeWriteToRegistry" />
       <ComponentRef Id="AppModeWriteToRegistry" />
-    
-=======
-      <ComponentRef Id="ConnectionModeWriteToRegistry" />
->>>>>>> 0afe2593
+
     </Feature>
 
     <!-- Directory structure -->
@@ -186,15 +183,6 @@
                       Name="client_hes_address"
                       Type="raw" />
     </Property>
-<<<<<<< HEAD
-    
-    <Property Id="SAVEDMODE" Secure="yes">
-      <RegistrySearch Id="FindSavedMODE"
-                      Root="HKLM"
-                      Key="SOFTWARE\Hideez\Client"
-                      Name="mode"
-=======
-
     <!-- Preserve saved values of connection modes on updates-->
     <Property Id="SAVEDUSEWIN10" Secure="yes">
       <RegistrySearch Id="FindSavedUSEWIN10"
@@ -208,7 +196,13 @@
                       Root="HKLM"
                       Key="SOFTWARE\Hideez\Client"
                       Name="use_hdongle"
->>>>>>> 0afe2593
+                      Type="raw" />
+    </Property>
+    <Property Id="SAVEDMODE" Secure="yes">
+      <RegistrySearch Id="FindSavedMODE"
+                      Root="HKLM"
+                      Key="SOFTWARE\Hideez\Client"
+                      Name="mode"
                       Type="raw" />
     </Property>
     <!-- ... -->
@@ -454,7 +448,19 @@
         <File Id="HideezService.System.Runtime.WindowsRuntime.dll" Name="System.Runtime.WindowsRuntime.dll" Source="$(var.HideezServiceHost_TargetDir)System.Runtime.WindowsRuntime.dll" />
       </Component>
 
-<<<<<<< HEAD
+      <Component Id="HideezService.Polly.dll" Guid="{47FDF6E8-B401-4113-A667-5D72E6F22E8D}" Win64="$(var.Win64)">
+        <File Id="HideezService.Polly.dll" Name="Polly.dll" Source="$(var.HideezServiceHost_TargetDir)Polly.dll" />
+      </Component>
+
+      <Component Id="HideezService.Polly.Contrib.DuplicateRequestCollapser.dll" Guid="{59A2E2F4-1C26-4ACB-A4B2-632C591C688E}" Win64="$(var.Win64)">
+        <File Id="HideezService.Polly.Contrib.DuplicateRequestCollapser.dll" Name="Polly.Contrib.DuplicateRequestCollapser.dll" Source="$(var.HideezServiceHost_TargetDir)Polly.Contrib.DuplicateRequestCollapser.dll" />
+      </Component>
+      
+      <Component Id="HideezService.Microsoft.Bcl.AsyncInterfaces.dll" Guid="{C0E45748-A274-4310-B5C1-92DCD6285731}" Win64="$(var.Win64)">
+        <File Id="HideezService.Microsoft.Bcl.AsyncInterfaces.dll" Name="Microsoft.Bcl.AsyncInterfaces.dll" Source="$(var.HideezServiceHost_TargetDir)Microsoft.Bcl.AsyncInterfaces.dll" />
+      </Component>
+      
+
       <Component Id="HideezService.Unity.Abstractions.dll" Guid="{CA4FB601-DD81-4A42-9040-5F8569F107C8}" Win64="$(var.Win64)">
         <File Id="HideezService.Unity.Abstractions.dll" Name="Unity.Abstractions.dll" Source="$(var.HideezServiceHost_TargetDir)Unity.Abstractions.dll" />
       </Component>
@@ -462,21 +468,6 @@
       <Component Id="HideezService.Unity.Container.dll" Guid="{FE35F902-226F-45E6-BEE7-F6D1D7A812E4}" Win64="$(var.Win64)">
         <File Id="HideezService.Unity.Container.dll" Name="Unity.Container.dll" Source="$(var.HideezServiceHost_TargetDir)Unity.Container.dll" />
       </Component>
-
-=======
-      <Component Id="HideezService.Polly.dll" Guid="{47FDF6E8-B401-4113-A667-5D72E6F22E8D}" Win64="$(var.Win64)">
-        <File Id="HideezService.Polly.dll" Name="Polly.dll" Source="$(var.HideezServiceHost_TargetDir)Polly.dll" />
-      </Component>
-
-      <Component Id="HideezService.Polly.Contrib.DuplicateRequestCollapser.dll" Guid="{59A2E2F4-1C26-4ACB-A4B2-632C591C688E}" Win64="$(var.Win64)">
-        <File Id="HideezService.Polly.Contrib.DuplicateRequestCollapser.dll" Name="Polly.Contrib.DuplicateRequestCollapser.dll" Source="$(var.HideezServiceHost_TargetDir)Polly.Contrib.DuplicateRequestCollapser.dll" />
-      </Component>
-      
-      <Component Id="HideezService.Microsoft.Bcl.AsyncInterfaces.dll" Guid="{C0E45748-A274-4310-B5C1-92DCD6285731}" Win64="$(var.Win64)">
-        <File Id="HideezService.Microsoft.Bcl.AsyncInterfaces.dll" Name="Microsoft.Bcl.AsyncInterfaces.dll" Source="$(var.HideezServiceHost_TargetDir)Microsoft.Bcl.AsyncInterfaces.dll" />
-      </Component>
-      
->>>>>>> 0afe2593
     </ComponentGroup>
   </Fragment>
   
@@ -956,7 +947,7 @@
                   Impersonate="no"
                   Return="check"/>
   </Fragment>
-
+  
   <!-- Vault connection mode options installation -->
   <Fragment>
     <SetProperty Id="USEWIN10" After="CostFinalize" Value="[SAVEDUSEWIN10]">SAVEDUSEWIN10</SetProperty>
@@ -969,7 +960,7 @@
       </RegistryKey>
     </Component>
   </Fragment>
-  
+
     <!-- Standalone / Enterprise installation-->
   <Fragment>
     <SetProperty Id="ENTERPRISE" After="CostFinalize" Value="[SAVEDMODE]">SAVEDMODE</SetProperty>
@@ -979,5 +970,4 @@
       </RegistryKey>
     </Component>
   </Fragment>
-  
-</Wix>+  </Wix>