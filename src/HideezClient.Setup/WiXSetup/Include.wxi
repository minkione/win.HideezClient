<?xml version="1.0" encoding="utf-8"?>
<Include>
<<<<<<< HEAD
  <?define AppVersion = "3.2.1" ?>
=======
  <?define AppVersion = "3.1.24" ?>
>>>>>>> e6c44e06
  <?define Manufacturer = "Hideez Group Inc" ?>
  <?define UpgradeCode = "{3E5A742F-9C34-4A3B-9432-6A48DF216855}" ?>
  <?define Copyright = "(c) 2017 Hideez Group Inc. All rights reserved." ?>
  <?define HelpUrl = "http://www.hideez.com" ?>
  <?define UpdateUrl = "http://www.hideez.com" ?>
  <?define AboutUrl = "http://www.hideez.com" ?>
  <?define Language = 1033 ?>

  <?define BootstrapperPlatformProgramFilesFolder = "ProgramFiles6432Folder" ?>
  <?define BootstrapperPlatformCommonFilesFolder = "CommonFiles6432Folder" ?>
</Include><|MERGE_RESOLUTION|>--- conflicted
+++ resolved
@@ -1,10 +1,6 @@
 <?xml version="1.0" encoding="utf-8"?>
 <Include>
-<<<<<<< HEAD
-  <?define AppVersion = "3.2.1" ?>
-=======
   <?define AppVersion = "3.1.24" ?>
->>>>>>> e6c44e06
   <?define Manufacturer = "Hideez Group Inc" ?>
   <?define UpgradeCode = "{3E5A742F-9C34-4A3B-9432-6A48DF216855}" ?>
   <?define Copyright = "(c) 2017 Hideez Group Inc. All rights reserved." ?>
