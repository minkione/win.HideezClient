--- conflicted
+++ resolved
@@ -100,19 +100,15 @@
         <MsiProperty Name="HESADDRESS"
                      Value="[HESAddress]" />
         <MsiProperty Name="INSTALLDONGLEDRIVER"
-<<<<<<< HEAD
-                     Value="[InstallDongleDriver]" />
-        <MsiProperty Name="STANDALONE"
-                     Value="[StandaloneInstallRadio]" />
-        <MsiProperty Name="ENTERPRISE"
-                     Value="[EnterpriseInstallRadio]" />
-=======
                      Value="[UseHDongleRadio]" />
         <MsiProperty Name="USEWIN10"
                      Value="[UseWin10Radio]" />
         <MsiProperty Name="USEHDONGLE"
                      Value="[UseHDongleRadio]" />
->>>>>>> 0afe2593
+        <MsiProperty Name="STANDALONE"
+                     Value="[StandaloneInstallRadio]" />
+        <MsiProperty Name="ENTERPRISE"
+                     Value="[EnterpriseInstallRadio]" />
         <MsiProperty Name="REINSTALLMODE"
                      Value="dmus"/>
       </MsiPackage>
@@ -125,19 +121,15 @@
         <MsiProperty Name="HESADDRESS"
                      Value="[HESAddress]" />
         <MsiProperty Name="INSTALLDONGLEDRIVER"
-<<<<<<< HEAD
-                     Value="[InstallDongleDriver]" />
-        <MsiProperty Name="STANDALONE"
-                     Value="[StandaloneInstallRadio]" />
-        <MsiProperty Name="ENTERPRISE"
-                     Value="[EnterpriseInstallRadio]" />
-=======
                      Value="[UseHDongleRadio]" />
         <MsiProperty Name="USEWIN10"
                      Value="[UseWin10Radio]" />
         <MsiProperty Name="USEHDONGLE"
                      Value="[UseHDongleRadio]" />
->>>>>>> 0afe2593
+        <MsiProperty Name="STANDALONE"
+                     Value="[StandaloneInstallRadio]" />
+        <MsiProperty Name="ENTERPRISE"
+                     Value="[EnterpriseInstallRadio]" />
         <MsiProperty Name="REINSTALLMODE" 
                      Value="dmus"/>
       </MsiPackage>
