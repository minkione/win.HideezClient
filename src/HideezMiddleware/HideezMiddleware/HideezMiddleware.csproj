﻿<?xml version="1.0" encoding="utf-8"?>
<Project ToolsVersion="15.0" xmlns="http://schemas.microsoft.com/developer/msbuild/2003">
  <Import Project="$(MSBuildExtensionsPath)\$(MSBuildToolsVersion)\Microsoft.Common.props" Condition="Exists('$(MSBuildExtensionsPath)\$(MSBuildToolsVersion)\Microsoft.Common.props')" />
  <PropertyGroup>
    <Configuration Condition=" '$(Configuration)' == '' ">Debug</Configuration>
    <Platform Condition=" '$(Platform)' == '' ">AnyCPU</Platform>
    <ProjectGuid>{2A5ABF59-55EE-461B-8C6F-2A294481129B}</ProjectGuid>
    <OutputType>Library</OutputType>
    <AppDesignerFolder>Properties</AppDesignerFolder>
    <RootNamespace>HideezMiddleware</RootNamespace>
    <AssemblyName>HideezMiddleware</AssemblyName>
    <TargetFrameworkVersion>v4.7.2</TargetFrameworkVersion>
    <FileAlignment>512</FileAlignment>
    <Deterministic>true</Deterministic>
    <TargetFrameworkProfile />
    <NuGetPackageImportStamp>
    </NuGetPackageImportStamp>
  </PropertyGroup>
  <PropertyGroup Condition=" '$(Configuration)|$(Platform)' == 'Debug|AnyCPU' ">
    <DebugSymbols>true</DebugSymbols>
    <DebugType>full</DebugType>
    <Optimize>false</Optimize>
    <OutputPath>bin\Debug\</OutputPath>
    <DefineConstants>DEBUG;TRACE</DefineConstants>
    <ErrorReport>prompt</ErrorReport>
    <WarningLevel>4</WarningLevel>
  </PropertyGroup>
  <PropertyGroup Condition=" '$(Configuration)|$(Platform)' == 'Release|AnyCPU' ">
    <DebugType>pdbonly</DebugType>
    <Optimize>true</Optimize>
    <OutputPath>bin\Release\</OutputPath>
    <DefineConstants>TRACE</DefineConstants>
    <ErrorReport>prompt</ErrorReport>
    <WarningLevel>4</WarningLevel>
  </PropertyGroup>
  <PropertyGroup Condition="'$(Configuration)|$(Platform)' == 'Debug|x64'">
    <DebugSymbols>true</DebugSymbols>
    <OutputPath>bin\x64\Debug\</OutputPath>
    <DefineConstants>DEBUG;TRACE</DefineConstants>
    <DebugType>full</DebugType>
    <PlatformTarget>x64</PlatformTarget>
    <ErrorReport>prompt</ErrorReport>
    <CodeAnalysisRuleSet>MinimumRecommendedRules.ruleset</CodeAnalysisRuleSet>
  </PropertyGroup>
  <PropertyGroup Condition="'$(Configuration)|$(Platform)' == 'Release|x64'">
    <OutputPath>bin\x64\Release\</OutputPath>
    <DefineConstants>TRACE</DefineConstants>
    <Optimize>true</Optimize>
    <DebugType>pdbonly</DebugType>
    <PlatformTarget>x64</PlatformTarget>
    <ErrorReport>prompt</ErrorReport>
    <CodeAnalysisRuleSet>MinimumRecommendedRules.ruleset</CodeAnalysisRuleSet>
  </PropertyGroup>
  <ItemGroup>
    <Reference Include="Meta.Lib, Version=1.1.2.0, Culture=neutral, processorArchitecture=MSIL">
      <HintPath>..\..\packages\Meta.Lib.1.1.2\lib\netstandard2.0\Meta.Lib.dll</HintPath>
    </Reference>
    <Reference Include="Newtonsoft.Json, Version=12.0.0.0, Culture=neutral, PublicKeyToken=30ad4fe6b2a6aeed, processorArchitecture=MSIL">
      <HintPath>..\..\packages\Newtonsoft.Json.12.0.3\lib\net45\Newtonsoft.Json.dll</HintPath>
    </Reference>
    <Reference Include="NLog, Version=4.0.0.0, Culture=neutral, PublicKeyToken=5120e14c03d0593c, processorArchitecture=MSIL">
      <HintPath>..\..\packages\NLog.4.6.6\lib\net45\NLog.dll</HintPath>
    </Reference>
    <Reference Include="System" />
    <Reference Include="System.Buffers, Version=4.0.2.0, Culture=neutral, PublicKeyToken=cc7b13ffcd2ddd51, processorArchitecture=MSIL">
      <HintPath>..\..\packages\System.Buffers.4.4.0\lib\netstandard2.0\System.Buffers.dll</HintPath>
    </Reference>
    <Reference Include="System.Collections.Immutable, Version=1.2.5.0, Culture=neutral, PublicKeyToken=b03f5f7f11d50a3a, processorArchitecture=MSIL">
      <HintPath>..\..\packages\System.Collections.Immutable.1.7.0\lib\netstandard2.0\System.Collections.Immutable.dll</HintPath>
    </Reference>
    <Reference Include="System.Configuration" />
    <Reference Include="System.Core" />
    <Reference Include="System.Drawing" />
    <Reference Include="System.IO.Compression" />
    <Reference Include="System.Management" />
    <Reference Include="System.Memory, Version=4.0.1.1, Culture=neutral, PublicKeyToken=cc7b13ffcd2ddd51, processorArchitecture=MSIL">
      <HintPath>..\..\packages\System.Memory.4.5.3\lib\netstandard2.0\System.Memory.dll</HintPath>
    </Reference>
    <Reference Include="System.Numerics" />
    <Reference Include="System.Numerics.Vectors, Version=4.1.3.0, Culture=neutral, PublicKeyToken=b03f5f7f11d50a3a, processorArchitecture=MSIL">
      <HintPath>..\..\packages\System.Numerics.Vectors.4.4.0\lib\net46\System.Numerics.Vectors.dll</HintPath>
    </Reference>
    <Reference Include="System.Runtime.CompilerServices.Unsafe, Version=4.0.4.1, Culture=neutral, PublicKeyToken=b03f5f7f11d50a3a, processorArchitecture=MSIL">
      <HintPath>..\..\packages\System.Runtime.CompilerServices.Unsafe.4.5.2\lib\netstandard2.0\System.Runtime.CompilerServices.Unsafe.dll</HintPath>
    </Reference>
    <Reference Include="System.Runtime.Serialization" />
    <Reference Include="System.ServiceModel" />
    <Reference Include="System.Transactions" />
    <Reference Include="System.Xml.Linq" />
    <Reference Include="System.Data.DataSetExtensions" />
    <Reference Include="Microsoft.CSharp" />
    <Reference Include="System.Data" />
    <Reference Include="System.Net.Http" />
    <Reference Include="System.Xml" />
    <Reference Include="zxing, Version=0.16.5.0, Culture=neutral, PublicKeyToken=4e88037ac681fe60, processorArchitecture=MSIL">
      <HintPath>..\..\packages\ZXing.Net.0.16.5\lib\net47\zxing.dll</HintPath>
    </Reference>
    <Reference Include="zxing.presentation, Version=0.16.5.0, Culture=neutral, PublicKeyToken=4e88037ac681fe60, processorArchitecture=MSIL">
      <HintPath>..\..\packages\ZXing.Net.0.16.5\lib\net47\zxing.presentation.dll</HintPath>
    </Reference>
  </ItemGroup>
  <ItemGroup>
    <Compile Include="..\..\Version.cs">
      <Link>Version.cs</Link>
    </Compile>
    <Compile Include="Audit\EventSaver.cs" />
    <Compile Include="Audit\EventSender.cs" />
    <Compile Include="Audit\EventFactory.cs" />
    <Compile Include="Audit\SessionInfoProvider.cs" />
    <Compile Include="Audit\SessionSwitchLogger.cs" />
    <Compile Include="Audit\SessionTimestampLogger.cs" />
<<<<<<< HEAD
    <Compile Include="BondManager.cs" />
=======
    <Compile Include="ChangeServerAddressResult.cs" />
>>>>>>> 27c7ad62
    <Compile Include="DeviceLogging\DeviceLogManager.cs" />
    <Compile Include="DeviceLogging\DeviceLogWriter.cs" />
    <Compile Include="DeviceLogging\IDeviceLogWriter.cs" />
    <Compile Include="HesAccessManager.cs" />
    <Compile Include="HideezClientRegistryRoot.cs" />
    <Compile Include="ConnectionManagerRestarter.cs" />
    <Compile Include="CredentialProviderProxy.cs" />
    <Compile Include="DeviceConnection\AdvertisementIgnoreList.cs" />
    <Compile Include="DeviceConnection\BaseConnectionProcessor.cs" />
    <Compile Include="DeviceConnection\ProximityConnectionProcessor.cs" />
    <Compile Include="DeviceConnection\RfidConnectionProcessor.cs" />
    <Compile Include="DeviceConnection\TapConnectionProcessor.cs" />
    <Compile Include="IPC\DTO\AccessLevelDTO.cs" />
    <Compile Include="IPC\DTO\DeviceDTO.cs" />
    <Compile Include="IPC\DTO\DeviceStateDTO.cs" />
    <Compile Include="IPC\DTO\ProximitySettingsDTO.cs" />
    <Compile Include="IPC\DTO\WorkstationEventDTO.cs" />
    <Compile Include="IPC\IncommingMessages\AttachClientMessage.cs" />
    <Compile Include="IPC\IncommingMessages\CancelActivationCodeMessage.cs" />
    <Compile Include="IPC\IncommingMessages\CancelPinMessage.cs" />
    <Compile Include="IPC\IncommingMessages\ChangeServerAddressMessage.cs" />
    <Compile Include="IPC\IncommingMessages\ChangeServerAddressMessageReply.cs" />
    <Compile Include="IPC\IncommingMessages\DisconnectDeviceMessage.cs" />
    <Compile Include="IPC\IncommingMessages\EstablishRemoteDeviceConnectionMessage.cs" />
    <Compile Include="IPC\IncommingMessages\EstablishRemoteDeviceConnectionMessageReply.cs" />
    <Compile Include="IPC\IncommingMessages\GetAvailableChannelsMessage.cs" />
    <Compile Include="IPC\IncommingMessages\GetAvailableChannelsMessageReply.cs" />
    <Compile Include="IPC\IncommingMessages\PublishEventMessage.cs" />
    <Compile Include="IPC\IncommingMessages\RefreshServiceInfoMessage.cs" />
    <Compile Include="IPC\IncommingMessages\RemoteDevice\RemoteConnection_RemoteCommandMessage.cs" />
    <Compile Include="IPC\IncommingMessages\RemoteDevice\RemoteConnection_RemoteCommandMessageReply.cs" />
    <Compile Include="IPC\IncommingMessages\RemoteDevice\RemoteConnection_ResetChannelMessage.cs" />
    <Compile Include="IPC\IncommingMessages\RemoteDevice\RemoteConnection_VerifyCommandMessage.cs" />
    <Compile Include="IPC\IncommingMessages\RemoteDevice\RemoteConnection_VerifyCommandMessageReply.cs" />
    <Compile Include="IPC\IncommingMessages\RemoveDeviceMessage.cs" />
    <Compile Include="IPC\IncommingMessages\SendActivationCodeMessage.cs" />
    <Compile Include="IPC\IncommingMessages\SetSoftwareVaultUnlockModuleStateMessage.cs" />
    <Compile Include="IPC\Messages\ActivateScreenRequestMessage.cs" />
    <Compile Include="IPC\Messages\DeviceBatteryChangedMessage.cs" />
    <Compile Include="IPC\Messages\DeviceConnectionStateChangedMessage.cs" />
    <Compile Include="IPC\Messages\DeviceFinishedMainFlowMessage.cs" />
    <Compile Include="IPC\Messages\DeviceInitializedMessage.cs" />
    <Compile Include="IPC\Messages\DeviceOperationCancelledMessage.cs" />
    <Compile Include="IPC\Messages\DeviceProximityChangedMessage.cs" />
    <Compile Include="IPC\Messages\DeviceProximityLockEnabledMessage.cs" />
    <Compile Include="IPC\Messages\DevicesCollectionChangedMessage.cs" />
    <Compile Include="IPC\Messages\HideActivationCodeUi.cs" />
    <Compile Include="IPC\Messages\LiftDeviceStorageLockMessage.cs" />
    <Compile Include="IPC\Messages\LockDeviceStorageMessage.cs" />
    <Compile Include="IPC\Messages\LockWorkstationMessage.cs" />
    <Compile Include="IPC\Messages\LoginClientRequestMessage.cs" />
    <Compile Include="IPC\Messages\ProximitySettingsChangedMessage.cs" />
    <Compile Include="IPC\Messages\RemoteDevice\RemoteConnection_DeviceStateChangedMessage.cs" />
    <Compile Include="IPC\Messages\RemoteDevice\RemoteConnection_ClientDisconnectedMessage.cs" />
    <Compile Include="IPC\Messages\ServiceComponentsStateChangedMessage.cs" />
    <Compile Include="IPC\Messages\ServiceSettingsChangedMessage.cs" />
    <Compile Include="IPC\Messages\ShowActivationCodeUiMessage.cs" />
    <Compile Include="IPC\Messages\UserErrorMessage.cs" />
    <Compile Include="IPC\Messages\UserNotificationMessage.cs" />
    <Compile Include="IPC\Messages\WorkstationUnlockedMessage.cs" />
    <Compile Include="Localize\TranslationSource.cs" />
    <Compile Include="MetaPubSubLogger.cs" />
    <Compile Include="RemoteDevicePubSubManager.cs" />
    <Compile Include="Resources\Strings.Designer.cs">
      <AutoGen>True</AutoGen>
      <DesignTime>True</DesignTime>
      <DependentUpon>Strings.resx</DependentUpon>
    </Compile>
    <Compile Include="SessionUnlockMethodMonitor.cs" />
    <Compile Include="Settings\Manager\WatchingSettingsManager.cs" />
    <Compile Include="Settings\WorkstationSettings.cs" />
    <Compile Include="Workstation\IWorkstationIdProvider.cs" />
    <Compile Include="Local\LocalDeviceInfo.cs" />
    <Compile Include="Local\LocalDeviceInfoCache.cs" />
    <Compile Include="Local\ILocalDeviceInfoCache.cs" />
    <Compile Include="Extensions\IEnumerableExtension.cs" />
    <Compile Include="HideezExceptionLocalization.cs" />
    <Compile Include="IClientUiProxy.cs" />
    <Compile Include="ReconnectManager\DeviceReconnectManager.cs" />
    <Compile Include="ReconnectManager\ReconnectProc.cs" />
    <Compile Include="SoftwareVault\QrFactories\ActivationQrBitmapFactory.cs" />
    <Compile Include="SoftwareVault\QrFactories\SimpleQrBitmapFactory.cs" />
    <Compile Include="SoftwareVault\QrFactories\UnlockQrBitmapFactory.cs" />
    <Compile Include="SoftwareVault\UnlockToken\UnlockTokenGenerator.cs" />
    <Compile Include="SoftwareVault\UnlockToken\UnlockTokenProvider.cs" />
    <Compile Include="ScreenActivation\IScreenActivator.cs" />
    <Compile Include="IWorkstationLocker.cs" />
    <Compile Include="NLogWrapper.cs" />
    <Compile Include="ScreenActivation\ScreenActivator.cs" />
    <Compile Include="SdkConfigLoader.cs" />
    <Compile Include="SessionSwitchMonitor.cs" />
    <Compile Include="Settings\BaseSettings.cs" />
    <Compile Include="Settings\DeviceProximitySettingsHelper.cs" />
    <Compile Include="Settings\FileSerializer\IFileSerializer.cs" />
    <Compile Include="Settings\Manager\ISettingsManager.cs" />
    <Compile Include="Settings\Manager\VirtualSettingsManager.cs" />
    <Compile Include="Settings\RfidSettings.cs" />
    <Compile Include="Settings\SdkSettings.cs" />
    <Compile Include="Settings\ServiceSettings.cs" />
    <Compile Include="Settings\SettingAttribute.cs" />
    <Compile Include="Settings\Manager\SettingsManager.cs" />
    <Compile Include="Settings\FileSerializer\XmlFileSerializer.cs" />
    <Compile Include="Settings\ProximitySettings.cs" />
    <Compile Include="Properties\AssemblyInfo.cs" />
    <Compile Include="Resources\ErrorCode.Designer.cs" />
    <Compile Include="RfidServiceConnection.cs" />
    <Compile Include="StatusManager.cs" />
    <Compile Include="Tasks\GetDeviceInfoFromHesProc.cs" />
    <Compile Include="Tasks\UnlockSessionSwitchProc.cs" />
    <Compile Include="Tasks\WaitWorkstationUnlockerConnectProc.cs" />
    <Compile Include="Threading\SemaphoreQueue.cs" />
    <Compile Include="UiProxyManager.cs" />
    <Compile Include="Utils\QrBitmapFactory.cs" />
    <Compile Include="Utils\LocalToMSAccountConverter.cs" />
    <Compile Include="Utils\WorkstationHelper.cs" />
    <Compile Include="Utils\WorkstationHelper_UnlockCheck.cs" />
    <Compile Include="WorkstationInfoProvider.cs" />
    <Compile Include="ConnectionFlowProcessor.cs" />
    <Compile Include="WorkstationLockingEventArgs.cs" />
    <Compile Include="WorkstationLockProcessor.cs" />
    <Compile Include="WorkstationLockingReason.cs" />
    <Compile Include="WorkstationUnlockResult.cs" />
    <Compile Include="Workstation\WorkstationIdProvider.cs" />
  </ItemGroup>
  <ItemGroup>
    <EmbeddedResource Include="Resources\ErrorCode.resx">
      <SubType>Designer</SubType>
    </EmbeddedResource>
    <EmbeddedResource Include="Resources\Strings.resx">
      <Generator>ResXFileCodeGenerator</Generator>
      <LastGenOutput>Strings.Designer.cs</LastGenOutput>
    </EmbeddedResource>
  </ItemGroup>
  <ItemGroup>
    <None Include="NLog.config" />
    <None Include="packages.config" />
  </ItemGroup>
  <ItemGroup>
    <ProjectReference Include="..\..\..\win.SDK\Communication\Communication.csproj">
      <Project>{6f4c0dc3-4aa3-4517-9311-edec593baf12}</Project>
      <Name>Communication</Name>
    </ProjectReference>
  </ItemGroup>
  <ItemGroup />
  <Import Project="$(MSBuildToolsPath)\Microsoft.CSharp.targets" />
</Project><|MERGE_RESOLUTION|>--- conflicted
+++ resolved
@@ -109,11 +109,8 @@
     <Compile Include="Audit\SessionInfoProvider.cs" />
     <Compile Include="Audit\SessionSwitchLogger.cs" />
     <Compile Include="Audit\SessionTimestampLogger.cs" />
-<<<<<<< HEAD
     <Compile Include="BondManager.cs" />
-=======
     <Compile Include="ChangeServerAddressResult.cs" />
->>>>>>> 27c7ad62
     <Compile Include="DeviceLogging\DeviceLogManager.cs" />
     <Compile Include="DeviceLogging\DeviceLogWriter.cs" />
     <Compile Include="DeviceLogging\IDeviceLogWriter.cs" />
