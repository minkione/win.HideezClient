--- conflicted
+++ resolved
@@ -168,13 +168,11 @@
   <data name="ConnectionFlow.Error.UnexpectedlyLostNetworkConnection" xml:space="preserve">
     <value>Unexpectedly lost connection to the server. Please, check your network connection and try to connect your vault again.</value>
   </data>
-<<<<<<< HEAD
   <data name="ConnectionFlow.Error.VaultAlreadyConnected" xml:space="preserve">
     <value>Connection cancelled. Your vault is already connected to this computer.</value>
-=======
+  </data>
   <data name="ConnectionFlow.Error.UnexpectedNetworkError" xml:space="preserve">
     <value>Unexpected network error occured (code: {0}). Please, check your network connection and try to connect your vault again.</value>
->>>>>>> 139ae45b
   </data>
   <data name="ConnectionFlow.Error.VaultInBootloaderMode" xml:space="preserve">
     <value>Your device is in bootloader mode. Please, contact your system administrator to update your firmware.</value>
