﻿using System;
using System.Collections.Generic;
using System.Linq;
using System.Threading;
using System.Threading.Tasks;
using Hideez.SDK.Communication;
using Hideez.SDK.Communication.BLE;
using Hideez.SDK.Communication.Connection;
using Hideez.SDK.Communication.Device;
using Hideez.SDK.Communication.HES.Client;
using Hideez.SDK.Communication.Interfaces;
using Hideez.SDK.Communication.Log;
using Hideez.SDK.Communication.Proximity.Interfaces;
using Hideez.SDK.Communication.Utils;
using HideezMiddleware.DeviceConnection.Workflow.ConnectionFlow;
using HideezMiddleware.Settings;
using Meta.Lib.Modules.PubSub;

namespace HideezMiddleware.DeviceConnection
{

    public sealed class ProximityConnectionProcessor : BaseConnectionProcessor, IDisposable
    {
        readonly IBleConnectionManager _bleConnectionManager;
        readonly IDeviceProximitySettingsProvider _proximitySettingsProvider;
        readonly AdvertisementIgnoreList _advIgnoreListMonitor;
        readonly DeviceManager _deviceManager;
        readonly IWorkstationUnlocker _workstationUnlocker;
        readonly IHesAccessManager _hesAccessManager;
        readonly object _lock = new object();

        int _isConnecting = 0;
        bool isRunning = false;

        public ProximityConnectionProcessor(
            ConnectionFlowProcessorBase connectionFlowProcessor,
            IBleConnectionManager bleConnectionManager,
            IDeviceProximitySettingsProvider proximitySettingsProvider,
            AdvertisementIgnoreList advIgnoreListMonitor,
            DeviceManager deviceManager,
            IWorkstationUnlocker workstationUnlocker,
            IHesAccessManager hesAccessManager,
            IMetaPubSub messenger,
            ILog log) 
            : base(connectionFlowProcessor, SessionSwitchSubject.Proximity, nameof(ProximityConnectionProcessor), messenger, log)
        {
            _bleConnectionManager = bleConnectionManager ?? throw new ArgumentNullException(nameof(bleConnectionManager));
            _proximitySettingsProvider = proximitySettingsProvider ?? throw new ArgumentNullException(nameof(_proximitySettingsProvider));
            _advIgnoreListMonitor = advIgnoreListMonitor ?? throw new ArgumentNullException(nameof(advIgnoreListMonitor));
            _deviceManager = deviceManager ?? throw new ArgumentNullException(nameof(deviceManager));
            _workstationUnlocker = workstationUnlocker ?? throw new ArgumentNullException(nameof(workstationUnlocker));
            _hesAccessManager = hesAccessManager ?? throw new ArgumentNullException(nameof(hesAccessManager));
        }

        #region IDisposable
        public void Dispose()
        {
            Dispose(true);
            GC.SuppressFinalize(this);
        }

        bool disposed = false;
        void Dispose(bool disposing)
        {
            if (disposed)
                return;

            if (disposing)
            {
                _bleConnectionManager.AdvertismentReceived -= BleConnectionManager_AdvertismentReceived;
            }

            disposed = true;
        }

        ~ProximityConnectionProcessor()
        {
            Dispose(false);
        }
        #endregion

        public override void Start()
        {
            lock (_lock)
            {
                if (!isRunning)
                {
                    _bleConnectionManager.AdvertismentReceived += BleConnectionManager_AdvertismentReceived;
                    isRunning = true;
                    WriteLine("Started");
                }
            }
        }

        public override void Stop()
        {
            lock (_lock)
            {
                isRunning = false;
                _bleConnectionManager.AdvertismentReceived -= BleConnectionManager_AdvertismentReceived;
                WriteLine("Stopped");
            }
        }

        void SetAccessListFromSettings(ProximitySettings settings)
        {
<<<<<<< HEAD
=======
            _proximitySettings = settings;
            _idListToConnect = _proximitySettings.DevicesProximity.Select(s => BleUtils.MacToConnectionId(s.Mac)).ToList();
>>>>>>> 0afe2593
            _advIgnoreListMonitor.Clear();
        }

        void UnlockerSettingsManager_SettingsChanged(object sender, SettingsChangedEventArgs<ProximitySettings> e)
        {
            SetAccessListFromSettings(e.NewSettings);
        }

        async void BleConnectionManager_AdvertismentReceived(object sender, AdvertismentReceivedEventArgs e)
        {
            await ConnectByProximity(e);
        }

        async Task ConnectByProximity(AdvertismentReceivedEventArgs adv)
        {
            if (!isRunning)
                return;

            if (adv == null)
                return;

            if (_isConnecting == 1)
                return;

            var id = adv.Id;
            if (!_proximitySettingsProvider.IsEnabledUnlockByProximity(id))
                return;

            var proximity = BleUtils.RssiToProximity(adv.Rssi);
            if (proximity < _proximitySettingsProvider.GetUnlockProximity(id))
                return;

            if (_advIgnoreListMonitor.IsIgnored(id))
                return;

            if (!_hesAccessManager.HasAccessKey())
                return;

            if (Interlocked.CompareExchange(ref _isConnecting, 1, 0) == 0)
            {
                try
                {
                    var device = _deviceManager.Devices.FirstOrDefault(d => d.Id == id && !(d is IRemoteDeviceProxy) && !d.IsBoot);

                    // Unlocked Workstation, Device not found OR Device not connected - dont add to ignore
                    if (!_workstationUnlocker.IsConnected && (device == null || (device != null && !device.IsConnected)))
                        return;

                    try
                    {
                        // Unlocked Workstation, Device connected - add to ignore
                        if (!_workstationUnlocker.IsConnected && device != null && device.IsConnected)
                            return;

                        // Locked Workstation, Device not found OR not connected - connect add to ignore
                        if (_workstationUnlocker.IsConnected && (device == null || (device != null && !device.IsConnected)))
                        {
                            var connectionId = new ConnectionId(adv.Id, (byte)DefaultConnectionIdProvider.Csr);
                            await ConnectAndUnlockByConnectionId(connectionId);
                        }
                    }
                    catch (Exception)
                    {
                        // Silent handling. Log is already printed inside of _connectionFlowProcessor.ConnectAndUnlock()
                    }
                    finally
                    {
                        _advIgnoreListMonitor.Ignore(id);
                    }
                }
                finally
                {
                    Interlocked.Exchange(ref _isConnecting, 0);
                }
            }
        }
    }
}<|MERGE_RESOLUTION|>--- conflicted
+++ resolved
@@ -102,21 +102,6 @@
             }
         }
 
-        void SetAccessListFromSettings(ProximitySettings settings)
-        {
-<<<<<<< HEAD
-=======
-            _proximitySettings = settings;
-            _idListToConnect = _proximitySettings.DevicesProximity.Select(s => BleUtils.MacToConnectionId(s.Mac)).ToList();
->>>>>>> 0afe2593
-            _advIgnoreListMonitor.Clear();
-        }
-
-        void UnlockerSettingsManager_SettingsChanged(object sender, SettingsChangedEventArgs<ProximitySettings> e)
-        {
-            SetAccessListFromSettings(e.NewSettings);
-        }
-
         async void BleConnectionManager_AdvertismentReceived(object sender, AdvertismentReceivedEventArgs e)
         {
             await ConnectByProximity(e);
