﻿using Hideez.SDK.Communication;
using Hideez.SDK.Communication.Interfaces;
using Hideez.SDK.Communication.Log;
using Hideez.SDK.Communication.PasswordManager;
using Hideez.SDK.Communication.Utils;
using HideezMiddleware.Localize;
using System;
using System.Threading;
using System.Threading.Tasks;

namespace HideezMiddleware.DeviceConnection.Workflow
{
    public class UnlockProcessor : Logger
    {
        readonly UiProxyManager _ui;
        readonly IWorkstationUnlocker _workstationUnlocker;

        public UnlockProcessor(UiProxyManager ui, IWorkstationUnlocker workstationUnlocker, ILog log)
            : base(nameof(UnlockProcessor), log)
        {
            _ui = ui;
            _workstationUnlocker = workstationUnlocker;
        }

        public async Task UnlockWorkstation(IDevice device, string flowId, Action<WorkstationUnlockResult> onUnlockAttempt, CancellationToken ct)
        {
<<<<<<< HEAD
            await TryUnlockWorkstation(device, flowId, onUnlockAttempt);
=======
            ct.ThrowIfCancellationRequested();

            if (device.AccessLevel.IsLocked || !device.AccessLevel.IsButtonRequired || device.AccessLevel.IsPinRequired)
                throw new HideezException(HideezErrorCode.UnknownError); // todo: errorcode

            await TryUnlockWorkstation(device, flowId, onUnlockAttempt, ct);
>>>>>>> 69ae6c78
        }

        async Task TryUnlockWorkstation(IDevice device, string flowId, Action<WorkstationUnlockResult> onUnlockAttempt, CancellationToken ct)
        {
            var result = new WorkstationUnlockResult();

            await _ui.SendNotification(TranslationSource.Instance["ConnectionFlow.Unlock.ReadingCredentials"], device.Mac);
            var credentials = await GetCredentials(device);

            // send credentials to the Credential Provider to unlock the PC
            await _ui.SendNotification(TranslationSource.Instance["ConnectionFlow.Unlock.Unlocking"], device.Mac);
            result.IsSuccessful = await _workstationUnlocker
                .SendLogonRequest(credentials.Login, credentials.Password, credentials.PreviousPassword);

            result.AccountName = credentials.Name;
            result.AccountLogin = credentials.Login;
            result.DeviceMac = device.Mac;
            result.FlowId = flowId;

            onUnlockAttempt?.Invoke(result);

            if (!result.IsSuccessful)
                throw new WorkstationUnlockFailedException(); // Abort connection flow
        }

        async Task<Credentials> GetCredentials(IDevice device)
        {
            ushort primaryAccountKey = await DevicePasswordManager.GetPrimaryAccountKey(device);
            var credentials = await GetCredentials(device, primaryAccountKey);
            return credentials;
        }

        async Task<Credentials> GetCredentials(IDevice device, ushort key)
        {
            Credentials credentials;

            if (key == 0)
            {
                var str = await device.ReadStorageAsString(
                    (byte)StorageTable.BondVirtualTable1,
                    (ushort)BondVirtualTable1Item.PcUnlockCredentials);

                if (str != null)
                {
                    var parts = str.Split('\n');
                    if (parts.Length >= 2)
                    {
                        credentials.Login = parts[0];
                        credentials.Password = parts[1];
                    }
                    if (parts.Length >= 3)
                    {
                        credentials.PreviousPassword = parts[2];
                    }
                }

                if (credentials.IsEmpty)
                    throw new WorkflowException(TranslationSource.Instance["ConnectionFlow.Unlock.Error.NoCredentials"]);
            }
            else
            {
                // get the account name, login and password from the Hideez Key
                credentials.Name = await device.ReadStorageAsString((byte)StorageTable.Accounts, key);
                credentials.Login = await device.ReadStorageAsString((byte)StorageTable.Logins, key);
                credentials.Password = await device.ReadStorageAsString((byte)StorageTable.Passwords, key);
                credentials.PreviousPassword = ""; //todo

                // Todo: Uncomment old message when primary account key sync is fixed
                //if (credentials.IsEmpty)
                //    throw new Exception($"Cannot read login or password from the vault '{device.SerialNo}'");
                if (credentials.IsEmpty)
                    throw new WorkflowException(TranslationSource.Instance["ConnectionFlow.Unlock.Error.NoCredentials"]);
            }

            return credentials;
        }
    }
}<|MERGE_RESOLUTION|>--- conflicted
+++ resolved
@@ -24,19 +24,12 @@
 
         public async Task UnlockWorkstation(IDevice device, string flowId, Action<WorkstationUnlockResult> onUnlockAttempt, CancellationToken ct)
         {
-<<<<<<< HEAD
+	        ct.ThrowIfCancellationRequested();
+
             await TryUnlockWorkstation(device, flowId, onUnlockAttempt);
-=======
-            ct.ThrowIfCancellationRequested();
-
-            if (device.AccessLevel.IsLocked || !device.AccessLevel.IsButtonRequired || device.AccessLevel.IsPinRequired)
-                throw new HideezException(HideezErrorCode.UnknownError); // todo: errorcode
-
-            await TryUnlockWorkstation(device, flowId, onUnlockAttempt, ct);
->>>>>>> 69ae6c78
         }
 
-        async Task TryUnlockWorkstation(IDevice device, string flowId, Action<WorkstationUnlockResult> onUnlockAttempt, CancellationToken ct)
+        async Task TryUnlockWorkstation(IDevice device, string flowId, Action<WorkstationUnlockResult> onUnlockAttempt)
         {
             var result = new WorkstationUnlockResult();
 
