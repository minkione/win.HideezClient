﻿using System;
using System.Diagnostics;
using System.Threading;
using System.Threading.Tasks;
using Hideez.SDK.Communication;
using Hideez.SDK.Communication.BLE;
using Hideez.SDK.Communication.HES.Client;
using Hideez.SDK.Communication.HES.DTO;
using Hideez.SDK.Communication.Interfaces;
using Hideez.SDK.Communication.Log;
using Hideez.SDK.Communication.PasswordManager;
using Hideez.SDK.Communication.Tasks;
using Hideez.SDK.Communication.Utils;
using HideezMiddleware.Local;
using HideezMiddleware.ScreenActivation;
using HideezMiddleware.Tasks;
using Microsoft.Win32;

namespace HideezMiddleware
{
    public class ConnectionFlowProcessor : Logger
    {
        public const string FLOW_FINISHED_PROP = "MainFlowFinished";
        public const string OWNER_NAME_PROP = "OwnerName";
        public const string OWNER_EMAIL_PROP = "OwnerEmail";

        readonly IBleConnectionManager _connectionManager;
        readonly BleDeviceManager _deviceManager;
        readonly IWorkstationUnlocker _workstationUnlocker;
        readonly IScreenActivator _screenActivator;
        readonly UiProxyManager _ui;
        readonly HesAppConnection _hesConnection;
        readonly ILocalDeviceInfoCache _localDeviceInfoCache;

        int _isConnecting = 0;
        string _infNid = string.Empty; // Notification Id, which must be the same for the entire duration of MainWorkflow
        string _errNid = string.Empty; // Error Notification Id
        CancellationTokenSource _cts;

        string _flowId = string.Empty;

        public event EventHandler<string> Started;
        public event EventHandler<IDevice> DeviceFinishedMainFlow;
        public event EventHandler<string> Finished;

        public ConnectionFlowProcessor(
            IBleConnectionManager connectionManager,
            BleDeviceManager deviceManager,
            HesAppConnection hesConnection,
            IWorkstationUnlocker workstationUnlocker,
            IScreenActivator screenActivator,
            UiProxyManager ui,
            ILocalDeviceInfoCache localDeviceInfoCache,
            ILog log)
            : base(nameof(ConnectionFlowProcessor), log)
        {
            _connectionManager = connectionManager;
            _deviceManager = deviceManager;
            _workstationUnlocker = workstationUnlocker;
            _screenActivator = screenActivator;
            _ui = ui;
            _hesConnection = hesConnection;
            _localDeviceInfoCache = localDeviceInfoCache;

            SessionSwitchMonitor.SessionSwitch += SessionSwitchMonitor_SessionSwitch;
        }

        void SessionSwitchMonitor_SessionSwitch(int sessionId, SessionSwitchReason reason)
        {
            // TODO: MainFlow can cancel itself after successful unlock
            Cancel();
        }

        void OnDeviceDisconnectedDuringFlow(object sender, EventArgs e)
        {
            WriteLine("Canceling because disconnect");
            // cancel the workflow if the device disconnects
            Cancel();
        }

        void OnUserCancelledByButton(object sender, EventArgs e)
        {
            WriteLine("Canceling because the user pressed the cancel button");
            // cancel the workflow if the user have pressed the cancel (long button press)
            Cancel();
        }

        public void Cancel()
        {
            _cts?.Cancel();
        }

        public async Task ConnectAndUnlock(string mac, Action<WorkstationUnlockResult> onSuccessfulUnlock)
        {
            // ignore, if workflow for any device already initialized
            if (Interlocked.CompareExchange(ref _isConnecting, 1, 0) == 0)
            {
                try
                {
                    _cts = new CancellationTokenSource();
                    await MainWorkflow(mac, onSuccessfulUnlock, _cts.Token);
                }
                finally
                {
                    _cts.Dispose();
                    _cts = null;

                    Interlocked.Exchange(ref _isConnecting, 0);
                }
            }
        }

        async Task MainWorkflow(string mac, Action<WorkstationUnlockResult> onUnlockAttempt, CancellationToken ct)
        {
            // Ignore MainFlow requests for devices that are already connected
            // IsConnected-true indicates that device already finished main flow or is in progress
            var existingDevice = _deviceManager.Find(mac, (int)DefaultDeviceChannel.Main);
            if (existingDevice != null && existingDevice.IsConnected && !WorkstationHelper.IsActiveSessionLocked())
                return;

            Debug.WriteLine(">>>>>>>>>>>>>>> MainWorkflow +++++++++++++++++++++++++");
            WriteLine($"Started main workflow ({mac})");

            _flowId = Guid.NewGuid().ToString();
            Started?.Invoke(this, _flowId);

            bool success = false;
            bool fatalError = false;
            string errorMessage = null;
            IDevice device = null;
            // Appending 'i' and 'e' allows us to differentiate between different notification kinds
            // while still allowing to replace outdated notifications for target device with ones created by subsequent calls
            // TODO: check if we need different ID's since we dont show more than one notification at a time anyway
            _infNid = mac + "_i";
            _errNid = mac + "_e";

            try
            {
                await _ui.SendNotification("", _infNid);
                await _ui.SendError("", _errNid);

                // start fetching the device info in the background
                var deviceInfoProc = new GetDeviceInfoFromHesProc(_hesConnection, mac, ct);
                var deviceInfoProcTask = deviceInfoProc.Run();

                if (WorkstationHelper.IsActiveSessionLocked())
                {
                    _screenActivator?.ActivateScreen();
                    _screenActivator?.StartPeriodicScreenActivation(0);

                    await new WaitWorkstationUnlockerConnectProc(_workstationUnlocker)
                        .Run(SdkConfig.WorkstationUnlockerConnectTimeout, ct);
                }

                device = await ConnectDevice(mac, ct);

                device.Disconnected += OnDeviceDisconnectedDuringFlow;
                device.OperationCancelled += OnUserCancelledByButton;

                await WaitDeviceInitialization(mac, device, ct);

<<<<<<< HEAD
                var deviceInfo = await deviceInfoProcTask;
                if (deviceInfoProc.IsSuccessful)
=======
                if (device.IsBoot)
                    throw new HideezException(HideezErrorCode.DeviceInBootloaderMode);

                var deviceInfo = await deviceInfoProc;
                WriteLine($"Device info retrieved. HasNewLicense: {deviceInfo.HasNewLicense}");
                if (deviceInfo.HasNewLicense)
>>>>>>> 623c8782
                {
                    CacheAndUpdateDeviceOwner(device, deviceInfo);

                    WriteLine($"Device info retrieved. HasNewLicense: {deviceInfo.HasNewLicense}");
                    if (deviceInfo.HasNewLicense)
                    {
                        // License upload has the highest priority in connection flow. Without license other actions are impossible
                        await _ui.SendNotification("Updating device licenses...", _infNid);
                        await LicenseWorkflow(device, ct);
                    }
                }
                else
                {
                    WriteLine("Couldn't retrieve device info from HES. Using local device info.");
                    LoadLocalDeviceOwner(device);
                }

                WriteLine($"IsLocked: {device.AccessLevel.IsLocked},  IsLinkRequired: {device.AccessLevel.IsLinkRequired}");
                if (device.AccessLevel.IsLocked || device.AccessLevel.IsLinkRequired)
                {
                    // request HES to update this device
                    await _hesConnection.FixDevice(device, ct);
                    await device.RefreshDeviceInfo();
                }

                if (device.AccessLevel.IsLocked)
                    throw new HideezException(HideezErrorCode.DeviceIsLocked);

                if (device.AccessLevel.IsLinkRequired)
                    throw new HideezException(HideezErrorCode.DeviceNotAssignedToUser);

                if (deviceInfo.NeedUpdate)
                {
                    // request HES to update this device
                    await _ui.SendNotification("Uploading new credentials to the device...", _infNid);
                    await _hesConnection.FixDevice(device, ct);
                }

                int timeout = SdkConfig.MainWorkflowTimeout;

                await MasterKeyWorkflow(device, ct);

                if (_workstationUnlocker.IsConnected && WorkstationHelper.IsActiveSessionLocked())
                {
                    if (await ButtonWorkflow(device, timeout, ct) && await PinWorkflow(device, timeout, ct))
                    {
                        if (!device.AccessLevel.IsLocked &&
                            !device.AccessLevel.IsButtonRequired &&
                            !device.AccessLevel.IsPinRequired)
                        {
                            var unlockResult = await TryUnlockWorkstation(device);
                            success = unlockResult.IsSuccessful;
                            onUnlockAttempt?.Invoke(unlockResult);
                        }
                    }
                }
                else if (WorkstationHelper.IsActiveSessionLocked())
                {
                    // Session is locked but workstation unlocker is not connected
                    success = false;
                }
                else
                {
                    success = true;
                }
            }
            catch (HideezException ex) when (ex.ErrorCode == HideezErrorCode.DeviceNotAssignedToUser)
            {
                fatalError = true;
                errorMessage = HideezExceptionLocalization.GetErrorAsString(ex);
            }
            catch (HideezException ex) when (ex.ErrorCode == HideezErrorCode.HesDeviceNotFound)
            {
                fatalError = true;
                errorMessage = HideezExceptionLocalization.GetErrorAsString(ex);
            }
            catch (HideezException ex)
            {
                if (ex.ErrorCode == HideezErrorCode.ButtonConfirmationTimeout ||
                    ex.ErrorCode == HideezErrorCode.GetPinTimeout)
                {
                    // Silent cancelation handling
                    WriteLine(ex);
                }
                else
                    errorMessage = HideezExceptionLocalization.GetErrorAsString(ex);
            }
            catch (OperationCanceledException ex)
            {
                // Silent cancelation handling
                WriteLine(ex);
            }
            catch (TimeoutException ex)
            {
                // Silent cancelation handling
                WriteLine(ex);
            }
            catch (Exception ex)
            {
                errorMessage = HideezExceptionLocalization.GetErrorAsString(ex);
            }
            finally
            {
                if (device != null)
                {
                    device.Disconnected -= OnDeviceDisconnectedDuringFlow;
                    device.OperationCancelled -= OnUserCancelledByButton;
                }
                _screenActivator?.StopPeriodicScreenActivation();
            }

            // Cleanup
            try
            {
                await _ui.HidePinUi();
                await _ui.SendNotification("", _infNid);

                if (!string.IsNullOrEmpty(errorMessage))
                {
                    WriteLine(errorMessage);
                    await _ui.SendError(errorMessage, _errNid);
                }

                if (device != null)
                {
                    if (fatalError)
                    {
                        WriteLine($"Fatal error: Remove ({device.Id})");
                        await _deviceManager.Remove(device);
                    }
                    else if (!success)
                    {
                        WriteLine($"Main workflow failed: Disconnect ({device.Id})");
                        await _deviceManager.DisconnectDevice(device);
                    }
                    else
                    {
                        WriteLine($"Successfully finished the main workflow: ({device.Id})");
                        device.SetUserProperty(FLOW_FINISHED_PROP, true);
                        DeviceFinishedMainFlow?.Invoke(this, device);
                    }
                }
            }
            catch (Exception ex)
            {
                WriteLine(ex, LogErrorSeverity.Fatal);
            }
            finally
            {
                _infNid = string.Empty;
                _errNid = string.Empty;
            }

            Finished?.Invoke(this, _flowId);
            _flowId = string.Empty;

            Debug.WriteLine(">>>>>>>>>>>>>>> MainWorkflow ------------------------------");
            WriteLine($"Main workflow end {mac}");
        }

        async Task<WorkstationUnlockResult> TryUnlockWorkstation(IDevice device)
        {
            var result = new WorkstationUnlockResult();

            await _ui.SendNotification("Reading credentials from the device...", _infNid);
            var credentials = await GetCredentials(device);

            // send credentials to the Credential Provider to unlock the PC
            await _ui.SendNotification("Unlocking the PC...", _infNid);
            result.IsSuccessful = await _workstationUnlocker
                .SendLogonRequest(credentials.Login, credentials.Password, credentials.PreviousPassword);

            result.AccountName = credentials.Name;
            result.AccountLogin = credentials.Login;
            result.DeviceMac = device.Mac;
            result.FlowId = _flowId;

            return result;
        }

        async Task MasterKeyWorkflow(IDevice device, CancellationToken ct)
        {
            if (!device.AccessLevel.IsMasterKeyRequired)
                return;

            ct.ThrowIfCancellationRequested();

            await _ui.SendNotification("Waiting for HES authorization...", _infNid);

            await _hesConnection.FixDevice(device, ct);

            await new WaitMasterKeyProc(device).Run(SdkConfig.SystemStateEventWaitTimeout, ct);

            await _ui.SendNotification("", _infNid);
        }

        async Task<bool> ButtonWorkflow(IDevice device, int timeout, CancellationToken ct)
        {
            if (!device.AccessLevel.IsButtonRequired)
                return true;

            await _ui.SendNotification("Please press the Button on your Hideez Key", _infNid);
            await _ui.ShowButtonConfirmUi(device.Id);
            var res = await device.WaitButtonConfirmation(timeout, ct);
            return res;
        }

        Task<bool> PinWorkflow(IDevice device, int timeout, CancellationToken ct)
        {
            if (device.AccessLevel.IsPinRequired && device.AccessLevel.IsNewPinRequired)
            {
                return SetPinWorkflow(device, timeout, ct);
            }
            else if (device.AccessLevel.IsPinRequired)
            {
                return EnterPinWorkflow(device, timeout, ct);
            }

            return Task.FromResult(true);
        }

        async Task<bool> SetPinWorkflow(IDevice device, int timeout, CancellationToken ct)
        {
            Debug.WriteLine(">>>>>>>>>>>>>>> SetPinWorkflow +++++++++++++++++++++++++++++++++++++++");

            bool res = false;
            while (device.AccessLevel.IsNewPinRequired)
            {
                await _ui.SendNotification("Please create new PIN code for your Hideez Key", _infNid);
                string pin = await _ui.GetPin(device.Id, timeout, ct, withConfirm: true);

                if (string.IsNullOrWhiteSpace(pin))
                {
                    // we received an empty PIN from the user. Trying again with the same timeout.
                    WriteLine("Received empty PIN");
                    continue;
                }

                var pinResult = await device.SetPin(pin); //this using default timeout for BLE commands
                if (pinResult == HideezErrorCode.Ok)
                {
                    Debug.WriteLine($">>>>>>>>>>>>>>> PIN OK");
                    res = true;
                    break;
                }
                else if (pinResult == HideezErrorCode.ERR_PIN_TOO_SHORT)
                {
                    await _ui.SendError($"PIN too short", _errNid);
                }
                else if (pinResult == HideezErrorCode.ERR_PIN_WRONG)
                {
                    await _ui.SendError($"Invalid PIN", _errNid);
                }
            }
            Debug.WriteLine(">>>>>>>>>>>>>>> SetPinWorkflow ---------------------------------------");
            return res;
        }

        async Task<bool> EnterPinWorkflow(IDevice device, int timeout, CancellationToken ct)
        {
            Debug.WriteLine(">>>>>>>>>>>>>>> EnterPinWorkflow +++++++++++++++++++++++++++++++++++++++");

            bool res = false;
            while (!device.AccessLevel.IsLocked)
            {
                await _ui.SendNotification("Please enter the PIN code for your Hideez Key", _infNid);
                string pin = await _ui.GetPin(device.Id, timeout, ct);

                Debug.WriteLine($">>>>>>>>>>>>>>> PIN: {pin}");
                if (string.IsNullOrWhiteSpace(pin))
                {
                    // we received an empty PIN from the user. Trying again with the same timeout.
                    Debug.WriteLine($">>>>>>>>>>>>>>> EMPTY PIN");
                    WriteLine("Received empty PIN");

                    continue;
                }

                var pinResult = await device.EnterPin(pin); //this using default timeout for BLE commands

                if (pinResult == HideezErrorCode.Ok)
                {
                    Debug.WriteLine($">>>>>>>>>>>>>>> PIN OK");
                    res = true;
                    break;
                }
                else // ERR_PIN_WRONG and ERR_PIN_TOO_SHORT should just be displayed as wrong pin for security reasons
                {
                    Debug.WriteLine($">>>>>>>>>>>>>>> Wrong PIN ({device.PinAttemptsRemain} attempts left)");
                    if (device.AccessLevel.IsLocked)
                        await _ui.SendError($"Device is locked", _errNid);
                    else
                        await _ui.SendError($"Wrong PIN ({device.PinAttemptsRemain} attempts left)", _errNid);
                }
            }
            Debug.WriteLine(">>>>>>>>>>>>>>> PinWorkflow ------------------------------");
            return res;
        }

        async Task<IDevice> ConnectDevice(string mac, CancellationToken ct)
        {
            ct.ThrowIfCancellationRequested();
            await _ui.SendNotification("Connecting to the device...", _infNid);

            var device = await _deviceManager.ConnectDevice(mac, SdkConfig.ConnectDeviceTimeout);

            if (device == null)
            {
                ct.ThrowIfCancellationRequested();
                await _ui.SendNotification("Connection failed. Retrying...", _infNid);

                device = await _deviceManager.ConnectDevice(mac, SdkConfig.ConnectDeviceTimeout / 2);

                if (device == null)
                {
                    ct.ThrowIfCancellationRequested();

                    // remove the bond and try one more time
                    await _deviceManager.RemoveByMac(mac);
                    await _ui.SendNotification("Connection failed. Trying re-bond the device...", _infNid);
                    device = await _deviceManager.ConnectDevice(mac, SdkConfig.ConnectDeviceTimeout);

                    if (device == null)
                        throw new Exception($"Failed to connect device '{mac}'.");
                }
            }

            return device;
        }

        async Task WaitDeviceInitialization(string mac, IDevice device, CancellationToken ct)
        {
            await _ui.SendNotification("Waiting for the device initialization...", _infNid);

            if (!await device.WaitInitialization(SdkConfig.DeviceInitializationTimeout, ct))
                throw new Exception($"Failed to initialize device connection '{mac}'. Please try again.");

            if (device.IsErrorState)
            {
                await _deviceManager.Remove(device);
                throw new Exception($"Failed to initialize device connection '{mac}' ({device.ErrorMessage}). Please try again.");
            }
        }

        async Task<Credentials> GetCredentials(IDevice device)
        {
            ushort primaryAccountKey = await DevicePasswordManager.GetPrimaryAccountKey(device);
            var credentials = await GetCredentials(device, primaryAccountKey);
            return credentials;
        }

        async Task<Credentials> GetCredentials(IDevice device, ushort key)
        {
            Credentials credentials;

            if (key == 0)
            {
                var str = await device.ReadStorageAsString(
                    (byte)StorageTable.BondVirtualTable1,
                    (ushort)BondVirtualTable1Item.PcUnlockCredentials);

                if (str != null)
                {
                    var parts = str.Split('\n');
                    if (parts.Length >= 2)
                    {
                        credentials.Login = parts[0];
                        credentials.Password = parts[1];
                    }
                    if (parts.Length >= 3)
                    {
                        credentials.PreviousPassword = parts[2];
                    }
                }

                if (credentials.IsEmpty)
                    throw new Exception($"Device '{device.SerialNo}' has not a primary account stored");
            }
            else
            {
                // get the account name, login and password from the Hideez Key
                credentials.Name = await device.ReadStorageAsString((byte)StorageTable.Accounts, key);
                credentials.Login = await device.ReadStorageAsString((byte)StorageTable.Logins, key);
                credentials.Password = await device.ReadStorageAsString((byte)StorageTable.Passwords, key);
                credentials.PreviousPassword = ""; //todo

                if (credentials.IsEmpty)
                    throw new Exception($"Cannot read login or password from the device '{device.SerialNo}'");
            }

            return credentials;
        }

        async Task LicenseWorkflow(IDevice device, CancellationToken ct)
        {
            var licenses = await _hesConnection.GetNewDeviceLicenses(device.SerialNo);

            if (ct.IsCancellationRequested)
                return;

            foreach (var license in licenses)
            {
                if (ct.IsCancellationRequested)
                    return;

                if (license.Data == null)
                    throw new Exception($"Invalid license received from HES for {device.SerialNo}, (EMPTY_DATA). Please, contact your administrator.");

                if (license.Id == null)
                    throw new Exception($"Invalid license received from HES for {device.SerialNo}, (EMPTY_ID). Please, contact your administrator.");

                await device.LoadLicense(license.Data, SdkConfig.DefaultCommandTimeout);
                await _hesConnection.OnDeviceLicenseApplied(device.SerialNo, license.Id);
            }
        }

        #region Device owner mame and owner email handling
        void CacheDeviceInfoAsync(DeviceInfoDto dto)
        {
            if (_localDeviceInfoCache != null)
            {
                Task.Run(() =>
                {
                    var info = new LocalDeviceInfo
                    {
                        Mac = dto.DeviceMac,
                        SerialNo = dto.DeviceSerialNo,
                        OwnerName = dto.OwnerName,
                        OwnerEmail = dto.OwnerEmail,
                    };

                    _localDeviceInfoCache.SaveLocalInfo(info);
                }).ConfigureAwait(false);
            }
            else
                WriteLine("Failed to cache info: Local info cache not available");
        }

        void CacheAndUpdateDeviceOwner(IDevice device, DeviceInfoDto dto)
        {
            UpdateDeviceOwner(device, dto.OwnerName, dto.OwnerEmail);
            CacheDeviceInfoAsync(dto);
        }

        void LoadLocalDeviceOwner(IDevice device)
        {
            if (_localDeviceInfoCache != null)
            {
                var localDeviceInfo = _localDeviceInfoCache.GetLocalInfo(device.Mac);
                if (localDeviceInfo != null)
                    UpdateDeviceOwner(device, localDeviceInfo.OwnerName, localDeviceInfo.OwnerEmail);
            }
            else
                WriteLine("Failed to load info: Local info cache not available");
        }

        void UpdateDeviceOwner(IDevice device, string ownerName, string ownerEmail)
        {
            if (!string.IsNullOrWhiteSpace(ownerName))
                device.SetUserProperty(OWNER_NAME_PROP, ownerName);

            if (!string.IsNullOrWhiteSpace(ownerEmail))
                device.SetUserProperty(OWNER_EMAIL_PROP, ownerEmail);
        }
        #endregion
    }
}<|MERGE_RESOLUTION|>--- conflicted
+++ resolved
@@ -159,17 +159,11 @@
 
                 await WaitDeviceInitialization(mac, device, ct);
 
-<<<<<<< HEAD
+                if (device.IsBoot)
+                    throw new HideezException(HideezErrorCode.DeviceInBootloaderMode);
+
                 var deviceInfo = await deviceInfoProcTask;
                 if (deviceInfoProc.IsSuccessful)
-=======
-                if (device.IsBoot)
-                    throw new HideezException(HideezErrorCode.DeviceInBootloaderMode);
-
-                var deviceInfo = await deviceInfoProc;
-                WriteLine($"Device info retrieved. HasNewLicense: {deviceInfo.HasNewLicense}");
-                if (deviceInfo.HasNewLicense)
->>>>>>> 623c8782
                 {
                     CacheAndUpdateDeviceOwner(device, deviceInfo);
 
