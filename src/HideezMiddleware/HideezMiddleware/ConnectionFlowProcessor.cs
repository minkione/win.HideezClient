--- conflicted
+++ resolved
@@ -73,17 +73,14 @@
             // IsConnected-true indicates that device already finished main flow or is in progress
             var existingDevice = _deviceManager.Find(mac, 1); // Todo: Replace channel magic number <1> with defined const
             if (existingDevice != null && existingDevice.IsConnected)
-                return;
+                return new ConnectionFlowResult();
 
             Debug.WriteLine(">>>>>>>>>>>>>>> MainWorkflow +++++++++++++++++++++++++");
 
             bool success = false;
-<<<<<<< HEAD
             var flowResult = new ConnectionFlowResult();
-=======
             bool fatalError = false;
             string errorMessage = null;
->>>>>>> 02b55072
             IDevice device = null;
             _infNid = Guid.NewGuid().ToString();
             _errNid = Guid.NewGuid().ToString();
@@ -126,32 +123,18 @@
                     if (!await ButtonWorkflow(device, timeout))
                         throw new HideezException(HideezErrorCode.ButtonConfirmationTimeout);
 
-<<<<<<< HEAD
-                if (!device.AccessLevel.IsLocked &&
-                    !device.AccessLevel.IsButtonRequired &&
-                    !device.AccessLevel.IsPinRequired &&
-                    !device.AccessLevel.IsNewPinRequired)
-                {
-                    if (_workstationUnlocker.IsConnected)
-                    {
-                        success = await TryUnlockWorkstation(device);
-                        flowResult.UnlockSuccessful = success;
-                    }
-                    else
-                        success = true;
-=======
                     if (!device.AccessLevel.IsLocked &&
                         !device.AccessLevel.IsButtonRequired &&
                         !device.AccessLevel.IsPinRequired &&
                         !device.AccessLevel.IsNewPinRequired)
                     {
                         success = await TryUnlockWorkstation(device);
+                        flowResult.UnlockSuccessful = success;
                     }
                 }
                 else
                 {
                     success = true;
->>>>>>> 02b55072
                 }
             }
             catch (HideezException ex) when (ex.ErrorCode == HideezErrorCode.DeviceNotAssignedToUser)
@@ -174,34 +157,29 @@
                 await _ui.HidePinUi();
                 await _ui.SendNotification("", _infNid);
 
-<<<<<<< HEAD
-                if (success)
-                {
-                    await _ui.SendError("", _errNid);
-                    flowResult.ConnectSuccessful = true;
-                }
-                else
-                {
-                    await device?.Disconnect();
-                    flowResult.ConnectSuccessful = false;
-=======
                 if (!string.IsNullOrEmpty(errorMessage))
                 {
                     WriteLine(errorMessage);
                     await _ui.SendError(errorMessage, _errNid);
->>>>>>> 02b55072
                 }
 
                 if (device != null)
                 {
                     if (fatalError)
+                    {
                         await _deviceManager.Remove(device);
+                        flowResult.ConnectSuccessful = false;
+                    }
                     else if (!success)
+                    {
                         await device.Disconnect();
+                        flowResult.ConnectSuccessful = false;
+                    }
                     else
                     {
                         device.SetUserProperty(FLOW_FINISHED_PROP, true);
                         DeviceFinishedMainFlow?.Invoke(this, device);
+                        flowResult.ConnectSuccessful = true;
                     }
                 }
             }
