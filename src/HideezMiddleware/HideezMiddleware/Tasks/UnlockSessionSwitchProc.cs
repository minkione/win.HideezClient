﻿using Hideez.SDK.Communication;
using Hideez.SDK.Communication.Utils;
using HideezMiddleware.DeviceConnection.Workflow.ConnectionFlow;
using HideezMiddleware.IPC.Messages;
using Meta.Lib.Modules.PubSub;
using System;
using System.Threading.Tasks;

namespace HideezMiddleware.Tasks
{
    internal sealed class UnlockSessionSwitchProc
    {
        readonly ConnectionFlowProcessorBase _connectionFlowProcessor;
        readonly IMetaPubSub _messenger;

        readonly TaskCompletionSource<object> _tcs = new TaskCompletionSource<object>();
        readonly string _flowId;

        readonly int _timeout;

        public WorkstationUnlockResult FlowUnlockResult { get; private set; } = null; // Set on connectionFlow.UnlockAttempt
        public SessionSwitchSubject UnlockMethod { get; private set; } = SessionSwitchSubject.NonHideez; // Changed on connectionFlow.UnlockAttempt
        public bool FlowFinished { get; private set; } // Set on connectionFlow.Finished

        public DateTime SessionSwitchEventTime { get; private set; } // Set on SessionSwitchMonitor.SessionSwitch
        public bool SessionSwitched { get; private set; } // Set on SessionSwitchMonitor.SessionSwitch

        public UnlockSessionSwitchProc(
            string flowId,
<<<<<<< HEAD
            ConnectionFlowProcessorBase connectionFlowProcessor,
            IMetaPubSub messenger)
=======
            ConnectionFlowProcessor connectionFlowProcessor,
            TapConnectionProcessor tapProcessor,
            RfidConnectionProcessor rfidProcessor,
            ProximityConnectionProcessor proximityProcessor,
            WinBleAutomaticConnectionProcessor winBleProcessor,
            int timeout = 10_000)
>>>>>>> 0afe2593
        {
            _flowId = flowId;
            _connectionFlowProcessor = connectionFlowProcessor;

<<<<<<< HEAD
            _messenger = messenger;

            SubscribeToEvents();
        }
        public async Task Run(int timeout)
=======
            _timeout = timeout;
        }

        public async Task Run()
>>>>>>> 0afe2593
        {
            try
            {
                SubscribeToEvents();
                
                // Cancel if unlock failed or flow finished
                await _tcs.Task.TimeoutAfter(_timeout);
            }
            catch (TimeoutException)
            {
                _tcs.TrySetResult(new object());
            }
            finally
            {
                UnsubscribeFromEvents();
            }
        }

        public async Task WaitFinish()
        {
            try
            {
                await _tcs.Task.TimeoutAfter(_timeout);
            }
            catch (TimeoutException)
            {
            }
        }

        void SubscribeToEvents()
        {
            _connectionFlowProcessor.Finished += ConnectionFlowProcessor_Finished;
            _messenger.Subscribe<WorkstationUnlockPerformedMessage>(OnWorkstationUnlockPerformed);
        }

        void UnsubscribeFromEvents()
        {
            _connectionFlowProcessor.Finished -= ConnectionFlowProcessor_Finished;
            _messenger.Unsubscribe<WorkstationUnlockPerformedMessage>(OnWorkstationUnlockPerformed);
        }

        void ConnectionFlowProcessor_Finished(object sender, string e)
        {
            if (e == _flowId)
            {
                FlowFinished = true;

                _tcs.TrySetResult(new object());
            }
        }

        private Task OnWorkstationUnlockPerformed(WorkstationUnlockPerformedMessage msg)
        {
            if (msg.FlowId == _flowId)
            {
                FlowUnlockResult = new WorkstationUnlockResult
                {
                    FlowId = msg.FlowId,
                    IsSuccessful = msg.IsSuccessful,
                    DeviceMac = msg.Mac,
                    AccountName = msg.AccountName,
                    AccountLogin = msg.AccountLogin,
                }; 
                UnlockMethod = msg.UnlockMethod;

                if (!FlowUnlockResult.IsSuccessful)
                    _tcs.TrySetResult(new object());
            }

            return Task.CompletedTask;
        }

        #region IDisposable Support
        public void Dispose()
        {
            Dispose(true);
            GC.SuppressFinalize(this);
        }

        bool disposed = false;
        protected void Dispose(bool disposing)
        {
            if (!disposed)
            {
                if (disposing)
                {
                    UnsubscribeFromEvents();
                }

                disposed = true;
            }
        }

        ~UnlockSessionSwitchProc()
        {
            Dispose(false);
        }
        #endregion
    }
}<|MERGE_RESOLUTION|>--- conflicted
+++ resolved
@@ -1,5 +1,7 @@
 ﻿using Hideez.SDK.Communication;
 using Hideez.SDK.Communication.Utils;
+using HideezMiddleware.DeviceConnection;
+using HideezMiddleware.DeviceConnection.Workflow;
 using HideezMiddleware.DeviceConnection.Workflow.ConnectionFlow;
 using HideezMiddleware.IPC.Messages;
 using Meta.Lib.Modules.PubSub;
@@ -27,33 +29,18 @@
 
         public UnlockSessionSwitchProc(
             string flowId,
-<<<<<<< HEAD
             ConnectionFlowProcessorBase connectionFlowProcessor,
-            IMetaPubSub messenger)
-=======
-            ConnectionFlowProcessor connectionFlowProcessor,
-            TapConnectionProcessor tapProcessor,
-            RfidConnectionProcessor rfidProcessor,
-            ProximityConnectionProcessor proximityProcessor,
-            WinBleAutomaticConnectionProcessor winBleProcessor,
+            IMetaPubSub messenger,
             int timeout = 10_000)
->>>>>>> 0afe2593
         {
             _flowId = flowId;
             _connectionFlowProcessor = connectionFlowProcessor;
-
-<<<<<<< HEAD
             _messenger = messenger;
 
-            SubscribeToEvents();
-        }
-        public async Task Run(int timeout)
-=======
             _timeout = timeout;
         }
 
         public async Task Run()
->>>>>>> 0afe2593
         {
             try
             {
@@ -118,39 +105,9 @@
                     AccountLogin = msg.AccountLogin,
                 }; 
                 UnlockMethod = msg.UnlockMethod;
-
-                if (!FlowUnlockResult.IsSuccessful)
-                    _tcs.TrySetResult(new object());
             }
 
             return Task.CompletedTask;
         }
-
-        #region IDisposable Support
-        public void Dispose()
-        {
-            Dispose(true);
-            GC.SuppressFinalize(this);
-        }
-
-        bool disposed = false;
-        protected void Dispose(bool disposing)
-        {
-            if (!disposed)
-            {
-                if (disposing)
-                {
-                    UnsubscribeFromEvents();
-                }
-
-                disposed = true;
-            }
-        }
-
-        ~UnlockSessionSwitchProc()
-        {
-            Dispose(false);
-        }
-        #endregion
     }
 }