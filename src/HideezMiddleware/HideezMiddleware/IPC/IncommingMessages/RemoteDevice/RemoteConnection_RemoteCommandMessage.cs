﻿using Hideez.SDK.Communication;
<<<<<<< HEAD
using Hideez.SDK.Communication.BLE;
=======
>>>>>>> 139ae45b
using Meta.Lib.Modules.PubSub;

namespace HideezMiddleware.IPC.IncommingMessages.RemoteDevice
{
    public sealed class RemoteConnection_RemoteCommandMessage : PubSubMessageBase
    {
        public string ConnectionId { get; set; }

        public EncryptedRequest EncryptedRequest { get; set; }

        public RemoteConnection_RemoteCommandMessage(string connectionid, EncryptedRequest data)
        {
            ConnectionId = connectionid;
<<<<<<< HEAD
            EncryptedRequest = data;
            ResponseTimeout = 10_000;
=======
            Data = data;
            ResponseTimeout = SdkConfig.DefaultRemoteCommandTimeout;
>>>>>>> 139ae45b
        }
    }
}<|MERGE_RESOLUTION|>--- conflicted
+++ resolved
@@ -1,8 +1,5 @@
 ﻿using Hideez.SDK.Communication;
-<<<<<<< HEAD
 using Hideez.SDK.Communication.BLE;
-=======
->>>>>>> 139ae45b
 using Meta.Lib.Modules.PubSub;
 
 namespace HideezMiddleware.IPC.IncommingMessages.RemoteDevice
@@ -16,13 +13,8 @@
         public RemoteConnection_RemoteCommandMessage(string connectionid, EncryptedRequest data)
         {
             ConnectionId = connectionid;
-<<<<<<< HEAD
             EncryptedRequest = data;
-            ResponseTimeout = 10_000;
-=======
-            Data = data;
             ResponseTimeout = SdkConfig.DefaultRemoteCommandTimeout;
->>>>>>> 139ae45b
         }
     }
 }