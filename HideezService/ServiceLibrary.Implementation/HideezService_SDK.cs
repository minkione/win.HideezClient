﻿using Hideez.CsrBLE;
using Hideez.SDK.Communication.BLE;
using Hideez.SDK.Communication.HES.Client;
using Hideez.SDK.Communication.Log;
using Hideez.SDK.Communication.Proximity;
using HideezMiddleware;
using Microsoft.Win32;
using System;
using System.Linq;
using System.Threading.Tasks;

namespace ServiceLibrary.Implementation
{
    public partial class HideezService : IHideezService
    {
        static ILog _log;
        static BleConnectionManager _connectionManager;
        static BleDeviceManager _deviceManager;
        static CredentialProviderConnection _credentialProviderConnection;
        static WorkstationUnlocker _workstationUnlocker;
        static HesAppConnection _hesConnection;
        static RfidServiceConnection _rfidService;
        static ProximityMonitorManager _proximityMonitorManager;
        static IWorkstationLocker _workstationLocker;

        private void InitializeSDK()
        {
            //_log = new EventLogger("ExampleApp");
            _log = new NLogger();

            // Combined path evaluates to '%ProgramData%\\Hideez\\Bonds'
            var commonAppData = Environment.GetFolderPath(Environment.SpecialFolder.CommonApplicationData);
            var bondsFilePath = $"{commonAppData}\\Hideez\\bonds";

            _connectionManager = new BleConnectionManager(_log, bondsFilePath);
            _connectionManager.AdapterStateChanged += ConnectionManager_AdapterStateChanged;
            _connectionManager.DiscoveryStopped += ConnectionManager_DiscoveryStopped;
            _connectionManager.DiscoveredDeviceAdded += ConnectionManager_DiscoveredDeviceAdded;
            _connectionManager.DiscoveredDeviceRemoved += ConnectionManager_DiscoveredDeviceRemoved;

            // BLE ============================
            _deviceManager = new BleDeviceManager(_log, _connectionManager);
            _deviceManager.DeviceAdded += DevicesManager_DeviceCollectionChanged;
            _deviceManager.DeviceRemoved += DevicesManager_DeviceCollectionChanged;


            // Named Pipes Server ==============================
            _credentialProviderConnection = new CredentialProviderConnection(_log);
            _credentialProviderConnection.Start();


            // RFID Service Connection ============================
            _rfidService = new RfidServiceConnection(_log);
            _rfidService.RfidReaderStateChanged += RFIDService_ReaderStateChanged;
            _rfidService.Start();

            try
            {
                // HES ==================================
                // HKLM\SOFTWARE\Hideez\Safe, hs3_hes_address REG_SZ
                _hesConnection = new HesAppConnection(_deviceManager, GetHesAddress(), _log);
                _hesConnection.HubConnectionStateChanged += HES_ConnectionStateChanged;
                _hesConnection.Connect();
            }
            catch (Exception ex)
            {
                log.Error("Hideez Service has encountered an error during HES connection init." +
                    Environment.NewLine +
                    "New connection establishment will be attempted after service restart");
                log.Error(ex);
            }

            // WorkstationUnlocker ==================================
            _workstationUnlocker = new WorkstationUnlocker(_deviceManager, _hesConnection, 
                _credentialProviderConnection, _rfidService, _connectionManager, _log);

            // WorkstationLocker
            _workstationLocker = new WorkstationWtsapiLocker();

            // Proximity Monitor ==================================
            _proximityMonitorManager = new ProximityMonitorManager(_deviceManager, _workstationLocker, _log);
            _proximityMonitorManager.Start();

            _connectionManager.Start();
            _connectionManager.StartDiscovery();
        }

        private void _deviceManager_DevicePropertyChanged(object sender, DevicePropertyChangedEventArgs e)
        {
            foreach (var client in SessionManager.Sessions)
                client.Callbacks.PairedDevicePropertyChanged(new BleDeviceDTO(e.Device));
        }

        void ConnectionManager_AdapterStateChanged(object sender, EventArgs e)
        {
            foreach (var client in SessionManager.Sessions)
                client.Callbacks.DongleConnectionStateChanged(_connectionManager?.State == BluetoothAdapterState.PoweredOn);
        }

        void RFIDService_ReaderStateChanged(object sender, EventArgs e)
        {
            foreach (var client in SessionManager.Sessions)
                client.Callbacks.RFIDConnectionStateChanged(_rfidService != null ? 
                    _rfidService.ServiceConnected && _rfidService.ReaderConnected : false);
        }

        void HES_ConnectionStateChanged(object sender, EventArgs e)
        {
            foreach (var client in SessionManager.Sessions)
                client.Callbacks.HESConnectionStateChanged(_hesConnection?.State == HesConnectionState.Connected);
        }

        void DevicesManager_DeviceCollectionChanged(object sender, DeviceCollectionChangedEventArgs e)
        {
            foreach (var client in SessionManager.Sessions)
                client.Callbacks.PairedDevicesCollectionChanged(GetPairedDevices());
        }

        void ConnectionManager_DiscoveredDeviceAdded(object sender, DiscoveredDeviceAddedEventArgs e)
        {
        }

        void ConnectionManager_DiscoveredDeviceRemoved(object sender, DiscoveredDeviceRemovedEventArgs e)
        {
        }

        void ConnectionManager_DiscoveryStopped(object sender, EventArgs e)
        {
        }

<<<<<<< HEAD
        public void EnableMonitoringProximity(string deviceId, bool enable)
        {
            BleDevice bleDevice = _deviceManager.Devices.FirstOrDefault(d => d.Id == deviceId);

            if (bleDevice == null)
                return;

            if (enable)
            {
                bleDevice.ProximityChanged += BleDevice_ProximityChanged;
            }
            else
            {
                bleDevice.ProximityChanged -= BleDevice_ProximityChanged;
            }
        }

        private void BleDevice_ProximityChanged(object sender, EventArgs e)
        {
            if (sender is BleDevice bleDevice)
            {
                foreach (var c in SessionManager.Sessions)
                    c.Callbacks.ProximityChanged(bleDevice.Id, bleDevice.Proximity);
            }
        }

        public bool GetAdapterState(Adapter addapter)
=======
        public bool GetAdapterState(Adapter adapter)
>>>>>>> fb4d55ca
        {
            switch (adapter)
            {
                case Adapter.Dongle:
                    return _connectionManager?.State == BluetoothAdapterState.PoweredOn;
                case Adapter.HES:
                    return _hesConnection?.State == HesConnectionState.Connected;
                case Adapter.RFID:
                    return _rfidService != null ? _rfidService.ServiceConnected && _rfidService.ReaderConnected : false;
                default:
                    return false;
            }
        }

        public BleDeviceDTO[] GetPairedDevices()
        {
            var dto = _deviceManager.Devices.Select(d => new BleDeviceDTO(d)).ToArray();
            return dto;
        }

        readonly string _hesAddressRegistryValueName = "hs3_hes_address";
        private RegistryKey GetAppRegistryRootKey()
        {
            return RegistryKey.OpenBaseKey(RegistryHive.LocalMachine, RegistryView.Default)?
                .OpenSubKey("SOFTWARE")?
                .OpenSubKey("Hideez")?
                .OpenSubKey("Safe");
        }

        private string GetHesAddress()
        {
            var registryKey = GetAppRegistryRootKey();
            if (registryKey == null)
                throw new Exception("Couldn't find Hideez Safe registry key. (HKLM\\SOFTWARE\\Hideez\\Safe)");

            var value = registryKey.GetValue(_hesAddressRegistryValueName);
            if (value == null)
                throw new ArgumentNullException($"{_hesAddressRegistryValueName} value is null or empty. Please specify HES address in registry under value {_hesAddressRegistryValueName}. Key: HKLM\\SOFTWARE\\Hideez\\Safe ");

            if (value is string == false)
                throw new FormatException($"{_hesAddressRegistryValueName} could not be cast to string. Check that its value has REG_SZ type");

            var address = value as string;

            if (string.IsNullOrWhiteSpace(address))
                throw new ArgumentNullException($"{_hesAddressRegistryValueName} value is null or empty. Please specify HES address in registry under value {_hesAddressRegistryValueName}. Key: HKLM\\SOFTWARE\\Hideez\\Safe ");

            if (Uri.TryCreate(address, UriKind.Absolute, out Uri outUri)
                && (outUri.Scheme == Uri.UriSchemeHttp || outUri.Scheme == Uri.UriSchemeHttps))
            {
                return address;
            }
            else
            {
                throw new ArgumentException($"Specified HES address: ('{address}'), " +
                    $"is not a correct absolute uri");
            }
        }

        public void OnSessionChange(bool sessionLocked)
        {
            log.Info($"Session change called: {sessionLocked};  client {client.ClientType.ToString()}");
            // This operation contract can only be used by ServiceHost or TestConsole 
            // Other clients are prohibited from using it
            if (client.ClientType == ClientType.ServiceHost || client.ClientType == ClientType.TestConsole)
            {
                /*
                Task.Run(async () =>
                {
                    if (sessionLocked)
                    {
                        // Todo: disconnect all devices
                    }
                });
                */
            }
            else
            {
                /*
                throw new NotSupportedException();
                */
            }
        }
    }
}<|MERGE_RESOLUTION|>--- conflicted
+++ resolved
@@ -128,7 +128,6 @@
         {
         }
 
-<<<<<<< HEAD
         public void EnableMonitoringProximity(string deviceId, bool enable)
         {
             BleDevice bleDevice = _deviceManager.Devices.FirstOrDefault(d => d.Id == deviceId);
@@ -155,10 +154,7 @@
             }
         }
 
-        public bool GetAdapterState(Adapter addapter)
-=======
         public bool GetAdapterState(Adapter adapter)
->>>>>>> fb4d55ca
         {
             switch (adapter)
             {
