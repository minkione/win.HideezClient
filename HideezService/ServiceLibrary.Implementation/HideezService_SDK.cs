--- conflicted
+++ resolved
@@ -104,14 +104,8 @@
 
             if (device != null)
             {
-<<<<<<< HEAD
-                // event is only subscribed to once
-                device.PropertyChanged -= Device_PropertyChanged;
-                device.PropertyChanged += Device_PropertyChanged;
-=======
                 device.ConnectionStateChanged += Device_ConnectionStateChanged;
                 device.Initialized += Device_Initialized;
->>>>>>> 1ca9ac3d
             }
         }
         
@@ -121,15 +115,11 @@
 
             if (device != null)
             {
-<<<<<<< HEAD
-                device.PropertyChanged -= Device_PropertyChanged;
-=======
                 device.ConnectionStateChanged -= Device_ConnectionStateChanged;
                 device.Initialized -= Device_Initialized;
 
                 if (device is IWcfDevice wcfDevice)
                     UnsubscribeFromWcfDeviceEvents(wcfDevice);
->>>>>>> 1ca9ac3d
             }
         }
 
