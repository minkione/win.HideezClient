﻿using Hideez.CsrBLE;
using Hideez.SDK.Communication.BLE;
using Hideez.SDK.Communication.HES.Client;
using Hideez.SDK.Communication.Interfaces;
using Hideez.SDK.Communication.Log;
using Hideez.SDK.Communication.Proximity;
using HideezMiddleware;
using Microsoft.Win32;
using System;
using System.Linq;
using System.Threading.Tasks;

namespace ServiceLibrary.Implementation
{
    public partial class HideezService : IHideezService
    {
        static ILog _log;
        static BleConnectionManager _connectionManager;
        static BleDeviceManager _deviceManager;
        static CredentialProviderConnection _credentialProviderConnection;
        static WorkstationUnlocker _workstationUnlocker;
        static HesAppConnection _hesConnection;
        static RfidServiceConnection _rfidService;
        static ProximityMonitorManager _proximityMonitorManager;
        static IWorkstationLocker _workstationLocker;
        static IScreenActivator _screenActivator;

        private void InitializeSDK()
        {
            //_log = new EventLogger("ExampleApp");
            _log = new NLogger();

            // Combined path evaluates to '%ProgramData%\\Hideez\\Bonds'
            var commonAppData = Environment.GetFolderPath(Environment.SpecialFolder.CommonApplicationData);
            var bondsFilePath = $"{commonAppData}\\Hideez\\bonds";

            _connectionManager = new BleConnectionManager(_log, bondsFilePath);
            _connectionManager.AdapterStateChanged += ConnectionManager_AdapterStateChanged;
            _connectionManager.DiscoveryStopped += ConnectionManager_DiscoveryStopped;
            _connectionManager.DiscoveredDeviceAdded += ConnectionManager_DiscoveredDeviceAdded;
            _connectionManager.DiscoveredDeviceRemoved += ConnectionManager_DiscoveredDeviceRemoved;

            // BLE ============================
            _deviceManager = new BleDeviceManager(_log, _connectionManager);
            _deviceManager.DeviceAdded += DevicesManager_DeviceCollectionChanged;
            _deviceManager.DeviceRemoved += DevicesManager_DeviceCollectionChanged;
            _deviceManager.DeviceRemoved += _deviceManager_DeviceRemoved;
            _deviceManager.DeviceAdded += _deviceManager_DeviceAdded;


            // Named Pipes Server ==============================
            _credentialProviderConnection = new CredentialProviderConnection(_log);
            _credentialProviderConnection.Start();


            // RFID Service Connection ============================
            _rfidService = new RfidServiceConnection(_log);
            _rfidService.RfidReaderStateChanged += RFIDService_ReaderStateChanged;
            _rfidService.Start();

            try
            {
                // HES ==================================
                // HKLM\SOFTWARE\Hideez\Safe, hs3_hes_address REG_SZ
                _hesConnection = new HesAppConnection(_deviceManager, GetHesAddress(), _log);
                _hesConnection.HubConnectionStateChanged += HES_ConnectionStateChanged;
                _hesConnection.Connect();
            }
            catch (Exception ex)
            {
                log.Error("Hideez Service has encountered an error during HES connection init." +
                    Environment.NewLine +
                    "New connection establishment will be attempted after service restart");
                log.Error(ex);
            }


            // ScreenActivator ==================================
            _screenActivator = new UiScreenActivator(SessionManager);

            // WorkstationUnlocker 
            _workstationUnlocker = new WorkstationUnlocker(_deviceManager, _hesConnection,
                _credentialProviderConnection, _rfidService, _connectionManager, _screenActivator, _log);

            // WorkstationLocker ==================================
            _workstationLocker = new UiWorkstationLocker(SessionManager);

            // Proximity Monitor 
            _proximityMonitorManager = new ProximityMonitorManager(_deviceManager, _workstationLocker, _log);
            _proximityMonitorManager.Start();

            _connectionManager.Start();
            _connectionManager.StartDiscovery();
        }

        private void _deviceManager_DeviceAdded(object sender, DeviceCollectionChangedEventArgs e)
        {
            var device = e.AddedDevice;

            if (device != null)
            {
                // event is only subscribed to once
                device.ProximityChanged -= device_ProximityChanged;
                device.ProximityChanged += device_ProximityChanged;

                // event is only subscribed to once
<<<<<<< HEAD
                device.PropertyChanged -= device_PropertyChanged;
                device.PropertyChanged += device_PropertyChanged;

                device.Connected -= device_Connected;
                device.Connected += device_Connected;

                device.DeviceInfoChanged -= Device_DeviceInfoChanged;
                device.DeviceInfoChanged += Device_DeviceInfoChanged;
=======
                device.PropertyChanged -= Device_PropertyChanged;
                device.PropertyChanged += Device_PropertyChanged;
>>>>>>> 14393df1
            }
        }

        private void _deviceManager_DeviceRemoved(object sender, DeviceCollectionChangedEventArgs e)
        {
            var device = e.RemovedDevice;

            if (device != null)
            {
                device.ProximityChanged -= device_ProximityChanged;
<<<<<<< HEAD
                device.PropertyChanged -= device_PropertyChanged;
                device.Connected -= device_Connected;
                device.DeviceInfoChanged -= Device_DeviceInfoChanged;
=======
                device.PropertyChanged -= Device_PropertyChanged;
>>>>>>> 14393df1
            }
        }

        void ConnectionManager_AdapterStateChanged(object sender, EventArgs e)
        {
            foreach (var client in SessionManager.Sessions)
                client.Callbacks.DongleConnectionStateChanged(_connectionManager?.State == BluetoothAdapterState.PoweredOn);
        }

        void RFIDService_ReaderStateChanged(object sender, EventArgs e)
        {
            foreach (var client in SessionManager.Sessions)
                client.Callbacks.RFIDConnectionStateChanged(_rfidService != null ?
                    _rfidService.ServiceConnected && _rfidService.ReaderConnected : false);
        }

        void HES_ConnectionStateChanged(object sender, EventArgs e)
        {
            foreach (var client in SessionManager.Sessions)
                client.Callbacks.HESConnectionStateChanged(_hesConnection?.State == HesConnectionState.Connected);
        }

        void DevicesManager_DeviceCollectionChanged(object sender, DeviceCollectionChangedEventArgs e)
        {
            foreach (var client in SessionManager.Sessions)
                client.Callbacks.PairedDevicesCollectionChanged(GetPairedDevices());
        }

        void ConnectionManager_DiscoveredDeviceAdded(object sender, DiscoveredDeviceAddedEventArgs e)
        {
        }

        void ConnectionManager_DiscoveredDeviceRemoved(object sender, DiscoveredDeviceRemovedEventArgs e)
        {
        }

        void ConnectionManager_DiscoveryStopped(object sender, EventArgs e)
        {
        }

        #region Device proximity monitoring

        private void device_ProximityChanged(object sender, EventArgs e)
        {
            if (sender is IDevice device)
            {
                foreach (var c in SessionManager.Sessions
                    // if has key for device id and enabled monitoring for this id
                    .Where(s => s.IsEnabledProximityMonitoring.TryGetValue(device.Id, out bool isEnabled) && isEnabled))
                {
                    c.Callbacks.ProximityChanged(device.Id, device.Proximity);
                }
            }
        }

        public void EnableMonitoringProximity(string deviceId)
        {
            ChangeIsEnabledProximityMonitoring(deviceId, true);
        }

        public void DisableMonitoringProximity(string deviceId)
        {
            ChangeIsEnabledProximityMonitoring(deviceId, false);
        }

        private void ChangeIsEnabledProximityMonitoring(string deviceId, bool isEnabled)
        {
            if (client != null)
            {
                client.IsEnabledProximityMonitoring[deviceId] = isEnabled;
            }
        }

        #endregion

        #region Device properties monitoring

        private void Device_PropertyChanged(object sender,string propertyName)
        {
            if (sender is IDevice device)
            {
                foreach (var client in SessionManager.Sessions
                    // if has key for device id and enabled monitoring for this id
                    .Where(s => s.IsEnabledPropertyMonitoring.TryGetValue(device.Id, out bool isEnabled) && isEnabled))
                {
                    client.Callbacks.PairedDevicePropertyChanged(new DeviceDTO(device));
                }
            }
        }

        private void Device_DeviceInfoChanged(object sender, EventArgs e)
        {
            if (sender is IDevice device)
            {
                foreach (var client in SessionManager.Sessions
                    .Where(s => s.IsEnabledPropertyMonitoring.TryGetValue(device.Id, out bool isEnabled) && isEnabled))
                {
                    client.Callbacks.PairedDevicePropertyChanged(new DeviceDTO(device));
                }
            }
        }

        public void EnableMonitoringDeviceProperties(string deviceId)
        {
            ChangeIsEnabledDevicePropertiesMonitoring(deviceId, true);
        }

        public void DisableMonitoringDeviceProperties(string deviceId)
        {
            ChangeIsEnabledDevicePropertiesMonitoring(deviceId, false);
        }

        private void ChangeIsEnabledDevicePropertiesMonitoring(string deviceId, bool isEnabled)
        {
            if (client != null)
            {
                client.IsEnabledPropertyMonitoring[deviceId] = isEnabled;
            }
        }

        #endregion

        private async void device_Connected(object sender, EventArgs e)
        {
            if (sender is IDevice device)
            {
                await device.LoadAndSetDeviceInfoAsync();
            }
        }

        public bool GetAdapterState(Adapter adapter)
        {
            switch (adapter)
            {
                case Adapter.Dongle:
                    return _connectionManager?.State == BluetoothAdapterState.PoweredOn;
                case Adapter.HES:
                    return _hesConnection?.State == HesConnectionState.Connected;
                case Adapter.RFID:
                    return _rfidService != null ? _rfidService.ServiceConnected && _rfidService.ReaderConnected : false;
                default:
                    return false;
            }
        }

        public DeviceDTO[] GetPairedDevices()
        {
            var dto = _deviceManager.Devices.Select(d => new DeviceDTO(d)).ToArray();
            return dto;
        }

        readonly string _hesAddressRegistryValueName = "hs3_hes_address";
        private RegistryKey GetAppRegistryRootKey()
        {
            return RegistryKey.OpenBaseKey(RegistryHive.LocalMachine, RegistryView.Default)?
                .OpenSubKey("SOFTWARE")?
                .OpenSubKey("Hideez")?
                .OpenSubKey("Safe");
        }

        private string GetHesAddress()
        {
            var registryKey = GetAppRegistryRootKey();
            if (registryKey == null)
                throw new Exception("Couldn't find Hideez Safe registry key. (HKLM\\SOFTWARE\\Hideez\\Safe)");

            var value = registryKey.GetValue(_hesAddressRegistryValueName);
            if (value == null)
                throw new ArgumentNullException($"{_hesAddressRegistryValueName} value is null or empty. Please specify HES address in registry under value {_hesAddressRegistryValueName}. Key: HKLM\\SOFTWARE\\Hideez\\Safe ");

            if (value is string == false)
                throw new FormatException($"{_hesAddressRegistryValueName} could not be cast to string. Check that its value has REG_SZ type");

            var address = value as string;

            if (string.IsNullOrWhiteSpace(address))
                throw new ArgumentNullException($"{_hesAddressRegistryValueName} value is null or empty. Please specify HES address in registry under value {_hesAddressRegistryValueName}. Key: HKLM\\SOFTWARE\\Hideez\\Safe ");

            if (Uri.TryCreate(address, UriKind.Absolute, out Uri outUri)
                && (outUri.Scheme == Uri.UriSchemeHttp || outUri.Scheme == Uri.UriSchemeHttps))
            {
                return address;
            }
            else
            {
                throw new ArgumentException($"Specified HES address: ('{address}'), " +
                    $"is not a correct absolute uri");
            }
        }

        public void OnSessionChange(bool sessionLocked)
        {
            log.Info($"Session change called: {sessionLocked};  client {client.ClientType.ToString()}");
            // This operation contract can only be used by ServiceHost or TestConsole 
            // Other clients are prohibited from using it
            if (client.ClientType == ClientType.ServiceHost || client.ClientType == ClientType.TestConsole)
            {
                /*
                Task.Run(async () =>
                {
                    if (sessionLocked)
                    {
                        // Todo: disconnect all devices
                    }
                });
                */
            }
            else
            {
                /*
                throw new NotSupportedException();
                */
            }
        }
    }
}<|MERGE_RESOLUTION|>--- conflicted
+++ resolved
@@ -104,19 +104,8 @@
                 device.ProximityChanged += device_ProximityChanged;
 
                 // event is only subscribed to once
-<<<<<<< HEAD
-                device.PropertyChanged -= device_PropertyChanged;
-                device.PropertyChanged += device_PropertyChanged;
-
-                device.Connected -= device_Connected;
-                device.Connected += device_Connected;
-
-                device.DeviceInfoChanged -= Device_DeviceInfoChanged;
-                device.DeviceInfoChanged += Device_DeviceInfoChanged;
-=======
                 device.PropertyChanged -= Device_PropertyChanged;
                 device.PropertyChanged += Device_PropertyChanged;
->>>>>>> 14393df1
             }
         }
 
@@ -127,13 +116,7 @@
             if (device != null)
             {
                 device.ProximityChanged -= device_ProximityChanged;
-<<<<<<< HEAD
-                device.PropertyChanged -= device_PropertyChanged;
-                device.Connected -= device_Connected;
-                device.DeviceInfoChanged -= Device_DeviceInfoChanged;
-=======
                 device.PropertyChanged -= Device_PropertyChanged;
->>>>>>> 14393df1
             }
         }
 
@@ -209,7 +192,7 @@
 
         #endregion
 
-        #region Device properties monitoring
+        #region Device Properties Monitoring
 
         private void Device_PropertyChanged(object sender,string propertyName)
         {
@@ -255,14 +238,6 @@
         }
 
         #endregion
-
-        private async void device_Connected(object sender, EventArgs e)
-        {
-            if (sender is IDevice device)
-            {
-                await device.LoadAndSetDeviceInfoAsync();
-            }
-        }
 
         public bool GetAdapterState(Adapter adapter)
         {
