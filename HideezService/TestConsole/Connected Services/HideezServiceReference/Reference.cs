--- conflicted
+++ resolved
@@ -302,7 +302,6 @@
         [System.ServiceModel.OperationContractAttribute(Action="http://tempuri.org/IHideezService/GetPairedDevices", ReplyAction="http://tempuri.org/IHideezService/GetPairedDevicesResponse")]
         System.Threading.Tasks.Task<TestConsole.HideezServiceReference.BleDeviceDTO[]> GetPairedDevicesAsync();
         
-<<<<<<< HEAD
         [System.ServiceModel.OperationContractAttribute(Action="http://tempuri.org/IHideezService/EnableMonitoringProximity", ReplyAction="http://tempuri.org/IHideezService/EnableMonitoringProximityResponse")]
         [System.ServiceModel.FaultContractAttribute(typeof(TestConsole.HideezServiceReference.HideezServiceFault), Action="http://tempuri.org/IHideezService/EnableMonitoringProximityHideezServiceFaultFaul" +
             "t", Name="HideezServiceFault", Namespace="http://schemas.datacontract.org/2004/07/ServiceLibrary")]
@@ -310,14 +309,13 @@
         
         [System.ServiceModel.OperationContractAttribute(Action="http://tempuri.org/IHideezService/EnableMonitoringProximity", ReplyAction="http://tempuri.org/IHideezService/EnableMonitoringProximityResponse")]
         System.Threading.Tasks.Task EnableMonitoringProximityAsync(string deviceId, bool enable);
-=======
+        
         [System.ServiceModel.OperationContractAttribute(Action="http://tempuri.org/IHideezService/OnSessionChange", ReplyAction="http://tempuri.org/IHideezService/OnSessionChangeResponse")]
         [System.ServiceModel.FaultContractAttribute(typeof(TestConsole.HideezServiceReference.HideezServiceFault), Action="http://tempuri.org/IHideezService/OnSessionChangeHideezServiceFaultFault", Name="HideezServiceFault", Namespace="http://schemas.datacontract.org/2004/07/ServiceLibrary")]
         void OnSessionChange(bool sessionLocked);
         
         [System.ServiceModel.OperationContractAttribute(Action="http://tempuri.org/IHideezService/OnSessionChange", ReplyAction="http://tempuri.org/IHideezService/OnSessionChangeResponse")]
         System.Threading.Tasks.Task OnSessionChangeAsync(bool sessionLocked);
->>>>>>> fb4d55ca
     }
     
     [System.CodeDom.Compiler.GeneratedCodeAttribute("System.ServiceModel", "4.0.0.0")]
@@ -421,21 +419,20 @@
             return base.Channel.GetPairedDevicesAsync();
         }
         
-<<<<<<< HEAD
         public void EnableMonitoringProximity(string deviceId, bool enable) {
             base.Channel.EnableMonitoringProximity(deviceId, enable);
         }
         
         public System.Threading.Tasks.Task EnableMonitoringProximityAsync(string deviceId, bool enable) {
             return base.Channel.EnableMonitoringProximityAsync(deviceId, enable);
-=======
+        }
+        
         public void OnSessionChange(bool sessionLocked) {
             base.Channel.OnSessionChange(sessionLocked);
         }
         
         public System.Threading.Tasks.Task OnSessionChangeAsync(bool sessionLocked) {
             return base.Channel.OnSessionChangeAsync(sessionLocked);
->>>>>>> fb4d55ca
         }
     }
 }